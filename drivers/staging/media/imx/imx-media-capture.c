// SPDX-License-Identifier: GPL-2.0+
/*
 * Video Capture Subdev for Freescale i.MX5/6 SOC
 *
 * Copyright (c) 2012-2016 Mentor Graphics Inc.
 */
#include <linux/delay.h>
#include <linux/fs.h>
#include <linux/module.h>
#include <linux/of_platform.h>
#include <linux/pinctrl/consumer.h>
#include <linux/platform_device.h>
#include <linux/sched.h>
#include <linux/slab.h>
#include <linux/spinlock.h>
#include <linux/timer.h>
#include <media/v4l2-ctrls.h>
#include <media/v4l2-device.h>
#include <media/v4l2-event.h>
#include <media/v4l2-fwnode.h>
#include <media/v4l2-ioctl.h>
#include <media/v4l2-mc.h>
#include <media/v4l2-subdev.h>
#include <media/videobuf2-dma-contig.h>
#include <video/imx-ipu-v3.h>
#include <media/imx.h>
#include "imx-media.h"

struct capture_priv {
	struct imx_media_video_dev vdev;

	struct v4l2_subdev    *src_sd;
	int                   src_sd_pad;
	struct device         *dev;

	struct imx_media_dev  *md;

	struct media_pad      vdev_pad;

	struct mutex          mutex;       /* capture device mutex */

	/* the videobuf2 queue */
	struct vb2_queue       q;
	/* list of ready imx_media_buffer's from q */
	struct list_head       ready_q;
	/* protect ready_q */
	spinlock_t             q_lock;

	/* controls inherited from subdevs */
	struct v4l2_ctrl_handler ctrl_hdlr;

	/* misc status */
	bool                  stop;          /* streaming is stopping */
};

#define to_capture_priv(v) container_of(v, struct capture_priv, vdev)

/* In bytes, per queue */
#define VID_MEM_LIMIT	SZ_64M

static const struct vb2_ops capture_qops;

/*
 * Video ioctls follow
 */

static int vidioc_querycap(struct file *file, void *fh,
			   struct v4l2_capability *cap)
{
	struct capture_priv *priv = video_drvdata(file);

	strscpy(cap->driver, "imx-media-capture", sizeof(cap->driver));
	strscpy(cap->card, "imx-media-capture", sizeof(cap->card));
	snprintf(cap->bus_info, sizeof(cap->bus_info),
		 "platform:%s", priv->src_sd->name);

	return 0;
}

static int capture_enum_framesizes(struct file *file, void *fh,
				   struct v4l2_frmsizeenum *fsize)
{
	struct capture_priv *priv = video_drvdata(file);
	const struct imx_media_pixfmt *cc;
	struct v4l2_subdev_frame_size_enum fse = {
		.index = fsize->index,
		.pad = priv->src_sd_pad,
		.which = V4L2_SUBDEV_FORMAT_ACTIVE,
	};
	int ret;

	cc = imx_media_find_format(fsize->pixel_format, CS_SEL_ANY, true);
	if (!cc)
		return -EINVAL;

	fse.code = cc->codes[0];

	ret = v4l2_subdev_call(priv->src_sd, pad, enum_frame_size, NULL, &fse);
	if (ret)
		return ret;

	if (fse.min_width == fse.max_width &&
	    fse.min_height == fse.max_height) {
		fsize->type = V4L2_FRMSIZE_TYPE_DISCRETE;
		fsize->discrete.width = fse.min_width;
		fsize->discrete.height = fse.min_height;
	} else {
		fsize->type = V4L2_FRMSIZE_TYPE_CONTINUOUS;
		fsize->stepwise.min_width = fse.min_width;
		fsize->stepwise.max_width = fse.max_width;
		fsize->stepwise.min_height = fse.min_height;
		fsize->stepwise.max_height = fse.max_height;
		fsize->stepwise.step_width = 1;
		fsize->stepwise.step_height = 1;
	}

	return 0;
}

static int capture_enum_frameintervals(struct file *file, void *fh,
				       struct v4l2_frmivalenum *fival)
{
	struct capture_priv *priv = video_drvdata(file);
	const struct imx_media_pixfmt *cc;
	struct v4l2_subdev_frame_interval_enum fie = {
		.index = fival->index,
		.pad = priv->src_sd_pad,
		.width = fival->width,
		.height = fival->height,
		.which = V4L2_SUBDEV_FORMAT_ACTIVE,
	};
	int ret;

	cc = imx_media_find_format(fival->pixel_format, CS_SEL_ANY, true);
	if (!cc)
		return -EINVAL;

	fie.code = cc->codes[0];

	ret = v4l2_subdev_call(priv->src_sd, pad, enum_frame_interval,
			       NULL, &fie);
	if (ret)
		return ret;

	fival->type = V4L2_FRMIVAL_TYPE_DISCRETE;
	fival->discrete = fie.interval;

	return 0;
}

static int capture_enum_fmt_vid_cap(struct file *file, void *fh,
				    struct v4l2_fmtdesc *f)
{
	struct capture_priv *priv = video_drvdata(file);
	const struct imx_media_pixfmt *cc_src;
	struct v4l2_subdev_format fmt_src;
	u32 fourcc;
	int ret;

	fmt_src.pad = priv->src_sd_pad;
	fmt_src.which = V4L2_SUBDEV_FORMAT_ACTIVE;
	ret = v4l2_subdev_call(priv->src_sd, pad, get_fmt, NULL, &fmt_src);
	if (ret) {
		v4l2_err(priv->src_sd, "failed to get src_sd format\n");
		return ret;
	}

	cc_src = imx_media_find_ipu_format(fmt_src.format.code, CS_SEL_ANY);
	if (cc_src) {
		u32 cs_sel = (cc_src->cs == IPUV3_COLORSPACE_YUV) ?
			CS_SEL_YUV : CS_SEL_RGB;

		ret = imx_media_enum_format(&fourcc, f->index, cs_sel);
		if (ret)
			return ret;
	} else {
		cc_src = imx_media_find_mbus_format(fmt_src.format.code,
						    CS_SEL_ANY, true);
		if (WARN_ON(!cc_src))
			return -EINVAL;

		if (f->index != 0)
			return -EINVAL;
		fourcc = cc_src->fourcc;
	}

	f->pixelformat = fourcc;

	return 0;
}

static int capture_g_fmt_vid_cap(struct file *file, void *fh,
				 struct v4l2_format *f)
{
	struct capture_priv *priv = video_drvdata(file);

	*f = priv->vdev.fmt;

	return 0;
}

static int __capture_try_fmt_vid_cap(struct capture_priv *priv,
				     struct v4l2_subdev_format *fmt_src,
				     struct v4l2_format *f,
				     const struct imx_media_pixfmt **retcc,
				     struct v4l2_rect *compose)
{
	const struct imx_media_pixfmt *cc, *cc_src;

	cc_src = imx_media_find_ipu_format(fmt_src->format.code, CS_SEL_ANY);
	if (cc_src) {
		u32 fourcc, cs_sel;

		cs_sel = (cc_src->cs == IPUV3_COLORSPACE_YUV) ?
			CS_SEL_YUV : CS_SEL_RGB;
		fourcc = f->fmt.pix.pixelformat;

		cc = imx_media_find_format(fourcc, cs_sel, false);
		if (!cc) {
			imx_media_enum_format(&fourcc, 0, cs_sel);
			cc = imx_media_find_format(fourcc, cs_sel, false);
		}
	} else {
		cc_src = imx_media_find_mbus_format(fmt_src->format.code,
						    CS_SEL_ANY, true);
		if (WARN_ON(!cc_src))
			return -EINVAL;

		cc = cc_src;
	}

	/* allow IDMAC interweave but enforce field order from source */
	if (V4L2_FIELD_IS_INTERLACED(f->fmt.pix.field)) {
		switch (fmt_src->format.field) {
		case V4L2_FIELD_SEQ_TB:
			fmt_src->format.field = V4L2_FIELD_INTERLACED_TB;
			break;
		case V4L2_FIELD_SEQ_BT:
			fmt_src->format.field = V4L2_FIELD_INTERLACED_BT;
			break;
		default:
			break;
		}
	}

	imx_media_mbus_fmt_to_pix_fmt(&f->fmt.pix, &fmt_src->format, cc);

	if (retcc)
		*retcc = cc;

	if (compose) {
		compose->left = 0;
		compose->top = 0;
		compose->width = fmt_src->format.width;
		compose->height = fmt_src->format.height;
	}

	return 0;
}

static int capture_try_fmt_vid_cap(struct file *file, void *fh,
				   struct v4l2_format *f)
{
	struct capture_priv *priv = video_drvdata(file);
	struct v4l2_subdev_format fmt_src;
	int ret;

	fmt_src.pad = priv->src_sd_pad;
	fmt_src.which = V4L2_SUBDEV_FORMAT_ACTIVE;
	ret = v4l2_subdev_call(priv->src_sd, pad, get_fmt, NULL, &fmt_src);
	if (ret)
		return ret;

	return __capture_try_fmt_vid_cap(priv, &fmt_src, f, NULL, NULL);
}

static int capture_s_fmt_vid_cap(struct file *file, void *fh,
				 struct v4l2_format *f)
{
	struct capture_priv *priv = video_drvdata(file);
	struct v4l2_subdev_format fmt_src;
	int ret;

	if (vb2_is_busy(&priv->q)) {
		v4l2_err(priv->src_sd, "%s queue busy\n", __func__);
		return -EBUSY;
	}

	fmt_src.pad = priv->src_sd_pad;
	fmt_src.which = V4L2_SUBDEV_FORMAT_ACTIVE;
	ret = v4l2_subdev_call(priv->src_sd, pad, get_fmt, NULL, &fmt_src);
	if (ret)
		return ret;

	ret = __capture_try_fmt_vid_cap(priv, &fmt_src, f, &priv->vdev.cc,
					&priv->vdev.compose);
	if (ret)
		return ret;

	priv->vdev.fmt.fmt.pix = f->fmt.pix;

	return 0;
}

static int capture_querystd(struct file *file, void *fh, v4l2_std_id *std)
{
	struct capture_priv *priv = video_drvdata(file);

	return v4l2_subdev_call(priv->src_sd, video, querystd, std);
}

static int capture_g_std(struct file *file, void *fh, v4l2_std_id *std)
{
	struct capture_priv *priv = video_drvdata(file);

	return v4l2_subdev_call(priv->src_sd, video, g_std, std);
}

static int capture_s_std(struct file *file, void *fh, v4l2_std_id std)
{
	struct capture_priv *priv = video_drvdata(file);

	if (vb2_is_busy(&priv->q))
		return -EBUSY;

	return v4l2_subdev_call(priv->src_sd, video, s_std, std);
}

static int capture_g_selection(struct file *file, void *fh,
			       struct v4l2_selection *s)
{
	struct capture_priv *priv = video_drvdata(file);

	switch (s->target) {
	case V4L2_SEL_TGT_COMPOSE:
	case V4L2_SEL_TGT_COMPOSE_DEFAULT:
	case V4L2_SEL_TGT_COMPOSE_BOUNDS:
		/* The compose rectangle is fixed to the source format. */
		s->r = priv->vdev.compose;
		break;
	case V4L2_SEL_TGT_COMPOSE_PADDED:
		/*
		 * The hardware writes with a configurable but fixed DMA burst
		 * size. If the source format width is not burst size aligned,
		 * the written frame contains padding to the right.
		 */
		s->r.left = 0;
		s->r.top = 0;
		s->r.width = priv->vdev.fmt.fmt.pix.width;
		s->r.height = priv->vdev.fmt.fmt.pix.height;
		break;
	default:
		return -EINVAL;
	}

	return 0;
}

static int capture_g_parm(struct file *file, void *fh,
			  struct v4l2_streamparm *a)
{
	struct capture_priv *priv = video_drvdata(file);
	struct v4l2_subdev_frame_interval fi;
	int ret;

	if (a->type != V4L2_BUF_TYPE_VIDEO_CAPTURE)
		return -EINVAL;

	memset(&fi, 0, sizeof(fi));
	fi.pad = priv->src_sd_pad;
	ret = v4l2_subdev_call(priv->src_sd, video, g_frame_interval, &fi);
	if (ret < 0)
		return ret;

	a->parm.capture.capability = V4L2_CAP_TIMEPERFRAME;
	a->parm.capture.timeperframe = fi.interval;

	return 0;
}

static int capture_s_parm(struct file *file, void *fh,
			  struct v4l2_streamparm *a)
{
	struct capture_priv *priv = video_drvdata(file);
	struct v4l2_subdev_frame_interval fi;
	int ret;

	if (a->type != V4L2_BUF_TYPE_VIDEO_CAPTURE)
		return -EINVAL;

	memset(&fi, 0, sizeof(fi));
	fi.pad = priv->src_sd_pad;
	fi.interval = a->parm.capture.timeperframe;
	ret = v4l2_subdev_call(priv->src_sd, video, s_frame_interval, &fi);
	if (ret < 0)
		return ret;

	a->parm.capture.capability = V4L2_CAP_TIMEPERFRAME;
	a->parm.capture.timeperframe = fi.interval;

	return 0;
}

static int capture_subscribe_event(struct v4l2_fh *fh,
				   const struct v4l2_event_subscription *sub)
{
	switch (sub->type) {
	case V4L2_EVENT_IMX_FRAME_INTERVAL_ERROR:
		return v4l2_event_subscribe(fh, sub, 0, NULL);
	case V4L2_EVENT_SOURCE_CHANGE:
		return v4l2_src_change_event_subscribe(fh, sub);
	case V4L2_EVENT_CTRL:
		return v4l2_ctrl_subscribe_event(fh, sub);
	default:
		return -EINVAL;
	}
}

static const struct v4l2_ioctl_ops capture_ioctl_ops = {
	.vidioc_querycap	= vidioc_querycap,

	.vidioc_enum_framesizes = capture_enum_framesizes,
	.vidioc_enum_frameintervals = capture_enum_frameintervals,

	.vidioc_enum_fmt_vid_cap        = capture_enum_fmt_vid_cap,
	.vidioc_g_fmt_vid_cap           = capture_g_fmt_vid_cap,
	.vidioc_try_fmt_vid_cap         = capture_try_fmt_vid_cap,
	.vidioc_s_fmt_vid_cap           = capture_s_fmt_vid_cap,

	.vidioc_querystd        = capture_querystd,
	.vidioc_g_std           = capture_g_std,
	.vidioc_s_std           = capture_s_std,

	.vidioc_g_selection	= capture_g_selection,

	.vidioc_g_parm          = capture_g_parm,
	.vidioc_s_parm          = capture_s_parm,

	.vidioc_reqbufs		= vb2_ioctl_reqbufs,
	.vidioc_create_bufs     = vb2_ioctl_create_bufs,
	.vidioc_prepare_buf     = vb2_ioctl_prepare_buf,
	.vidioc_querybuf	= vb2_ioctl_querybuf,
	.vidioc_qbuf		= vb2_ioctl_qbuf,
	.vidioc_dqbuf		= vb2_ioctl_dqbuf,
	.vidioc_expbuf		= vb2_ioctl_expbuf,
	.vidioc_streamon	= vb2_ioctl_streamon,
	.vidioc_streamoff	= vb2_ioctl_streamoff,

	.vidioc_subscribe_event = capture_subscribe_event,
	.vidioc_unsubscribe_event = v4l2_event_unsubscribe,
};

/*
 * Queue operations
 */

static int capture_queue_setup(struct vb2_queue *vq,
			       unsigned int *nbuffers,
			       unsigned int *nplanes,
			       unsigned int sizes[],
			       struct device *alloc_devs[])
{
	struct capture_priv *priv = vb2_get_drv_priv(vq);
	struct v4l2_pix_format *pix = &priv->vdev.fmt.fmt.pix;
	unsigned int count = *nbuffers;

	if (vq->type != V4L2_BUF_TYPE_VIDEO_CAPTURE)
		return -EINVAL;

	if (*nplanes) {
		if (*nplanes != 1 || sizes[0] < pix->sizeimage)
			return -EINVAL;
		count += vq->num_buffers;
	}

	count = min_t(__u32, VID_MEM_LIMIT / pix->sizeimage, count);

	if (*nplanes)
		*nbuffers = (count < vq->num_buffers) ? 0 :
			count - vq->num_buffers;
	else
		*nbuffers = count;

	*nplanes = 1;
	sizes[0] = pix->sizeimage;

	return 0;
}

static int capture_buf_init(struct vb2_buffer *vb)
{
	struct imx_media_buffer *buf = to_imx_media_vb(vb);

	INIT_LIST_HEAD(&buf->list);

	return 0;
}

static int capture_buf_prepare(struct vb2_buffer *vb)
{
	struct vb2_queue *vq = vb->vb2_queue;
	struct capture_priv *priv = vb2_get_drv_priv(vq);
	struct v4l2_pix_format *pix = &priv->vdev.fmt.fmt.pix;

	if (vb2_plane_size(vb, 0) < pix->sizeimage) {
		v4l2_err(priv->src_sd,
			 "data will not fit into plane (%lu < %lu)\n",
			 vb2_plane_size(vb, 0), (long)pix->sizeimage);
		return -EINVAL;
	}

	vb2_set_plane_payload(vb, 0, pix->sizeimage);

	return 0;
}

static void capture_buf_queue(struct vb2_buffer *vb)
{
	struct capture_priv *priv = vb2_get_drv_priv(vb->vb2_queue);
	struct imx_media_buffer *buf = to_imx_media_vb(vb);
	unsigned long flags;

	spin_lock_irqsave(&priv->q_lock, flags);

	list_add_tail(&buf->list, &priv->ready_q);

	spin_unlock_irqrestore(&priv->q_lock, flags);
}

static int capture_validate_fmt(struct capture_priv *priv)
{
	struct v4l2_subdev_format fmt_src;
	const struct imx_media_pixfmt *cc;
	struct v4l2_rect compose;
	struct v4l2_format f;
	int ret;

	fmt_src.pad = priv->src_sd_pad;
	fmt_src.which = V4L2_SUBDEV_FORMAT_ACTIVE;
	ret = v4l2_subdev_call(priv->src_sd, pad, get_fmt, NULL, &fmt_src);
	if (ret)
		return ret;

	v4l2_fill_pix_format(&f.fmt.pix, &fmt_src.format);

	ret = __capture_try_fmt_vid_cap(priv, &fmt_src, &f, &cc, &compose);
	if (ret)
		return ret;

	return (priv->vdev.fmt.fmt.pix.width != f.fmt.pix.width ||
		priv->vdev.fmt.fmt.pix.height != f.fmt.pix.height ||
		priv->vdev.cc->cs != cc->cs ||
		priv->vdev.compose.width != compose.width ||
		priv->vdev.compose.height != compose.height) ? -EINVAL : 0;
}

static int capture_start_streaming(struct vb2_queue *vq, unsigned int count)
{
	struct capture_priv *priv = vb2_get_drv_priv(vq);
	struct imx_media_buffer *buf, *tmp;
	unsigned long flags;
	int ret;

	ret = capture_validate_fmt(priv);
	if (ret) {
		v4l2_err(priv->src_sd, "capture format not valid\n");
		goto return_bufs;
	}

	ret = imx_media_pipeline_set_stream(priv->md, &priv->src_sd->entity,
					    true);
	if (ret) {
		v4l2_err(priv->src_sd, "pipeline start failed with %d\n", ret);
		goto return_bufs;
	}

	priv->stop = false;

	return 0;

return_bufs:
	spin_lock_irqsave(&priv->q_lock, flags);
	list_for_each_entry_safe(buf, tmp, &priv->ready_q, list) {
		list_del(&buf->list);
		vb2_buffer_done(&buf->vbuf.vb2_buf, VB2_BUF_STATE_QUEUED);
	}
	spin_unlock_irqrestore(&priv->q_lock, flags);
	return ret;
}

static void capture_stop_streaming(struct vb2_queue *vq)
{
	struct capture_priv *priv = vb2_get_drv_priv(vq);
	struct imx_media_buffer *frame;
	struct imx_media_buffer *tmp;
	unsigned long flags;
	int ret;

	spin_lock_irqsave(&priv->q_lock, flags);
	priv->stop = true;
	spin_unlock_irqrestore(&priv->q_lock, flags);

	ret = imx_media_pipeline_set_stream(priv->md, &priv->src_sd->entity,
					    false);
	if (ret)
		v4l2_warn(priv->src_sd, "pipeline stop failed with %d\n", ret);

	/* release all active buffers */
	spin_lock_irqsave(&priv->q_lock, flags);
	list_for_each_entry_safe(frame, tmp, &priv->ready_q, list) {
		list_del(&frame->list);
		vb2_buffer_done(&frame->vbuf.vb2_buf, VB2_BUF_STATE_ERROR);
	}
	spin_unlock_irqrestore(&priv->q_lock, flags);
}

static const struct vb2_ops capture_qops = {
	.queue_setup	 = capture_queue_setup,
	.buf_init        = capture_buf_init,
	.buf_prepare	 = capture_buf_prepare,
	.buf_queue	 = capture_buf_queue,
	.wait_prepare	 = vb2_ops_wait_prepare,
	.wait_finish	 = vb2_ops_wait_finish,
	.start_streaming = capture_start_streaming,
	.stop_streaming  = capture_stop_streaming,
};

/*
 * File operations
 */
static int capture_open(struct file *file)
{
	struct capture_priv *priv = video_drvdata(file);
	struct video_device *vfd = priv->vdev.vfd;
	int ret;

	if (mutex_lock_interruptible(&priv->mutex))
		return -ERESTARTSYS;

	ret = v4l2_fh_open(file);
	if (ret)
		v4l2_err(priv->src_sd, "v4l2_fh_open failed\n");

	ret = v4l2_pipeline_pm_use(&vfd->entity, 1);
	if (ret)
		v4l2_fh_release(file);

	mutex_unlock(&priv->mutex);
	return ret;
}

static int capture_release(struct file *file)
{
	struct capture_priv *priv = video_drvdata(file);
	struct video_device *vfd = priv->vdev.vfd;
	struct vb2_queue *vq = &priv->q;

	mutex_lock(&priv->mutex);

	if (file->private_data == vq->owner) {
		vb2_queue_release(vq);
		vq->owner = NULL;
	}

	v4l2_pipeline_pm_use(&vfd->entity, 0);

	v4l2_fh_release(file);
	mutex_unlock(&priv->mutex);
	return 0;
}

static const struct v4l2_file_operations capture_fops = {
	.owner		= THIS_MODULE,
	.open		= capture_open,
	.release	= capture_release,
	.poll		= vb2_fop_poll,
	.unlocked_ioctl	= video_ioctl2,
	.mmap		= vb2_fop_mmap,
};

static struct video_device capture_videodev = {
	.fops		= &capture_fops,
	.ioctl_ops	= &capture_ioctl_ops,
	.minor		= -1,
	.release	= video_device_release,
	.vfl_dir	= VFL_DIR_RX,
	.tvnorms	= V4L2_STD_NTSC | V4L2_STD_PAL | V4L2_STD_SECAM,
	.device_caps	= V4L2_CAP_VIDEO_CAPTURE | V4L2_CAP_STREAMING,
};

struct imx_media_buffer *
imx_media_capture_device_next_buf(struct imx_media_video_dev *vdev)
{
	struct capture_priv *priv = to_capture_priv(vdev);
	struct imx_media_buffer *buf = NULL;
	unsigned long flags;

	spin_lock_irqsave(&priv->q_lock, flags);

	/* get next queued buffer */
	if (!list_empty(&priv->ready_q)) {
		buf = list_entry(priv->ready_q.next, struct imx_media_buffer,
				 list);
		list_del(&buf->list);
	}

	spin_unlock_irqrestore(&priv->q_lock, flags);

	return buf;
}
EXPORT_SYMBOL_GPL(imx_media_capture_device_next_buf);

void imx_media_capture_device_error(struct imx_media_video_dev *vdev)
{
	struct capture_priv *priv = to_capture_priv(vdev);
	struct vb2_queue *vq = &priv->q;
	unsigned long flags;

	if (!vb2_is_streaming(vq))
		return;

	spin_lock_irqsave(&priv->q_lock, flags);
	vb2_queue_error(vq);
	spin_unlock_irqrestore(&priv->q_lock, flags);
}
EXPORT_SYMBOL_GPL(imx_media_capture_device_error);

int imx_media_capture_device_register(struct imx_media_dev *md,
				      struct imx_media_video_dev *vdev)
{
	struct capture_priv *priv = to_capture_priv(vdev);
	struct v4l2_subdev *sd = priv->src_sd;
	struct v4l2_device *v4l2_dev = sd->v4l2_dev;
	struct video_device *vfd = vdev->vfd;
	struct vb2_queue *vq = &priv->q;
	struct v4l2_subdev_format fmt_src;
	int ret;

<<<<<<< HEAD
	priv->md = md;
=======
	/* get media device */
	priv->md = container_of(v4l2_dev->mdev, struct imx_media_dev, md);
>>>>>>> 4ff96fb5

	vfd->v4l2_dev = v4l2_dev;

	ret = video_register_device(vfd, VFL_TYPE_GRABBER, -1);
	if (ret) {
		v4l2_err(sd, "Failed to register video device\n");
		return ret;
	}

	vq->type = V4L2_BUF_TYPE_VIDEO_CAPTURE;
	vq->io_modes = VB2_MMAP | VB2_DMABUF;
	vq->drv_priv = priv;
	vq->buf_struct_size = sizeof(struct imx_media_buffer);
	vq->ops = &capture_qops;
	vq->mem_ops = &vb2_dma_contig_memops;
	vq->timestamp_flags = V4L2_BUF_FLAG_TIMESTAMP_MONOTONIC;
	vq->lock = &priv->mutex;
	vq->min_buffers_needed = 2;
	vq->dev = priv->dev;

	ret = vb2_queue_init(vq);
	if (ret) {
		v4l2_err(sd, "vb2_queue_init failed\n");
		goto unreg;
	}

	INIT_LIST_HEAD(&priv->ready_q);

	priv->vdev_pad.flags = MEDIA_PAD_FL_SINK;
	ret = media_entity_pads_init(&vfd->entity, 1, &priv->vdev_pad);
	if (ret) {
		v4l2_err(sd, "failed to init dev pad\n");
		goto unreg;
	}

	/* create the link from the src_sd devnode pad to device node */
	ret = media_create_pad_link(&sd->entity, priv->src_sd_pad,
				    &vfd->entity, 0, 0);
	if (ret) {
		v4l2_err(sd, "failed to create link to device node\n");
		goto unreg;
	}

	/* setup default format */
	fmt_src.pad = priv->src_sd_pad;
	fmt_src.which = V4L2_SUBDEV_FORMAT_ACTIVE;
	v4l2_subdev_call(sd, pad, get_fmt, NULL, &fmt_src);
	if (ret) {
		v4l2_err(sd, "failed to get src_sd format\n");
		goto unreg;
	}

	vdev->fmt.type = V4L2_BUF_TYPE_VIDEO_CAPTURE;
	imx_media_mbus_fmt_to_pix_fmt(&vdev->fmt.fmt.pix,
				      &fmt_src.format, NULL);
	vdev->compose.width = fmt_src.format.width;
	vdev->compose.height = fmt_src.format.height;
	vdev->cc = imx_media_find_format(vdev->fmt.fmt.pix.pixelformat,
					 CS_SEL_ANY, false);

	v4l2_info(sd, "Registered %s as /dev/%s\n", vfd->name,
		  video_device_node_name(vfd));

	vfd->ctrl_handler = &priv->ctrl_hdlr;

	/* add vdev to the video device list */
	imx_media_add_video_device(priv->md, vdev);

	return 0;
unreg:
	video_unregister_device(vfd);
	return ret;
}
EXPORT_SYMBOL_GPL(imx_media_capture_device_register);

void imx_media_capture_device_unregister(struct imx_media_video_dev *vdev)
{
	struct capture_priv *priv = to_capture_priv(vdev);
	struct video_device *vfd = priv->vdev.vfd;

	mutex_lock(&priv->mutex);

	if (video_is_registered(vfd)) {
		video_unregister_device(vfd);
		media_entity_cleanup(&vfd->entity);
	}

	mutex_unlock(&priv->mutex);
}
EXPORT_SYMBOL_GPL(imx_media_capture_device_unregister);

struct imx_media_video_dev *
imx_media_capture_device_init(struct device *dev, struct v4l2_subdev *src_sd,
			      int pad)
{
	struct capture_priv *priv;
	struct video_device *vfd;

	priv = devm_kzalloc(dev, sizeof(*priv), GFP_KERNEL);
	if (!priv)
		return ERR_PTR(-ENOMEM);

	priv->src_sd = src_sd;
	priv->src_sd_pad = pad;
	priv->dev = dev;

	mutex_init(&priv->mutex);
	spin_lock_init(&priv->q_lock);

	snprintf(capture_videodev.name, sizeof(capture_videodev.name),
		 "%s capture", src_sd->name);

	vfd = video_device_alloc();
	if (!vfd)
		return ERR_PTR(-ENOMEM);

	*vfd = capture_videodev;
	vfd->lock = &priv->mutex;
	vfd->queue = &priv->q;
	priv->vdev.vfd = vfd;

	INIT_LIST_HEAD(&priv->vdev.list);

	video_set_drvdata(vfd, priv);

	v4l2_ctrl_handler_init(&priv->ctrl_hdlr, 0);

	return &priv->vdev;
}
EXPORT_SYMBOL_GPL(imx_media_capture_device_init);

void imx_media_capture_device_remove(struct imx_media_video_dev *vdev)
{
	struct capture_priv *priv = to_capture_priv(vdev);

	v4l2_ctrl_handler_free(&priv->ctrl_hdlr);
}
EXPORT_SYMBOL_GPL(imx_media_capture_device_remove);

MODULE_DESCRIPTION("i.MX5/6 v4l2 video capture interface driver");
MODULE_AUTHOR("Steve Longerbeam <steve_longerbeam@mentor.com>");
MODULE_LICENSE("GPL");<|MERGE_RESOLUTION|>--- conflicted
+++ resolved
@@ -725,8 +725,7 @@
 }
 EXPORT_SYMBOL_GPL(imx_media_capture_device_error);
 
-int imx_media_capture_device_register(struct imx_media_dev *md,
-				      struct imx_media_video_dev *vdev)
+int imx_media_capture_device_register(struct imx_media_video_dev *vdev)
 {
 	struct capture_priv *priv = to_capture_priv(vdev);
 	struct v4l2_subdev *sd = priv->src_sd;
@@ -736,12 +735,8 @@
 	struct v4l2_subdev_format fmt_src;
 	int ret;
 
-<<<<<<< HEAD
-	priv->md = md;
-=======
 	/* get media device */
 	priv->md = container_of(v4l2_dev->mdev, struct imx_media_dev, md);
->>>>>>> 4ff96fb5
 
 	vfd->v4l2_dev = v4l2_dev;
 
