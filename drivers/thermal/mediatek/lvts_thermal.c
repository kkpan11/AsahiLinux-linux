// SPDX-License-Identifier: GPL-2.0-only
/*
 * Copyright (c) 2023 MediaTek Inc.
 * Author: Balsam CHIHI <bchihi@baylibre.com>
 */

#include <linux/clk.h>
#include <linux/clk-provider.h>
#include <linux/delay.h>
#include <linux/debugfs.h>
#include <linux/init.h>
#include <linux/interrupt.h>
#include <linux/iopoll.h>
#include <linux/kernel.h>
#include <linux/nvmem-consumer.h>
#include <linux/of.h>
#include <linux/platform_device.h>
#include <linux/reset.h>
#include <linux/thermal.h>
#include <dt-bindings/thermal/mediatek,lvts-thermal.h>

#include "../thermal_hwmon.h"

#define LVTS_MONCTL0(__base)	(__base + 0x0000)
#define LVTS_MONCTL1(__base)	(__base + 0x0004)
#define LVTS_MONCTL2(__base)	(__base + 0x0008)
#define LVTS_MONINT(__base)		(__base + 0x000C)
#define LVTS_MONINTSTS(__base)	(__base + 0x0010)
#define LVTS_MONIDET0(__base)	(__base + 0x0014)
#define LVTS_MONIDET1(__base)	(__base + 0x0018)
#define LVTS_MONIDET2(__base)	(__base + 0x001C)
#define LVTS_MONIDET3(__base)	(__base + 0x0020)
#define LVTS_H2NTHRE(__base)	(__base + 0x0024)
#define LVTS_HTHRE(__base)		(__base + 0x0028)
#define LVTS_OFFSETH(__base)	(__base + 0x0030)
#define LVTS_OFFSETL(__base)	(__base + 0x0034)
#define LVTS_MSRCTL0(__base)	(__base + 0x0038)
#define LVTS_MSRCTL1(__base)	(__base + 0x003C)
#define LVTS_TSSEL(__base)		(__base + 0x0040)
#define LVTS_CALSCALE(__base)	(__base + 0x0048)
#define LVTS_ID(__base)			(__base + 0x004C)
#define LVTS_CONFIG(__base)		(__base + 0x0050)
#define LVTS_EDATA00(__base)	(__base + 0x0054)
#define LVTS_EDATA01(__base)	(__base + 0x0058)
#define LVTS_EDATA02(__base)	(__base + 0x005C)
#define LVTS_EDATA03(__base)	(__base + 0x0060)
#define LVTS_MSR0(__base)		(__base + 0x0090)
#define LVTS_MSR1(__base)		(__base + 0x0094)
#define LVTS_MSR2(__base)		(__base + 0x0098)
#define LVTS_MSR3(__base)		(__base + 0x009C)
#define LVTS_IMMD0(__base)		(__base + 0x00A0)
#define LVTS_IMMD1(__base)		(__base + 0x00A4)
#define LVTS_IMMD2(__base)		(__base + 0x00A8)
#define LVTS_IMMD3(__base)		(__base + 0x00AC)
#define LVTS_PROTCTL(__base)	(__base + 0x00C0)
#define LVTS_PROTTA(__base)		(__base + 0x00C4)
#define LVTS_PROTTB(__base)		(__base + 0x00C8)
#define LVTS_PROTTC(__base)		(__base + 0x00CC)
#define LVTS_CLKEN(__base)		(__base + 0x00E4)

#define LVTS_PERIOD_UNIT			0
#define LVTS_GROUP_INTERVAL			0
#define LVTS_FILTER_INTERVAL		0
#define LVTS_SENSOR_INTERVAL		0
#define LVTS_HW_FILTER				0x0
#define LVTS_TSSEL_CONF				0x13121110
#define LVTS_CALSCALE_CONF			0x300
#define LVTS_MONINT_CONF			0x8300318C

#define LVTS_MONINT_OFFSET_SENSOR0		0xC
#define LVTS_MONINT_OFFSET_SENSOR1		0x180
#define LVTS_MONINT_OFFSET_SENSOR2		0x3000
#define LVTS_MONINT_OFFSET_SENSOR3		0x3000000

#define LVTS_INT_SENSOR0			0x0009001F
#define LVTS_INT_SENSOR1			0x001203E0
#define LVTS_INT_SENSOR2			0x00247C00
#define LVTS_INT_SENSOR3			0x1FC00000

#define LVTS_SENSOR_MAX				4
#define LVTS_GOLDEN_TEMP_MAX		62
#define LVTS_GOLDEN_TEMP_DEFAULT	50
#define LVTS_COEFF_A_MT8195			-250460
#define LVTS_COEFF_B_MT8195			250460
#define LVTS_COEFF_A_MT7988			-204650
#define LVTS_COEFF_B_MT7988			204650

#define LVTS_MSR_IMMEDIATE_MODE		0
#define LVTS_MSR_FILTERED_MODE		1

#define LVTS_MSR_READ_TIMEOUT_US	400
#define LVTS_MSR_READ_WAIT_US		(LVTS_MSR_READ_TIMEOUT_US / 2)

<<<<<<< HEAD
#define LVTS_HW_SHUTDOWN_MT7988		105000
#define LVTS_HW_SHUTDOWN_MT8192		105000
#define LVTS_HW_SHUTDOWN_MT8195		105000
=======
#define LVTS_HW_TSHUT_TEMP		105000

#define LVTS_MINIMUM_THRESHOLD		20000
>>>>>>> 0c383648

#define LVTS_MINIMUM_THRESHOLD		20000

static int golden_temp = LVTS_GOLDEN_TEMP_DEFAULT;
static int golden_temp_offset;

struct lvts_sensor_data {
	int dt_id;
	u8 cal_offsets[3];
};

struct lvts_ctrl_data {
	struct lvts_sensor_data lvts_sensor[LVTS_SENSOR_MAX];
	u8 valid_sensor_mask;
	int offset;
	int mode;
};

#define VALID_SENSOR_MAP(s0, s1, s2, s3) \
	.valid_sensor_mask = (((s0) ? BIT(0) : 0) | \
			      ((s1) ? BIT(1) : 0) | \
			      ((s2) ? BIT(2) : 0) | \
			      ((s3) ? BIT(3) : 0))

#define lvts_for_each_valid_sensor(i, lvts_ctrl) \
	for ((i) = 0; (i) < LVTS_SENSOR_MAX; (i)++) \
		if (!((lvts_ctrl)->valid_sensor_mask & BIT(i))) \
			continue; \
		else

struct lvts_data {
	const struct lvts_ctrl_data *lvts_ctrl;
	int num_lvts_ctrl;
	int temp_factor;
	int temp_offset;
<<<<<<< HEAD
=======
	int gt_calib_bit_offset;
>>>>>>> 0c383648
};

struct lvts_sensor {
	struct thermal_zone_device *tz;
	void __iomem *msr;
	void __iomem *base;
	int id;
	int dt_id;
	int low_thresh;
	int high_thresh;
};

struct lvts_ctrl {
	struct lvts_sensor sensors[LVTS_SENSOR_MAX];
	const struct lvts_data *lvts_data;
	u32 calibration[LVTS_SENSOR_MAX];
	u32 hw_tshut_raw_temp;
	u8 valid_sensor_mask;
	int mode;
	void __iomem *base;
	int low_thresh;
	int high_thresh;
};

struct lvts_domain {
	struct lvts_ctrl *lvts_ctrl;
	struct reset_control *reset;
	struct clk *clk;
	int num_lvts_ctrl;
	void __iomem *base;
	size_t calib_len;
	u8 *calib;
#ifdef CONFIG_DEBUG_FS
	struct dentry *dom_dentry;
#endif
};

#ifdef CONFIG_MTK_LVTS_THERMAL_DEBUGFS

#define LVTS_DEBUG_FS_REGS(__reg)		\
{						\
	.name = __stringify(__reg),		\
	.offset = __reg(0),			\
}

static const struct debugfs_reg32 lvts_regs[] = {
	LVTS_DEBUG_FS_REGS(LVTS_MONCTL0),
	LVTS_DEBUG_FS_REGS(LVTS_MONCTL1),
	LVTS_DEBUG_FS_REGS(LVTS_MONCTL2),
	LVTS_DEBUG_FS_REGS(LVTS_MONINT),
	LVTS_DEBUG_FS_REGS(LVTS_MONINTSTS),
	LVTS_DEBUG_FS_REGS(LVTS_MONIDET0),
	LVTS_DEBUG_FS_REGS(LVTS_MONIDET1),
	LVTS_DEBUG_FS_REGS(LVTS_MONIDET2),
	LVTS_DEBUG_FS_REGS(LVTS_MONIDET3),
	LVTS_DEBUG_FS_REGS(LVTS_H2NTHRE),
	LVTS_DEBUG_FS_REGS(LVTS_HTHRE),
	LVTS_DEBUG_FS_REGS(LVTS_OFFSETH),
	LVTS_DEBUG_FS_REGS(LVTS_OFFSETL),
	LVTS_DEBUG_FS_REGS(LVTS_MSRCTL0),
	LVTS_DEBUG_FS_REGS(LVTS_MSRCTL1),
	LVTS_DEBUG_FS_REGS(LVTS_TSSEL),
	LVTS_DEBUG_FS_REGS(LVTS_CALSCALE),
	LVTS_DEBUG_FS_REGS(LVTS_ID),
	LVTS_DEBUG_FS_REGS(LVTS_CONFIG),
	LVTS_DEBUG_FS_REGS(LVTS_EDATA00),
	LVTS_DEBUG_FS_REGS(LVTS_EDATA01),
	LVTS_DEBUG_FS_REGS(LVTS_EDATA02),
	LVTS_DEBUG_FS_REGS(LVTS_EDATA03),
	LVTS_DEBUG_FS_REGS(LVTS_MSR0),
	LVTS_DEBUG_FS_REGS(LVTS_MSR1),
	LVTS_DEBUG_FS_REGS(LVTS_MSR2),
	LVTS_DEBUG_FS_REGS(LVTS_MSR3),
	LVTS_DEBUG_FS_REGS(LVTS_IMMD0),
	LVTS_DEBUG_FS_REGS(LVTS_IMMD1),
	LVTS_DEBUG_FS_REGS(LVTS_IMMD2),
	LVTS_DEBUG_FS_REGS(LVTS_IMMD3),
	LVTS_DEBUG_FS_REGS(LVTS_PROTCTL),
	LVTS_DEBUG_FS_REGS(LVTS_PROTTA),
	LVTS_DEBUG_FS_REGS(LVTS_PROTTB),
	LVTS_DEBUG_FS_REGS(LVTS_PROTTC),
	LVTS_DEBUG_FS_REGS(LVTS_CLKEN),
};

static int lvts_debugfs_init(struct device *dev, struct lvts_domain *lvts_td)
{
	struct debugfs_regset32 *regset;
	struct lvts_ctrl *lvts_ctrl;
	struct dentry *dentry;
	char name[64];
	int i;

	lvts_td->dom_dentry = debugfs_create_dir(dev_name(dev), NULL);
	if (IS_ERR(lvts_td->dom_dentry))
		return 0;

	for (i = 0; i < lvts_td->num_lvts_ctrl; i++) {

		lvts_ctrl = &lvts_td->lvts_ctrl[i];

		sprintf(name, "controller%d", i);
		dentry = debugfs_create_dir(name, lvts_td->dom_dentry);
		if (IS_ERR(dentry))
			continue;

		regset = devm_kzalloc(dev, sizeof(*regset), GFP_KERNEL);
		if (!regset)
			continue;

		regset->base = lvts_ctrl->base;
		regset->regs = lvts_regs;
		regset->nregs = ARRAY_SIZE(lvts_regs);

		debugfs_create_regset32("registers", 0400, dentry, regset);
	}

	return 0;
}

static void lvts_debugfs_exit(struct lvts_domain *lvts_td)
{
	debugfs_remove_recursive(lvts_td->dom_dentry);
}

#else

static inline int lvts_debugfs_init(struct device *dev,
				    struct lvts_domain *lvts_td)
{
	return 0;
}

static void lvts_debugfs_exit(struct lvts_domain *lvts_td) { }

#endif

static int lvts_raw_to_temp(u32 raw_temp, int temp_factor)
{
	int temperature;

	temperature = ((s64)(raw_temp & 0xFFFF) * temp_factor) >> 14;
	temperature += golden_temp_offset;

	return temperature;
}

static u32 lvts_temp_to_raw(int temperature, int temp_factor)
{
	u32 raw_temp = ((s64)(golden_temp_offset - temperature)) << 14;

	raw_temp = div_s64(raw_temp, -temp_factor);

	return raw_temp;
}

static int lvts_get_temp(struct thermal_zone_device *tz, int *temp)
{
	struct lvts_sensor *lvts_sensor = thermal_zone_device_priv(tz);
	struct lvts_ctrl *lvts_ctrl = container_of(lvts_sensor, struct lvts_ctrl,
						   sensors[lvts_sensor->id]);
	const struct lvts_data *lvts_data = lvts_ctrl->lvts_data;
	void __iomem *msr = lvts_sensor->msr;
	u32 value;
	int rc;

	/*
	 * Measurement registers:
	 *
	 * LVTS_MSR[0-3] / LVTS_IMMD[0-3]
	 *
	 * Bits:
	 *
	 * 32-17: Unused
	 * 16	: Valid temperature
	 * 15-0	: Raw temperature
	 */
	rc = readl_poll_timeout(msr, value, value & BIT(16),
				LVTS_MSR_READ_WAIT_US, LVTS_MSR_READ_TIMEOUT_US);

	/*
	 * As the thermal zone temperature will read before the
	 * hardware sensor is fully initialized, we have to check the
	 * validity of the temperature returned when reading the
	 * measurement register. The thermal controller will set the
	 * valid bit temperature only when it is totally initialized.
	 *
	 * Otherwise, we may end up with garbage values out of the
	 * functionning temperature and directly jump to a system
	 * shutdown.
	 */
	if (rc)
		return -EAGAIN;

	*temp = lvts_raw_to_temp(value & 0xFFFF, lvts_data->temp_factor);

	return 0;
}

static void lvts_update_irq_mask(struct lvts_ctrl *lvts_ctrl)
{
	u32 masks[] = {
		LVTS_MONINT_OFFSET_SENSOR0,
		LVTS_MONINT_OFFSET_SENSOR1,
		LVTS_MONINT_OFFSET_SENSOR2,
		LVTS_MONINT_OFFSET_SENSOR3,
	};
	u32 value = 0;
	int i;

	value = readl(LVTS_MONINT(lvts_ctrl->base));

	for (i = 0; i < ARRAY_SIZE(masks); i++) {
		if (lvts_ctrl->sensors[i].high_thresh == lvts_ctrl->high_thresh
		    && lvts_ctrl->sensors[i].low_thresh == lvts_ctrl->low_thresh)
			value |= masks[i];
		else
			value &= ~masks[i];
	}

	writel(value, LVTS_MONINT(lvts_ctrl->base));
}

static bool lvts_should_update_thresh(struct lvts_ctrl *lvts_ctrl, int high)
{
	int i;

	if (high > lvts_ctrl->high_thresh)
		return true;

<<<<<<< HEAD
	for (i = 0; i < lvts_ctrl->num_lvts_sensor; i++)
=======
	lvts_for_each_valid_sensor(i, lvts_ctrl)
>>>>>>> 0c383648
		if (lvts_ctrl->sensors[i].high_thresh == lvts_ctrl->high_thresh
		    && lvts_ctrl->sensors[i].low_thresh == lvts_ctrl->low_thresh)
			return false;

	return true;
}

static int lvts_set_trips(struct thermal_zone_device *tz, int low, int high)
{
	struct lvts_sensor *lvts_sensor = thermal_zone_device_priv(tz);
	struct lvts_ctrl *lvts_ctrl = container_of(lvts_sensor, struct lvts_ctrl,
						   sensors[lvts_sensor->id]);
	const struct lvts_data *lvts_data = lvts_ctrl->lvts_data;
	void __iomem *base = lvts_sensor->base;
	u32 raw_low = lvts_temp_to_raw(low != -INT_MAX ? low : LVTS_MINIMUM_THRESHOLD,
				       lvts_data->temp_factor);
	u32 raw_high = lvts_temp_to_raw(high, lvts_data->temp_factor);
	bool should_update_thresh;

	lvts_sensor->low_thresh = low;
	lvts_sensor->high_thresh = high;

	should_update_thresh = lvts_should_update_thresh(lvts_ctrl, high);
	if (should_update_thresh) {
		lvts_ctrl->high_thresh = high;
		lvts_ctrl->low_thresh = low;
	}
	lvts_update_irq_mask(lvts_ctrl);

	if (!should_update_thresh)
		return 0;

	/*
	 * Low offset temperature threshold
	 *
	 * LVTS_OFFSETL
	 *
	 * Bits:
	 *
	 * 14-0 : Raw temperature for threshold
	 */
	pr_debug("%s: Setting low limit temperature interrupt: %d\n",
		 thermal_zone_device_type(tz), low);
	writel(raw_low, LVTS_OFFSETL(base));

	/*
	 * High offset temperature threshold
	 *
	 * LVTS_OFFSETH
	 *
	 * Bits:
	 *
	 * 14-0 : Raw temperature for threshold
	 */
	pr_debug("%s: Setting high limit temperature interrupt: %d\n",
		 thermal_zone_device_type(tz), high);
	writel(raw_high, LVTS_OFFSETH(base));

	return 0;
}

static irqreturn_t lvts_ctrl_irq_handler(struct lvts_ctrl *lvts_ctrl)
{
	irqreturn_t iret = IRQ_NONE;
	u32 value;
	u32 masks[] = {
		LVTS_INT_SENSOR0,
		LVTS_INT_SENSOR1,
		LVTS_INT_SENSOR2,
		LVTS_INT_SENSOR3
	};
	int i;

	/*
	 * Interrupt monitoring status
	 *
	 * LVTS_MONINTST
	 *
	 * Bits:
	 *
	 * 31 : Interrupt for stage 3
	 * 30 : Interrupt for stage 2
	 * 29 : Interrupt for state 1
	 * 28 : Interrupt using filter on sensor 3
	 *
	 * 27 : Interrupt using immediate on sensor 3
	 * 26 : Interrupt normal to hot on sensor 3
	 * 25 : Interrupt high offset on sensor 3
	 * 24 : Interrupt low offset on sensor 3
	 *
	 * 23 : Interrupt hot threshold on sensor 3
	 * 22 : Interrupt cold threshold on sensor 3
	 * 21 : Interrupt using filter on sensor 2
	 * 20 : Interrupt using filter on sensor 1
	 *
	 * 19 : Interrupt using filter on sensor 0
	 * 18 : Interrupt using immediate on sensor 2
	 * 17 : Interrupt using immediate on sensor 1
	 * 16 : Interrupt using immediate on sensor 0
	 *
	 * 15 : Interrupt device access timeout interrupt
	 * 14 : Interrupt normal to hot on sensor 2
	 * 13 : Interrupt high offset interrupt on sensor 2
	 * 12 : Interrupt low offset interrupt on sensor 2
	 *
	 * 11 : Interrupt hot threshold on sensor 2
	 * 10 : Interrupt cold threshold on sensor 2
	 *  9 : Interrupt normal to hot on sensor 1
	 *  8 : Interrupt high offset interrupt on sensor 1
	 *
	 *  7 : Interrupt low offset interrupt on sensor 1
	 *  6 : Interrupt hot threshold on sensor 1
	 *  5 : Interrupt cold threshold on sensor 1
	 *  4 : Interrupt normal to hot on sensor 0
	 *
	 *  3 : Interrupt high offset interrupt on sensor 0
	 *  2 : Interrupt low offset interrupt on sensor 0
	 *  1 : Interrupt hot threshold on sensor 0
	 *  0 : Interrupt cold threshold on sensor 0
	 *
	 * We are interested in the sensor(s) responsible of the
	 * interrupt event. We update the thermal framework with the
	 * thermal zone associated with the sensor. The framework will
	 * take care of the rest whatever the kind of interrupt, we
	 * are only interested in which sensor raised the interrupt.
	 *
	 * sensor 3 interrupt: 0001 1111 1100 0000 0000 0000 0000 0000
	 *                  => 0x1FC00000
	 * sensor 2 interrupt: 0000 0000 0010 0100 0111 1100 0000 0000
	 *                  => 0x00247C00
	 * sensor 1 interrupt: 0000 0000 0001 0010 0000 0011 1110 0000
	 *                  => 0X001203E0
	 * sensor 0 interrupt: 0000 0000 0000 1001 0000 0000 0001 1111
	 *                  => 0x0009001F
	 */
	value = readl(LVTS_MONINTSTS(lvts_ctrl->base));

	/*
	 * Let's figure out which sensors raised the interrupt
	 *
	 * NOTE: the masks array must be ordered with the index
	 * corresponding to the sensor id eg. index=0, mask for
	 * sensor0.
	 */
	for (i = 0; i < ARRAY_SIZE(masks); i++) {

		if (!(value & masks[i]))
			continue;

		thermal_zone_device_update(lvts_ctrl->sensors[i].tz,
					   THERMAL_TRIP_VIOLATED);
		iret = IRQ_HANDLED;
	}

	/*
	 * Write back to clear the interrupt status (W1C)
	 */
	writel(value, LVTS_MONINTSTS(lvts_ctrl->base));

	return iret;
}

/*
 * Temperature interrupt handler. Even if the driver supports more
 * interrupt modes, we use the interrupt when the temperature crosses
 * the hot threshold the way up and the way down (modulo the
 * hysteresis).
 *
 * Each thermal domain has a couple of interrupts, one for hardware
 * reset and another one for all the thermal events happening on the
 * different sensors.
 *
 * The interrupt is configured for thermal events when crossing the
 * hot temperature limit. At each interrupt, we check in every
 * controller if there is an interrupt pending.
 */
static irqreturn_t lvts_irq_handler(int irq, void *data)
{
	struct lvts_domain *lvts_td = data;
	irqreturn_t aux, iret = IRQ_NONE;
	int i;

	for (i = 0; i < lvts_td->num_lvts_ctrl; i++) {

		aux = lvts_ctrl_irq_handler(&lvts_td->lvts_ctrl[i]);
		if (aux != IRQ_HANDLED)
			continue;

		iret = IRQ_HANDLED;
	}

	return iret;
}

static struct thermal_zone_device_ops lvts_ops = {
	.get_temp = lvts_get_temp,
	.set_trips = lvts_set_trips,
};

static int lvts_sensor_init(struct device *dev, struct lvts_ctrl *lvts_ctrl,
					const struct lvts_ctrl_data *lvts_ctrl_data)
{
	struct lvts_sensor *lvts_sensor = lvts_ctrl->sensors;

	void __iomem *msr_regs[] = {
		LVTS_MSR0(lvts_ctrl->base),
		LVTS_MSR1(lvts_ctrl->base),
		LVTS_MSR2(lvts_ctrl->base),
		LVTS_MSR3(lvts_ctrl->base)
	};

	void __iomem *imm_regs[] = {
		LVTS_IMMD0(lvts_ctrl->base),
		LVTS_IMMD1(lvts_ctrl->base),
		LVTS_IMMD2(lvts_ctrl->base),
		LVTS_IMMD3(lvts_ctrl->base)
	};

	int i;

	lvts_for_each_valid_sensor(i, lvts_ctrl_data) {

		int dt_id = lvts_ctrl_data->lvts_sensor[i].dt_id;

		/*
		 * At this point, we don't know which id matches which
		 * sensor. Let's set arbitrally the id from the index.
		 */
		lvts_sensor[i].id = i;

		/*
		 * The thermal zone registration will set the trip
		 * point interrupt in the thermal controller
		 * register. But this one will be reset in the
		 * initialization after. So we need to post pone the
		 * thermal zone creation after the controller is
		 * setup. For this reason, we store the device tree
		 * node id from the data in the sensor structure
		 */
		lvts_sensor[i].dt_id = dt_id;

		/*
		 * We assign the base address of the thermal
		 * controller as a back pointer. So it will be
		 * accessible from the different thermal framework ops
		 * as we pass the lvts_sensor pointer as thermal zone
		 * private data.
		 */
		lvts_sensor[i].base = lvts_ctrl->base;

		/*
		 * Each sensor has its own register address to read from.
		 */
		lvts_sensor[i].msr = lvts_ctrl_data->mode == LVTS_MSR_IMMEDIATE_MODE ?
			imm_regs[i] : msr_regs[i];

		lvts_sensor[i].low_thresh = INT_MIN;
		lvts_sensor[i].high_thresh = INT_MIN;
	};

	lvts_ctrl->valid_sensor_mask = lvts_ctrl_data->valid_sensor_mask;

	return 0;
}

/*
 * The efuse blob values follows the sensor enumeration per thermal
 * controller. The decoding of the stream is as follow:
 *
 * MT8192 :
 * Stream index map for MCU Domain mt8192 :
 *
 * <-----mcu-tc#0-----> <-----sensor#0----->        <-----sensor#1----->
 *  0x01 | 0x02 | 0x03 | 0x04 | 0x05 | 0x06 | 0x07 | 0x08 | 0x09 | 0x0A | 0x0B
 *
 * <-----sensor#2----->        <-----sensor#3----->
 *  0x0C | 0x0D | 0x0E | 0x0F | 0x10 | 0x11 | 0x12 | 0x13
 *
 * <-----sensor#4----->        <-----sensor#5----->        <-----sensor#6----->        <-----sensor#7----->
 *  0x14 | 0x15 | 0x16 | 0x17 | 0x18 | 0x19 | 0x1A | 0x1B | 0x1C | 0x1D | 0x1E | 0x1F | 0x20 | 0x21 | 0x22 | 0x23
 *
 * Stream index map for AP Domain mt8192 :
 *
 * <-----sensor#0----->        <-----sensor#1----->
 *  0x24 | 0x25 | 0x26 | 0x27 | 0x28 | 0x29 | 0x2A | 0x2B
 *
 * <-----sensor#2----->        <-----sensor#3----->
 *  0x2C | 0x2D | 0x2E | 0x2F | 0x30 | 0x31 | 0x32 | 0x33
 *
 * <-----sensor#4----->        <-----sensor#5----->
 *  0x34 | 0x35 | 0x36 | 0x37 | 0x38 | 0x39 | 0x3A | 0x3B
 *
 * <-----sensor#6----->        <-----sensor#7----->        <-----sensor#8----->
 *  0x3C | 0x3D | 0x3E | 0x3F | 0x40 | 0x41 | 0x42 | 0x43 | 0x44 | 0x45 | 0x46 | 0x47
 *
 * MT8195 :
 * Stream index map for MCU Domain mt8195 :
 *
 * <-----mcu-tc#0-----> <-----sensor#0-----> <-----sensor#1----->
 *  0x01 | 0x02 | 0x03 | 0x04 | 0x05 | 0x06 | 0x07 | 0x08 | 0x09
 *
 * <-----mcu-tc#1-----> <-----sensor#2-----> <-----sensor#3----->
 *  0x0A | 0x0B | 0x0C | 0x0D | 0x0E | 0x0F | 0x10 | 0x11 | 0x12
 *
 * <-----mcu-tc#2-----> <-----sensor#4-----> <-----sensor#5-----> <-----sensor#6-----> <-----sensor#7----->
 *  0x13 | 0x14 | 0x15 | 0x16 | 0x17 | 0x18 | 0x19 | 0x1A | 0x1B | 0x1C | 0x1D | 0x1E | 0x1F | 0x20 | 0x21
 *
 * Stream index map for AP Domain mt8195 :
 *
 * <-----ap--tc#0-----> <-----sensor#0-----> <-----sensor#1----->
 *  0x22 | 0x23 | 0x24 | 0x25 | 0x26 | 0x27 | 0x28 | 0x29 | 0x2A
 *
 * <-----ap--tc#1-----> <-----sensor#2-----> <-----sensor#3----->
 *  0x2B | 0x2C | 0x2D | 0x2E | 0x2F | 0x30 | 0x31 | 0x32 | 0x33
 *
 * <-----ap--tc#2-----> <-----sensor#4-----> <-----sensor#5-----> <-----sensor#6----->
 *  0x34 | 0x35 | 0x36 | 0x37 | 0x38 | 0x39 | 0x3A | 0x3B | 0x3C | 0x3D | 0x3E | 0x3F
 *
 * <-----ap--tc#3-----> <-----sensor#7-----> <-----sensor#8----->
 *  0x40 | 0x41 | 0x42 | 0x43 | 0x44 | 0x45 | 0x46 | 0x47 | 0x48
 *
 * Note: In some cases, values don't strictly follow a little endian ordering.
 * The data description gives byte offsets constituting each calibration value
 * for each sensor.
 */
static int lvts_calibration_init(struct device *dev, struct lvts_ctrl *lvts_ctrl,
					const struct lvts_ctrl_data *lvts_ctrl_data,
					u8 *efuse_calibration,
					size_t calib_len)
{
	int i;

	lvts_for_each_valid_sensor(i, lvts_ctrl_data) {
		const struct lvts_sensor_data *sensor =
					&lvts_ctrl_data->lvts_sensor[i];

		if (sensor->cal_offsets[0] >= calib_len ||
		    sensor->cal_offsets[1] >= calib_len ||
		    sensor->cal_offsets[2] >= calib_len)
			return -EINVAL;

		lvts_ctrl->calibration[i] =
			(efuse_calibration[sensor->cal_offsets[0]] << 0) +
			(efuse_calibration[sensor->cal_offsets[1]] << 8) +
			(efuse_calibration[sensor->cal_offsets[2]] << 16);
	}

	return 0;
}

/*
 * The efuse bytes stream can be split into different chunk of
 * nvmems. This function reads and concatenate those into a single
 * buffer so it can be read sequentially when initializing the
 * calibration data.
 */
static int lvts_calibration_read(struct device *dev, struct lvts_domain *lvts_td,
					const struct lvts_data *lvts_data)
{
	struct device_node *np = dev_of_node(dev);
	struct nvmem_cell *cell;
	struct property *prop;
	const char *cell_name;

	of_property_for_each_string(np, "nvmem-cell-names", prop, cell_name) {
		size_t len;
		u8 *efuse;

		cell = of_nvmem_cell_get(np, cell_name);
		if (IS_ERR(cell)) {
			dev_err(dev, "Failed to get cell '%s'\n", cell_name);
			return PTR_ERR(cell);
		}

		efuse = nvmem_cell_read(cell, &len);

		nvmem_cell_put(cell);

		if (IS_ERR(efuse)) {
			dev_err(dev, "Failed to read cell '%s'\n", cell_name);
			return PTR_ERR(efuse);
		}

		lvts_td->calib = devm_krealloc(dev, lvts_td->calib,
					       lvts_td->calib_len + len, GFP_KERNEL);
		if (!lvts_td->calib) {
			kfree(efuse);
			return -ENOMEM;
		}

		memcpy(lvts_td->calib + lvts_td->calib_len, efuse, len);

		lvts_td->calib_len += len;

		kfree(efuse);
	}

	return 0;
}

<<<<<<< HEAD
static int lvts_golden_temp_init(struct device *dev, u32 *value, int temp_offset)
=======
static int lvts_golden_temp_init(struct device *dev, u8 *calib,
				 const struct lvts_data *lvts_data)
>>>>>>> 0c383648
{
	u32 gt;

	/*
	 * The golden temp information is contained in the first 32-bit
	 * word  of efuse data at a specific bit offset.
	 */
	gt = (((u32 *)calib)[0] >> lvts_data->gt_calib_bit_offset) & 0xff;

	/* A zero value for gt means that device has invalid efuse data */
	if (!gt)
		return -ENODATA;

	if (gt < LVTS_GOLDEN_TEMP_MAX)
		golden_temp = gt;

<<<<<<< HEAD
	golden_temp_offset = golden_temp * 500 + temp_offset;
=======
	golden_temp_offset = golden_temp * 500 + lvts_data->temp_offset;
>>>>>>> 0c383648

	return 0;
}

static int lvts_ctrl_init(struct device *dev, struct lvts_domain *lvts_td,
					const struct lvts_data *lvts_data)
{
	size_t size = sizeof(*lvts_td->lvts_ctrl) * lvts_data->num_lvts_ctrl;
	struct lvts_ctrl *lvts_ctrl;
	int i, ret;

	/*
	 * Create the calibration bytes stream from efuse data
	 */
	ret = lvts_calibration_read(dev, lvts_td, lvts_data);
	if (ret)
		return ret;

<<<<<<< HEAD
	/*
	 * The golden temp information is contained in the first chunk
	 * of efuse data.
	 */
	ret = lvts_golden_temp_init(dev, (u32 *)lvts_td->calib, lvts_data->temp_offset);
=======
	ret = lvts_golden_temp_init(dev, lvts_td->calib, lvts_data);
>>>>>>> 0c383648
	if (ret)
		return ret;

	lvts_ctrl = devm_kzalloc(dev, size, GFP_KERNEL);
	if (!lvts_ctrl)
		return -ENOMEM;

	for (i = 0; i < lvts_data->num_lvts_ctrl; i++) {

		lvts_ctrl[i].base = lvts_td->base + lvts_data->lvts_ctrl[i].offset;
		lvts_ctrl[i].lvts_data = lvts_data;

		ret = lvts_sensor_init(dev, &lvts_ctrl[i],
				       &lvts_data->lvts_ctrl[i]);
		if (ret)
			return ret;

		ret = lvts_calibration_init(dev, &lvts_ctrl[i],
					    &lvts_data->lvts_ctrl[i],
					    lvts_td->calib,
					    lvts_td->calib_len);
		if (ret)
			return ret;

		/*
		 * The mode the ctrl will use to read the temperature
		 * (filtered or immediate)
		 */
		lvts_ctrl[i].mode = lvts_data->lvts_ctrl[i].mode;

		/*
		 * The temperature to raw temperature must be done
		 * after initializing the calibration.
		 */
		lvts_ctrl[i].hw_tshut_raw_temp =
<<<<<<< HEAD
			lvts_temp_to_raw(lvts_data->lvts_ctrl[i].hw_tshut_temp,
=======
			lvts_temp_to_raw(LVTS_HW_TSHUT_TEMP,
>>>>>>> 0c383648
					 lvts_data->temp_factor);

		lvts_ctrl[i].low_thresh = INT_MIN;
		lvts_ctrl[i].high_thresh = INT_MIN;
	}

	/*
	 * We no longer need the efuse bytes stream, let's free it
	 */
	devm_kfree(dev, lvts_td->calib);

	lvts_td->lvts_ctrl = lvts_ctrl;
	lvts_td->num_lvts_ctrl = lvts_data->num_lvts_ctrl;

	return 0;
}

/*
 * At this point the configuration register is the only place in the
 * driver where we write multiple values. Per hardware constraint,
 * each write in the configuration register must be separated by a
 * delay of 2 us.
 */
static void lvts_write_config(struct lvts_ctrl *lvts_ctrl, u32 *cmds, int nr_cmds)
{
	int i;

	/*
	 * Configuration register
	 */
	for (i = 0; i < nr_cmds; i++) {
		writel(cmds[i], LVTS_CONFIG(lvts_ctrl->base));
		usleep_range(2, 4);
	}
}

static int lvts_irq_init(struct lvts_ctrl *lvts_ctrl)
{
	/*
	 * LVTS_PROTCTL : Thermal Protection Sensor Selection
	 *
	 * Bits:
	 *
	 * 19-18 : Sensor to base the protection on
	 * 17-16 : Strategy:
	 *         00 : Average of 4 sensors
	 *         01 : Max of 4 sensors
	 *         10 : Selected sensor with bits 19-18
	 *         11 : Reserved
	 */
	writel(BIT(16), LVTS_PROTCTL(lvts_ctrl->base));

	/*
	 * LVTS_PROTTA : Stage 1 temperature threshold
	 * LVTS_PROTTB : Stage 2 temperature threshold
	 * LVTS_PROTTC : Stage 3 temperature threshold
	 *
	 * Bits:
	 *
	 * 14-0: Raw temperature threshold
	 *
	 * writel(0x0, LVTS_PROTTA(lvts_ctrl->base));
	 * writel(0x0, LVTS_PROTTB(lvts_ctrl->base));
	 */
	writel(lvts_ctrl->hw_tshut_raw_temp, LVTS_PROTTC(lvts_ctrl->base));

	/*
	 * LVTS_MONINT : Interrupt configuration register
	 *
	 * The LVTS_MONINT register layout is the same as the LVTS_MONINTSTS
	 * register, except we set the bits to enable the interrupt.
	 */
	writel(LVTS_MONINT_CONF, LVTS_MONINT(lvts_ctrl->base));

	return 0;
}

static int lvts_domain_reset(struct device *dev, struct reset_control *reset)
{
	int ret;

	ret = reset_control_assert(reset);
	if (ret)
		return ret;

	return reset_control_deassert(reset);
}

/*
 * Enable or disable the clocks of a specified thermal controller
 */
static int lvts_ctrl_set_enable(struct lvts_ctrl *lvts_ctrl, int enable)
{
	/*
	 * LVTS_CLKEN : Internal LVTS clock
	 *
	 * Bits:
	 *
	 * 0 : enable / disable clock
	 */
	writel(enable, LVTS_CLKEN(lvts_ctrl->base));

	return 0;
}

static int lvts_ctrl_connect(struct device *dev, struct lvts_ctrl *lvts_ctrl)
{
	u32 id, cmds[] = { 0xC103FFFF, 0xC502FF55 };

	lvts_write_config(lvts_ctrl, cmds, ARRAY_SIZE(cmds));

	/*
	 * LVTS_ID : Get ID and status of the thermal controller
	 *
	 * Bits:
	 *
	 * 0-5	: thermal controller id
	 *   7	: thermal controller connection is valid
	 */
	id = readl(LVTS_ID(lvts_ctrl->base));
	if (!(id & BIT(7)))
		return -EIO;

	return 0;
}

static int lvts_ctrl_initialize(struct device *dev, struct lvts_ctrl *lvts_ctrl)
{
	/*
	 * Write device mask: 0xC1030000
	 */
	u32 cmds[] = {
		0xC1030E01, 0xC1030CFC, 0xC1030A8C, 0xC103098D, 0xC10308F1,
		0xC10307A6, 0xC10306B8, 0xC1030500, 0xC1030420, 0xC1030300,
		0xC1030030, 0xC10300F6, 0xC1030050, 0xC1030060, 0xC10300AC,
		0xC10300FC, 0xC103009D, 0xC10300F1, 0xC10300E1
	};

	lvts_write_config(lvts_ctrl, cmds, ARRAY_SIZE(cmds));

	return 0;
}

static int lvts_ctrl_calibrate(struct device *dev, struct lvts_ctrl *lvts_ctrl)
{
	int i;
	void __iomem *lvts_edata[] = {
		LVTS_EDATA00(lvts_ctrl->base),
		LVTS_EDATA01(lvts_ctrl->base),
		LVTS_EDATA02(lvts_ctrl->base),
		LVTS_EDATA03(lvts_ctrl->base)
	};

	/*
	 * LVTS_EDATA0X : Efuse calibration reference value for sensor X
	 *
	 * Bits:
	 *
	 * 20-0 : Efuse value for normalization data
	 */
	for (i = 0; i < LVTS_SENSOR_MAX; i++)
		writel(lvts_ctrl->calibration[i], lvts_edata[i]);

	return 0;
}

static int lvts_ctrl_configure(struct device *dev, struct lvts_ctrl *lvts_ctrl)
{
	u32 value;

	/*
	 * LVTS_TSSEL : Sensing point index numbering
	 *
	 * Bits:
	 *
	 * 31-24: ADC Sense 3
	 * 23-16: ADC Sense 2
	 * 15-8	: ADC Sense 1
	 * 7-0	: ADC Sense 0
	 */
	value = LVTS_TSSEL_CONF;
	writel(value, LVTS_TSSEL(lvts_ctrl->base));

	/*
	 * LVTS_CALSCALE : ADC voltage round
	 */
	value = 0x300;
	value = LVTS_CALSCALE_CONF;

	/*
	 * LVTS_MSRCTL0 : Sensor filtering strategy
	 *
	 * Filters:
	 *
	 * 000 : One sample
	 * 001 : Avg 2 samples
	 * 010 : 4 samples, drop min and max, avg 2 samples
	 * 011 : 6 samples, drop min and max, avg 4 samples
	 * 100 : 10 samples, drop min and max, avg 8 samples
	 * 101 : 18 samples, drop min and max, avg 16 samples
	 *
	 * Bits:
	 *
	 * 0-2  : Sensor0 filter
	 * 3-5  : Sensor1 filter
	 * 6-8  : Sensor2 filter
	 * 9-11 : Sensor3 filter
	 */
	value = LVTS_HW_FILTER << 9 |  LVTS_HW_FILTER << 6 |
			LVTS_HW_FILTER << 3 | LVTS_HW_FILTER;
	writel(value, LVTS_MSRCTL0(lvts_ctrl->base));

	/*
	 * LVTS_MONCTL1 : Period unit and group interval configuration
	 *
	 * The clock source of LVTS thermal controller is 26MHz.
	 *
	 * The period unit is a time base for all the interval delays
	 * specified in the registers. By default we use 12. The time
	 * conversion is done by multiplying by 256 and 1/26.10^6
	 *
	 * An interval delay multiplied by the period unit gives the
	 * duration in seconds.
	 *
	 * - Filter interval delay is a delay between two samples of
	 * the same sensor.
	 *
	 * - Sensor interval delay is a delay between two samples of
	 * different sensors.
	 *
	 * - Group interval delay is a delay between different rounds.
	 *
	 * For example:
	 *     If Period unit = C, filter delay = 1, sensor delay = 2, group delay = 1,
	 *     and two sensors, TS1 and TS2, are in a LVTS thermal controller
	 *     and then
	 *     Period unit time = C * 1/26M * 256 = 12 * 38.46ns * 256 = 118.149us
	 *     Filter interval delay = 1 * Period unit = 118.149us
	 *     Sensor interval delay = 2 * Period unit = 236.298us
	 *     Group interval delay = 1 * Period unit = 118.149us
	 *
	 *     TS1    TS1 ... TS1    TS2    TS2 ... TS2    TS1...
	 *        <--> Filter interval delay
	 *                       <--> Sensor interval delay
	 *                                             <--> Group interval delay
	 * Bits:
	 *      29 - 20 : Group interval
	 *      16 - 13 : Send a single interrupt when crossing the hot threshold (1)
	 *                or an interrupt everytime the hot threshold is crossed (0)
	 *       9 - 0  : Period unit
	 *
	 */
	value = LVTS_GROUP_INTERVAL << 20 | LVTS_PERIOD_UNIT;
	writel(value, LVTS_MONCTL1(lvts_ctrl->base));

	/*
	 * LVTS_MONCTL2 : Filtering and sensor interval
	 *
	 * Bits:
	 *
	 *      25-16 : Interval unit in PERIOD_UNIT between sample on
	 *              the same sensor, filter interval
	 *       9-0  : Interval unit in PERIOD_UNIT between each sensor
	 *
	 */
	value = LVTS_FILTER_INTERVAL << 16 | LVTS_SENSOR_INTERVAL;
	writel(value, LVTS_MONCTL2(lvts_ctrl->base));

	return lvts_irq_init(lvts_ctrl);
}

static int lvts_ctrl_start(struct device *dev, struct lvts_ctrl *lvts_ctrl)
{
	struct lvts_sensor *lvts_sensors = lvts_ctrl->sensors;
	struct thermal_zone_device *tz;
	u32 sensor_map = 0;
	int i;
	/*
	 * Bitmaps to enable each sensor on immediate and filtered modes, as
	 * described in MSRCTL1 and MONCTL0 registers below, respectively.
	 */
	u32 sensor_imm_bitmap[] = { BIT(4), BIT(5), BIT(6), BIT(9) };
	u32 sensor_filt_bitmap[] = { BIT(0), BIT(1), BIT(2), BIT(3) };

	u32 *sensor_bitmap = lvts_ctrl->mode == LVTS_MSR_IMMEDIATE_MODE ?
			     sensor_imm_bitmap : sensor_filt_bitmap;

	lvts_for_each_valid_sensor(i, lvts_ctrl) {

		int dt_id = lvts_sensors[i].dt_id;

		tz = devm_thermal_of_zone_register(dev, dt_id, &lvts_sensors[i],
						   &lvts_ops);
		if (IS_ERR(tz)) {
			/*
			 * This thermal zone is not described in the
			 * device tree. It is not an error from the
			 * thermal OF code POV, we just continue.
			 */
			if (PTR_ERR(tz) == -ENODEV)
				continue;

			return PTR_ERR(tz);
		}

		devm_thermal_add_hwmon_sysfs(dev, tz);

		/*
		 * The thermal zone pointer will be needed in the
		 * interrupt handler, we store it in the sensor
		 * structure. The thermal domain structure will be
		 * passed to the interrupt handler private data as the
		 * interrupt is shared for all the controller
		 * belonging to the thermal domain.
		 */
		lvts_sensors[i].tz = tz;

		/*
		 * This sensor was correctly associated with a thermal
		 * zone, let's set the corresponding bit in the sensor
		 * map, so we can enable the temperature monitoring in
		 * the hardware thermal controller.
		 */
		sensor_map |= sensor_bitmap[i];
	}

	/*
	 * The initialization of the thermal zones give us
	 * which sensor point to enable. If any thermal zone
	 * was not described in the device tree, it won't be
	 * enabled here in the sensor map.
	 */
	if (lvts_ctrl->mode == LVTS_MSR_IMMEDIATE_MODE) {
		/*
		 * LVTS_MSRCTL1 : Measurement control
		 *
		 * Bits:
		 *
		 * 9: Ignore MSRCTL0 config and do immediate measurement on sensor3
		 * 6: Ignore MSRCTL0 config and do immediate measurement on sensor2
		 * 5: Ignore MSRCTL0 config and do immediate measurement on sensor1
		 * 4: Ignore MSRCTL0 config and do immediate measurement on sensor0
		 *
		 * That configuration will ignore the filtering and the delays
		 * introduced in MONCTL1 and MONCTL2
		 */
		writel(sensor_map, LVTS_MSRCTL1(lvts_ctrl->base));
	} else {
		/*
		 * Bits:
		 *      9: Single point access flow
		 *    0-3: Enable sensing point 0-3
		 */
		writel(sensor_map | BIT(9), LVTS_MONCTL0(lvts_ctrl->base));
	}

	return 0;
}

static int lvts_domain_init(struct device *dev, struct lvts_domain *lvts_td,
					const struct lvts_data *lvts_data)
{
	struct lvts_ctrl *lvts_ctrl;
	int i, ret;

	ret = lvts_ctrl_init(dev, lvts_td, lvts_data);
	if (ret)
		return ret;

	ret = lvts_domain_reset(dev, lvts_td->reset);
	if (ret) {
		dev_dbg(dev, "Failed to reset domain");
		return ret;
	}

	for (i = 0; i < lvts_td->num_lvts_ctrl; i++) {

		lvts_ctrl = &lvts_td->lvts_ctrl[i];

		/*
		 * Initialization steps:
		 *
		 * - Enable the clock
		 * - Connect to the LVTS
		 * - Initialize the LVTS
		 * - Prepare the calibration data
		 * - Select monitored sensors
		 * [ Configure sampling ]
		 * [ Configure the interrupt ]
		 * - Start measurement
		 */
		ret = lvts_ctrl_set_enable(lvts_ctrl, true);
		if (ret) {
			dev_dbg(dev, "Failed to enable LVTS clock");
			return ret;
		}

		ret = lvts_ctrl_connect(dev, lvts_ctrl);
		if (ret) {
			dev_dbg(dev, "Failed to connect to LVTS controller");
			return ret;
		}

		ret = lvts_ctrl_initialize(dev, lvts_ctrl);
		if (ret) {
			dev_dbg(dev, "Failed to initialize controller");
			return ret;
		}

		ret = lvts_ctrl_calibrate(dev, lvts_ctrl);
		if (ret) {
			dev_dbg(dev, "Failed to calibrate controller");
			return ret;
		}

		ret = lvts_ctrl_configure(dev, lvts_ctrl);
		if (ret) {
			dev_dbg(dev, "Failed to configure controller");
			return ret;
		}

		ret = lvts_ctrl_start(dev, lvts_ctrl);
		if (ret) {
			dev_dbg(dev, "Failed to start controller");
			return ret;
		}
	}

	return lvts_debugfs_init(dev, lvts_td);
}

static int lvts_probe(struct platform_device *pdev)
{
	const struct lvts_data *lvts_data;
	struct lvts_domain *lvts_td;
	struct device *dev = &pdev->dev;
	struct resource *res;
	int irq, ret;

	lvts_td = devm_kzalloc(dev, sizeof(*lvts_td), GFP_KERNEL);
	if (!lvts_td)
		return -ENOMEM;

	lvts_data = of_device_get_match_data(dev);
	if (!lvts_data)
		return -ENODEV;

	lvts_td->clk = devm_clk_get_enabled(dev, NULL);
	if (IS_ERR(lvts_td->clk))
		return dev_err_probe(dev, PTR_ERR(lvts_td->clk), "Failed to retrieve clock\n");

	res = platform_get_mem_or_io(pdev, 0);
	if (!res)
		return dev_err_probe(dev, (-ENXIO), "No IO resource\n");

	lvts_td->base = devm_platform_get_and_ioremap_resource(pdev, 0, &res);
	if (IS_ERR(lvts_td->base))
		return dev_err_probe(dev, PTR_ERR(lvts_td->base), "Failed to map io resource\n");

	lvts_td->reset = devm_reset_control_get_by_index(dev, 0);
	if (IS_ERR(lvts_td->reset))
		return dev_err_probe(dev, PTR_ERR(lvts_td->reset), "Failed to get reset control\n");

	irq = platform_get_irq(pdev, 0);
	if (irq < 0)
		return irq;

	golden_temp_offset = lvts_data->temp_offset;

	ret = lvts_domain_init(dev, lvts_td, lvts_data);
	if (ret)
		return dev_err_probe(dev, ret, "Failed to initialize the lvts domain\n");

	/*
	 * At this point the LVTS is initialized and enabled. We can
	 * safely enable the interrupt.
	 */
	ret = devm_request_threaded_irq(dev, irq, NULL, lvts_irq_handler,
					IRQF_ONESHOT, dev_name(dev), lvts_td);
	if (ret)
		return dev_err_probe(dev, ret, "Failed to request interrupt\n");

	platform_set_drvdata(pdev, lvts_td);

	return 0;
}

static void lvts_remove(struct platform_device *pdev)
{
	struct lvts_domain *lvts_td;
	int i;

	lvts_td = platform_get_drvdata(pdev);

	for (i = 0; i < lvts_td->num_lvts_ctrl; i++)
		lvts_ctrl_set_enable(&lvts_td->lvts_ctrl[i], false);

	lvts_debugfs_exit(lvts_td);
}

static const struct lvts_ctrl_data mt7988_lvts_ap_data_ctrl[] = {
	{
<<<<<<< HEAD
		.cal_offset = { 0x00, 0x04, 0x08, 0x0c },
		.lvts_sensor = {
			{ .dt_id = MT7988_CPU_0 },
			{ .dt_id = MT7988_CPU_1 },
			{ .dt_id = MT7988_ETH2P5G_0 },
			{ .dt_id = MT7988_ETH2P5G_1 }
		},
		.num_lvts_sensor = 4,
		.offset = 0x0,
		.hw_tshut_temp = LVTS_HW_SHUTDOWN_MT7988,
	},
	{
		.cal_offset = { 0x14, 0x18, 0x1c, 0x20 },
		.lvts_sensor = {
			{ .dt_id = MT7988_TOPS_0},
			{ .dt_id = MT7988_TOPS_1},
			{ .dt_id = MT7988_ETHWARP_0},
			{ .dt_id = MT7988_ETHWARP_1}
		},
		.num_lvts_sensor = 4,
		.offset = 0x100,
		.hw_tshut_temp = LVTS_HW_SHUTDOWN_MT7988,
=======
		.lvts_sensor = {
			{ .dt_id = MT7988_CPU_0,
			  .cal_offsets = { 0x00, 0x01, 0x02 } },
			{ .dt_id = MT7988_CPU_1,
			  .cal_offsets = { 0x04, 0x05, 0x06 } },
			{ .dt_id = MT7988_ETH2P5G_0,
			  .cal_offsets = { 0x08, 0x09, 0x0a } },
			{ .dt_id = MT7988_ETH2P5G_1,
			  .cal_offsets = { 0x0c, 0x0d, 0x0e } }
		},
		VALID_SENSOR_MAP(1, 1, 1, 1),
		.offset = 0x0,
	},
	{
		.lvts_sensor = {
			{ .dt_id = MT7988_TOPS_0,
			   .cal_offsets = { 0x14, 0x15, 0x16 } },
			{ .dt_id = MT7988_TOPS_1,
			   .cal_offsets = { 0x18, 0x19, 0x1a } },
			{ .dt_id = MT7988_ETHWARP_0,
			   .cal_offsets = { 0x1c, 0x1d, 0x1e } },
			{ .dt_id = MT7988_ETHWARP_1,
			   .cal_offsets = { 0x20, 0x21, 0x22 } }
		},
		VALID_SENSOR_MAP(1, 1, 1, 1),
		.offset = 0x100,
>>>>>>> 0c383648
	}
};

static int lvts_suspend(struct device *dev)
{
	struct lvts_domain *lvts_td;
	int i;

	lvts_td = dev_get_drvdata(dev);

	for (i = 0; i < lvts_td->num_lvts_ctrl; i++)
		lvts_ctrl_set_enable(&lvts_td->lvts_ctrl[i], false);

	clk_disable_unprepare(lvts_td->clk);
<<<<<<< HEAD

	return 0;
}

static int lvts_resume(struct device *dev)
{
	struct lvts_domain *lvts_td;
	int i, ret;

	lvts_td = dev_get_drvdata(dev);

	ret = clk_prepare_enable(lvts_td->clk);
	if (ret)
		return ret;

	for (i = 0; i < lvts_td->num_lvts_ctrl; i++)
		lvts_ctrl_set_enable(&lvts_td->lvts_ctrl[i], true);
=======
>>>>>>> 0c383648

	return 0;
}

<<<<<<< HEAD
static const struct lvts_ctrl_data mt8192_lvts_mcu_data_ctrl[] = {
	{
		.cal_offset = { 0x04, 0x08 },
		.lvts_sensor = {
			{ .dt_id = MT8192_MCU_BIG_CPU0 },
			{ .dt_id = MT8192_MCU_BIG_CPU1 }
		},
		.num_lvts_sensor = 2,
		.offset = 0x0,
		.hw_tshut_temp = LVTS_HW_SHUTDOWN_MT8192,
		.mode = LVTS_MSR_FILTERED_MODE,
	},
	{
		.cal_offset = { 0x0c, 0x10 },
		.lvts_sensor = {
			{ .dt_id = MT8192_MCU_BIG_CPU2 },
			{ .dt_id = MT8192_MCU_BIG_CPU3 }
		},
		.num_lvts_sensor = 2,
		.offset = 0x100,
		.hw_tshut_temp = LVTS_HW_SHUTDOWN_MT8192,
		.mode = LVTS_MSR_FILTERED_MODE,
	},
	{
		.cal_offset = { 0x14, 0x18, 0x1c, 0x20 },
		.lvts_sensor = {
			{ .dt_id = MT8192_MCU_LITTLE_CPU0 },
			{ .dt_id = MT8192_MCU_LITTLE_CPU1 },
			{ .dt_id = MT8192_MCU_LITTLE_CPU2 },
			{ .dt_id = MT8192_MCU_LITTLE_CPU3 }
		},
		.num_lvts_sensor = 4,
		.offset = 0x200,
		.hw_tshut_temp = LVTS_HW_SHUTDOWN_MT8192,
=======
static int lvts_resume(struct device *dev)
{
	struct lvts_domain *lvts_td;
	int i, ret;

	lvts_td = dev_get_drvdata(dev);

	ret = clk_prepare_enable(lvts_td->clk);
	if (ret)
		return ret;

	for (i = 0; i < lvts_td->num_lvts_ctrl; i++)
		lvts_ctrl_set_enable(&lvts_td->lvts_ctrl[i], true);

	return 0;
}

/*
 * The MT8186 calibration data is stored as packed 3-byte little-endian
 * values using a weird layout that makes sense only when viewed as a 32-bit
 * hexadecimal word dump. Let's suppose SxBy where x = sensor number and
 * y = byte number where the LSB is y=0. We then have:
 *
 *   [S0B2-S0B1-S0B0-S1B2] [S1B1-S1B0-S2B2-S2B1] [S2B0-S3B2-S3B1-S3B0]
 *
 * However, when considering a byte stream, those appear as follows:
 *
 *   [S1B2] [S0B0[ [S0B1] [S0B2] [S2B1] [S2B2] [S1B0] [S1B1] [S3B0] [S3B1] [S3B2] [S2B0]
 *
 * Hence the rather confusing offsets provided below.
 */
static const struct lvts_ctrl_data mt8186_lvts_data_ctrl[] = {
	{
		.lvts_sensor = {
			{ .dt_id = MT8186_LITTLE_CPU0,
			  .cal_offsets = { 5, 6, 7 } },
			{ .dt_id = MT8186_LITTLE_CPU1,
			  .cal_offsets = { 10, 11, 4 } },
			{ .dt_id = MT8186_LITTLE_CPU2,
			  .cal_offsets = { 15, 8, 9 } },
			{ .dt_id = MT8186_CAM,
			  .cal_offsets = { 12, 13, 14 } }
		},
		VALID_SENSOR_MAP(1, 1, 1, 1),
		.offset = 0x0,
	},
	{
		.lvts_sensor = {
			{ .dt_id = MT8186_BIG_CPU0,
			  .cal_offsets = { 22, 23, 16 } },
			{ .dt_id = MT8186_BIG_CPU1,
			  .cal_offsets = { 27, 20, 21 } }
		},
		VALID_SENSOR_MAP(1, 1, 0, 0),
		.offset = 0x100,
	},
	{
		.lvts_sensor = {
			{ .dt_id = MT8186_NNA,
			  .cal_offsets = { 29, 30, 31 } },
			{ .dt_id = MT8186_ADSP,
			  .cal_offsets = { 34, 35, 28 } },
			{ .dt_id = MT8186_MFG,
			  .cal_offsets = { 39, 32, 33 } }
		},
		VALID_SENSOR_MAP(1, 1, 1, 0),
		.offset = 0x200,
	}
};

static const struct lvts_ctrl_data mt8188_lvts_mcu_data_ctrl[] = {
	{
		.lvts_sensor = {
			{ .dt_id = MT8188_MCU_LITTLE_CPU0,
			  .cal_offsets = { 22, 23, 24 } },
			{ .dt_id = MT8188_MCU_LITTLE_CPU1,
			  .cal_offsets = { 25, 26, 27 } },
			{ .dt_id = MT8188_MCU_LITTLE_CPU2,
			  .cal_offsets = { 28, 29, 30 } },
			{ .dt_id = MT8188_MCU_LITTLE_CPU3,
			  .cal_offsets = { 31, 32, 33 } },
		},
		VALID_SENSOR_MAP(1, 1, 1, 1),
		.offset = 0x0,
	},
	{
		.lvts_sensor = {
			{ .dt_id = MT8188_MCU_BIG_CPU0,
			  .cal_offsets = { 34, 35, 36 } },
			{ .dt_id = MT8188_MCU_BIG_CPU1,
			  .cal_offsets = { 37, 38, 39 } },
		},
		VALID_SENSOR_MAP(1, 1, 0, 0),
		.offset = 0x100,
	}
};

static const struct lvts_ctrl_data mt8188_lvts_ap_data_ctrl[] = {
	{
		.lvts_sensor = {

			{ /* unused */ },
			{ .dt_id = MT8188_AP_APU,
			  .cal_offsets = { 40, 41, 42 } },
		},
		VALID_SENSOR_MAP(0, 1, 0, 0),
		.offset = 0x0,
	},
	{
		.lvts_sensor = {
			{ .dt_id = MT8188_AP_GPU1,
			  .cal_offsets = { 43, 44, 45 } },
			{ .dt_id = MT8188_AP_GPU2,
			  .cal_offsets = { 46, 47, 48 } },
			{ .dt_id = MT8188_AP_SOC1,
			  .cal_offsets = { 49, 50, 51 } },
		},
		VALID_SENSOR_MAP(1, 1, 1, 0),
		.offset = 0x100,
	},
	{
		.lvts_sensor = {
			{ .dt_id = MT8188_AP_SOC2,
			  .cal_offsets = { 52, 53, 54 } },
			{ .dt_id = MT8188_AP_SOC3,
			  .cal_offsets = { 55, 56, 57 } },
		},
		VALID_SENSOR_MAP(1, 1, 0, 0),
		.offset = 0x200,
	},
	{
		.lvts_sensor = {
			{ .dt_id = MT8188_AP_CAM1,
			  .cal_offsets = { 58, 59, 60 } },
			{ .dt_id = MT8188_AP_CAM2,
			  .cal_offsets = { 61, 62, 63 } },
		},
		VALID_SENSOR_MAP(1, 1, 0, 0),
		.offset = 0x300,
	}
};

static const struct lvts_ctrl_data mt8192_lvts_mcu_data_ctrl[] = {
	{
		.lvts_sensor = {
			{ .dt_id = MT8192_MCU_BIG_CPU0,
			  .cal_offsets = { 0x04, 0x05, 0x06 } },
			{ .dt_id = MT8192_MCU_BIG_CPU1,
			  .cal_offsets = { 0x08, 0x09, 0x0a } }
		},
		VALID_SENSOR_MAP(1, 1, 0, 0),
		.offset = 0x0,
		.mode = LVTS_MSR_FILTERED_MODE,
	},
	{
		.lvts_sensor = {
			{ .dt_id = MT8192_MCU_BIG_CPU2,
			  .cal_offsets = { 0x0c, 0x0d, 0x0e } },
			{ .dt_id = MT8192_MCU_BIG_CPU3,
			  .cal_offsets = { 0x10, 0x11, 0x12 } }
		},
		VALID_SENSOR_MAP(1, 1, 0, 0),
		.offset = 0x100,
		.mode = LVTS_MSR_FILTERED_MODE,
	},
	{
		.lvts_sensor = {
			{ .dt_id = MT8192_MCU_LITTLE_CPU0,
			  .cal_offsets = { 0x14, 0x15, 0x16 } },
			{ .dt_id = MT8192_MCU_LITTLE_CPU1,
			  .cal_offsets = { 0x18, 0x19, 0x1a } },
			{ .dt_id = MT8192_MCU_LITTLE_CPU2,
			  .cal_offsets = { 0x1c, 0x1d, 0x1e } },
			{ .dt_id = MT8192_MCU_LITTLE_CPU3,
			  .cal_offsets = { 0x20, 0x21, 0x22 } }
		},
		VALID_SENSOR_MAP(1, 1, 1, 1),
		.offset = 0x200,
>>>>>>> 0c383648
		.mode = LVTS_MSR_FILTERED_MODE,
	}
};

static const struct lvts_ctrl_data mt8192_lvts_ap_data_ctrl[] = {
<<<<<<< HEAD
		{
		.cal_offset = { 0x24, 0x28 },
		.lvts_sensor = {
			{ .dt_id = MT8192_AP_VPU0 },
			{ .dt_id = MT8192_AP_VPU1 }
		},
		.num_lvts_sensor = 2,
		.offset = 0x0,
		.hw_tshut_temp = LVTS_HW_SHUTDOWN_MT8192,
	},
	{
		.cal_offset = { 0x2c, 0x30 },
		.lvts_sensor = {
			{ .dt_id = MT8192_AP_GPU0 },
			{ .dt_id = MT8192_AP_GPU1 }
		},
		.num_lvts_sensor = 2,
		.offset = 0x100,
		.hw_tshut_temp = LVTS_HW_SHUTDOWN_MT8192,
	},
	{
		.cal_offset = { 0x34, 0x38 },
		.lvts_sensor = {
			{ .dt_id = MT8192_AP_INFRA },
			{ .dt_id = MT8192_AP_CAM },
		},
		.num_lvts_sensor = 2,
		.offset = 0x200,
		.hw_tshut_temp = LVTS_HW_SHUTDOWN_MT8192,
	},
	{
		.cal_offset = { 0x3c, 0x40, 0x44 },
		.lvts_sensor = {
			{ .dt_id = MT8192_AP_MD0 },
			{ .dt_id = MT8192_AP_MD1 },
			{ .dt_id = MT8192_AP_MD2 }
		},
		.num_lvts_sensor = 3,
		.offset = 0x300,
		.hw_tshut_temp = LVTS_HW_SHUTDOWN_MT8192,
=======
	{
		.lvts_sensor = {
			{ .dt_id = MT8192_AP_VPU0,
			  .cal_offsets = { 0x24, 0x25, 0x26 } },
			{ .dt_id = MT8192_AP_VPU1,
			  .cal_offsets = { 0x28, 0x29, 0x2a } }
		},
		VALID_SENSOR_MAP(1, 1, 0, 0),
		.offset = 0x0,
	},
	{
		.lvts_sensor = {
			{ .dt_id = MT8192_AP_GPU0,
			  .cal_offsets = { 0x2c, 0x2d, 0x2e } },
			{ .dt_id = MT8192_AP_GPU1,
			  .cal_offsets = { 0x30, 0x31, 0x32 } }
		},
		VALID_SENSOR_MAP(1, 1, 0, 0),
		.offset = 0x100,
	},
	{
		.lvts_sensor = {
			{ .dt_id = MT8192_AP_INFRA,
			  .cal_offsets = { 0x34, 0x35, 0x36 } },
			{ .dt_id = MT8192_AP_CAM,
			  .cal_offsets = { 0x38, 0x39, 0x3a } },
		},
		VALID_SENSOR_MAP(1, 1, 0, 0),
		.offset = 0x200,
	},
	{
		.lvts_sensor = {
			{ .dt_id = MT8192_AP_MD0,
			  .cal_offsets = { 0x3c, 0x3d, 0x3e } },
			{ .dt_id = MT8192_AP_MD1,
			  .cal_offsets = { 0x40, 0x41, 0x42 } },
			{ .dt_id = MT8192_AP_MD2,
			  .cal_offsets = { 0x44, 0x45, 0x46 } }
		},
		VALID_SENSOR_MAP(1, 1, 1, 0),
		.offset = 0x300,
>>>>>>> 0c383648
	}
};

static const struct lvts_ctrl_data mt8195_lvts_mcu_data_ctrl[] = {
	{
		.lvts_sensor = {
			{ .dt_id = MT8195_MCU_BIG_CPU0,
			  .cal_offsets = { 0x04, 0x05, 0x06 } },
			{ .dt_id = MT8195_MCU_BIG_CPU1,
			  .cal_offsets = { 0x07, 0x08, 0x09 } }
		},
		VALID_SENSOR_MAP(1, 1, 0, 0),
		.offset = 0x0,
	},
	{
		.lvts_sensor = {
			{ .dt_id = MT8195_MCU_BIG_CPU2,
			  .cal_offsets = { 0x0d, 0x0e, 0x0f } },
			{ .dt_id = MT8195_MCU_BIG_CPU3,
			  .cal_offsets = { 0x10, 0x11, 0x12 } }
		},
		VALID_SENSOR_MAP(1, 1, 0, 0),
		.offset = 0x100,
	},
	{
		.lvts_sensor = {
			{ .dt_id = MT8195_MCU_LITTLE_CPU0,
			  .cal_offsets = { 0x16, 0x17, 0x18 } },
			{ .dt_id = MT8195_MCU_LITTLE_CPU1,
			  .cal_offsets = { 0x19, 0x1a, 0x1b } },
			{ .dt_id = MT8195_MCU_LITTLE_CPU2,
			  .cal_offsets = { 0x1c, 0x1d, 0x1e } },
			{ .dt_id = MT8195_MCU_LITTLE_CPU3,
			  .cal_offsets = { 0x1f, 0x20, 0x21 } }
		},
		VALID_SENSOR_MAP(1, 1, 1, 1),
		.offset = 0x200,
	}
};

static const struct lvts_ctrl_data mt8195_lvts_ap_data_ctrl[] = {
	{
		.lvts_sensor = {
			{ .dt_id = MT8195_AP_VPU0,
			  .cal_offsets = { 0x25, 0x26, 0x27 } },
			{ .dt_id = MT8195_AP_VPU1,
			  .cal_offsets = { 0x28, 0x29, 0x2a } }
		},
		VALID_SENSOR_MAP(1, 1, 0, 0),
		.offset = 0x0,
	},
	{
		.lvts_sensor = {
			{ .dt_id = MT8195_AP_GPU0,
			  .cal_offsets = { 0x2e, 0x2f, 0x30 } },
			{ .dt_id = MT8195_AP_GPU1,
			  .cal_offsets = { 0x31, 0x32, 0x33 } }
		},
		VALID_SENSOR_MAP(1, 1, 0, 0),
		.offset = 0x100,
	},
	{
		.lvts_sensor = {
			{ .dt_id = MT8195_AP_VDEC,
			  .cal_offsets = { 0x37, 0x38, 0x39 } },
			{ .dt_id = MT8195_AP_IMG,
			  .cal_offsets = { 0x3a, 0x3b, 0x3c } },
			{ .dt_id = MT8195_AP_INFRA,
			  .cal_offsets = { 0x3d, 0x3e, 0x3f } }
		},
		VALID_SENSOR_MAP(1, 1, 1, 0),
		.offset = 0x200,
	},
	{
		.lvts_sensor = {
			{ .dt_id = MT8195_AP_CAM0,
			  .cal_offsets = { 0x43, 0x44, 0x45 } },
			{ .dt_id = MT8195_AP_CAM1,
			  .cal_offsets = { 0x46, 0x47, 0x48 } }
		},
		VALID_SENSOR_MAP(1, 1, 0, 0),
		.offset = 0x300,
	}
};

static const struct lvts_data mt7988_lvts_ap_data = {
	.lvts_ctrl	= mt7988_lvts_ap_data_ctrl,
	.num_lvts_ctrl	= ARRAY_SIZE(mt7988_lvts_ap_data_ctrl),
	.temp_factor	= LVTS_COEFF_A_MT7988,
	.temp_offset	= LVTS_COEFF_B_MT7988,
<<<<<<< HEAD
=======
	.gt_calib_bit_offset = 24,
};

static const struct lvts_data mt8186_lvts_data = {
	.lvts_ctrl	= mt8186_lvts_data_ctrl,
	.num_lvts_ctrl	= ARRAY_SIZE(mt8186_lvts_data_ctrl),
	.temp_factor	= LVTS_COEFF_A_MT7988,
	.temp_offset	= LVTS_COEFF_B_MT7988,
	.gt_calib_bit_offset = 24,
};

static const struct lvts_data mt8188_lvts_mcu_data = {
	.lvts_ctrl	= mt8188_lvts_mcu_data_ctrl,
	.num_lvts_ctrl	= ARRAY_SIZE(mt8188_lvts_mcu_data_ctrl),
	.temp_factor	= LVTS_COEFF_A_MT8195,
	.temp_offset	= LVTS_COEFF_B_MT8195,
	.gt_calib_bit_offset = 20,
};

static const struct lvts_data mt8188_lvts_ap_data = {
	.lvts_ctrl	= mt8188_lvts_ap_data_ctrl,
	.num_lvts_ctrl	= ARRAY_SIZE(mt8188_lvts_ap_data_ctrl),
	.temp_factor	= LVTS_COEFF_A_MT8195,
	.temp_offset	= LVTS_COEFF_B_MT8195,
	.gt_calib_bit_offset = 20,
>>>>>>> 0c383648
};

static const struct lvts_data mt8192_lvts_mcu_data = {
	.lvts_ctrl	= mt8192_lvts_mcu_data_ctrl,
	.num_lvts_ctrl	= ARRAY_SIZE(mt8192_lvts_mcu_data_ctrl),
<<<<<<< HEAD
=======
	.temp_factor	= LVTS_COEFF_A_MT8195,
	.temp_offset	= LVTS_COEFF_B_MT8195,
	.gt_calib_bit_offset = 24,
>>>>>>> 0c383648
};

static const struct lvts_data mt8192_lvts_ap_data = {
	.lvts_ctrl	= mt8192_lvts_ap_data_ctrl,
	.num_lvts_ctrl	= ARRAY_SIZE(mt8192_lvts_ap_data_ctrl),
<<<<<<< HEAD
=======
	.temp_factor	= LVTS_COEFF_A_MT8195,
	.temp_offset	= LVTS_COEFF_B_MT8195,
	.gt_calib_bit_offset = 24,
>>>>>>> 0c383648
};

static const struct lvts_data mt8195_lvts_mcu_data = {
	.lvts_ctrl	= mt8195_lvts_mcu_data_ctrl,
	.num_lvts_ctrl	= ARRAY_SIZE(mt8195_lvts_mcu_data_ctrl),
	.temp_factor	= LVTS_COEFF_A_MT8195,
	.temp_offset	= LVTS_COEFF_B_MT8195,
<<<<<<< HEAD
=======
	.gt_calib_bit_offset = 24,
>>>>>>> 0c383648
};

static const struct lvts_data mt8195_lvts_ap_data = {
	.lvts_ctrl	= mt8195_lvts_ap_data_ctrl,
	.num_lvts_ctrl	= ARRAY_SIZE(mt8195_lvts_ap_data_ctrl),
	.temp_factor	= LVTS_COEFF_A_MT8195,
	.temp_offset	= LVTS_COEFF_B_MT8195,
<<<<<<< HEAD
=======
	.gt_calib_bit_offset = 24,
>>>>>>> 0c383648
};

static const struct of_device_id lvts_of_match[] = {
	{ .compatible = "mediatek,mt7988-lvts-ap", .data = &mt7988_lvts_ap_data },
<<<<<<< HEAD
=======
	{ .compatible = "mediatek,mt8186-lvts", .data = &mt8186_lvts_data },
	{ .compatible = "mediatek,mt8188-lvts-mcu", .data = &mt8188_lvts_mcu_data },
	{ .compatible = "mediatek,mt8188-lvts-ap", .data = &mt8188_lvts_ap_data },
>>>>>>> 0c383648
	{ .compatible = "mediatek,mt8192-lvts-mcu", .data = &mt8192_lvts_mcu_data },
	{ .compatible = "mediatek,mt8192-lvts-ap", .data = &mt8192_lvts_ap_data },
	{ .compatible = "mediatek,mt8195-lvts-mcu", .data = &mt8195_lvts_mcu_data },
	{ .compatible = "mediatek,mt8195-lvts-ap", .data = &mt8195_lvts_ap_data },
	{},
};
MODULE_DEVICE_TABLE(of, lvts_of_match);

static const struct dev_pm_ops lvts_pm_ops = {
	NOIRQ_SYSTEM_SLEEP_PM_OPS(lvts_suspend, lvts_resume)
};

static struct platform_driver lvts_driver = {
	.probe = lvts_probe,
	.remove_new = lvts_remove,
	.driver = {
		.name = "mtk-lvts-thermal",
		.of_match_table = lvts_of_match,
		.pm = &lvts_pm_ops,
	},
};
module_platform_driver(lvts_driver);

MODULE_AUTHOR("Balsam CHIHI <bchihi@baylibre.com>");
MODULE_DESCRIPTION("MediaTek LVTS Thermal Driver");
MODULE_LICENSE("GPL");<|MERGE_RESOLUTION|>--- conflicted
+++ resolved
@@ -91,15 +91,7 @@
 #define LVTS_MSR_READ_TIMEOUT_US	400
 #define LVTS_MSR_READ_WAIT_US		(LVTS_MSR_READ_TIMEOUT_US / 2)
 
-<<<<<<< HEAD
-#define LVTS_HW_SHUTDOWN_MT7988		105000
-#define LVTS_HW_SHUTDOWN_MT8192		105000
-#define LVTS_HW_SHUTDOWN_MT8195		105000
-=======
 #define LVTS_HW_TSHUT_TEMP		105000
-
-#define LVTS_MINIMUM_THRESHOLD		20000
->>>>>>> 0c383648
 
 #define LVTS_MINIMUM_THRESHOLD		20000
 
@@ -135,10 +127,7 @@
 	int num_lvts_ctrl;
 	int temp_factor;
 	int temp_offset;
-<<<<<<< HEAD
-=======
 	int gt_calib_bit_offset;
->>>>>>> 0c383648
 };
 
 struct lvts_sensor {
@@ -368,11 +357,7 @@
 	if (high > lvts_ctrl->high_thresh)
 		return true;
 
-<<<<<<< HEAD
-	for (i = 0; i < lvts_ctrl->num_lvts_sensor; i++)
-=======
 	lvts_for_each_valid_sensor(i, lvts_ctrl)
->>>>>>> 0c383648
 		if (lvts_ctrl->sensors[i].high_thresh == lvts_ctrl->high_thresh
 		    && lvts_ctrl->sensors[i].low_thresh == lvts_ctrl->low_thresh)
 			return false;
@@ -773,12 +758,8 @@
 	return 0;
 }
 
-<<<<<<< HEAD
-static int lvts_golden_temp_init(struct device *dev, u32 *value, int temp_offset)
-=======
 static int lvts_golden_temp_init(struct device *dev, u8 *calib,
 				 const struct lvts_data *lvts_data)
->>>>>>> 0c383648
 {
 	u32 gt;
 
@@ -795,11 +776,7 @@
 	if (gt < LVTS_GOLDEN_TEMP_MAX)
 		golden_temp = gt;
 
-<<<<<<< HEAD
-	golden_temp_offset = golden_temp * 500 + temp_offset;
-=======
 	golden_temp_offset = golden_temp * 500 + lvts_data->temp_offset;
->>>>>>> 0c383648
 
 	return 0;
 }
@@ -818,15 +795,7 @@
 	if (ret)
 		return ret;
 
-<<<<<<< HEAD
-	/*
-	 * The golden temp information is contained in the first chunk
-	 * of efuse data.
-	 */
-	ret = lvts_golden_temp_init(dev, (u32 *)lvts_td->calib, lvts_data->temp_offset);
-=======
 	ret = lvts_golden_temp_init(dev, lvts_td->calib, lvts_data);
->>>>>>> 0c383648
 	if (ret)
 		return ret;
 
@@ -862,11 +831,7 @@
 		 * after initializing the calibration.
 		 */
 		lvts_ctrl[i].hw_tshut_raw_temp =
-<<<<<<< HEAD
-			lvts_temp_to_raw(lvts_data->lvts_ctrl[i].hw_tshut_temp,
-=======
 			lvts_temp_to_raw(LVTS_HW_TSHUT_TEMP,
->>>>>>> 0c383648
 					 lvts_data->temp_factor);
 
 		lvts_ctrl[i].low_thresh = INT_MIN;
@@ -1369,30 +1334,6 @@
 
 static const struct lvts_ctrl_data mt7988_lvts_ap_data_ctrl[] = {
 	{
-<<<<<<< HEAD
-		.cal_offset = { 0x00, 0x04, 0x08, 0x0c },
-		.lvts_sensor = {
-			{ .dt_id = MT7988_CPU_0 },
-			{ .dt_id = MT7988_CPU_1 },
-			{ .dt_id = MT7988_ETH2P5G_0 },
-			{ .dt_id = MT7988_ETH2P5G_1 }
-		},
-		.num_lvts_sensor = 4,
-		.offset = 0x0,
-		.hw_tshut_temp = LVTS_HW_SHUTDOWN_MT7988,
-	},
-	{
-		.cal_offset = { 0x14, 0x18, 0x1c, 0x20 },
-		.lvts_sensor = {
-			{ .dt_id = MT7988_TOPS_0},
-			{ .dt_id = MT7988_TOPS_1},
-			{ .dt_id = MT7988_ETHWARP_0},
-			{ .dt_id = MT7988_ETHWARP_1}
-		},
-		.num_lvts_sensor = 4,
-		.offset = 0x100,
-		.hw_tshut_temp = LVTS_HW_SHUTDOWN_MT7988,
-=======
 		.lvts_sensor = {
 			{ .dt_id = MT7988_CPU_0,
 			  .cal_offsets = { 0x00, 0x01, 0x02 } },
@@ -1419,7 +1360,6 @@
 		},
 		VALID_SENSOR_MAP(1, 1, 1, 1),
 		.offset = 0x100,
->>>>>>> 0c383648
 	}
 };
 
@@ -1434,66 +1374,10 @@
 		lvts_ctrl_set_enable(&lvts_td->lvts_ctrl[i], false);
 
 	clk_disable_unprepare(lvts_td->clk);
-<<<<<<< HEAD
 
 	return 0;
 }
 
-static int lvts_resume(struct device *dev)
-{
-	struct lvts_domain *lvts_td;
-	int i, ret;
-
-	lvts_td = dev_get_drvdata(dev);
-
-	ret = clk_prepare_enable(lvts_td->clk);
-	if (ret)
-		return ret;
-
-	for (i = 0; i < lvts_td->num_lvts_ctrl; i++)
-		lvts_ctrl_set_enable(&lvts_td->lvts_ctrl[i], true);
-=======
->>>>>>> 0c383648
-
-	return 0;
-}
-
-<<<<<<< HEAD
-static const struct lvts_ctrl_data mt8192_lvts_mcu_data_ctrl[] = {
-	{
-		.cal_offset = { 0x04, 0x08 },
-		.lvts_sensor = {
-			{ .dt_id = MT8192_MCU_BIG_CPU0 },
-			{ .dt_id = MT8192_MCU_BIG_CPU1 }
-		},
-		.num_lvts_sensor = 2,
-		.offset = 0x0,
-		.hw_tshut_temp = LVTS_HW_SHUTDOWN_MT8192,
-		.mode = LVTS_MSR_FILTERED_MODE,
-	},
-	{
-		.cal_offset = { 0x0c, 0x10 },
-		.lvts_sensor = {
-			{ .dt_id = MT8192_MCU_BIG_CPU2 },
-			{ .dt_id = MT8192_MCU_BIG_CPU3 }
-		},
-		.num_lvts_sensor = 2,
-		.offset = 0x100,
-		.hw_tshut_temp = LVTS_HW_SHUTDOWN_MT8192,
-		.mode = LVTS_MSR_FILTERED_MODE,
-	},
-	{
-		.cal_offset = { 0x14, 0x18, 0x1c, 0x20 },
-		.lvts_sensor = {
-			{ .dt_id = MT8192_MCU_LITTLE_CPU0 },
-			{ .dt_id = MT8192_MCU_LITTLE_CPU1 },
-			{ .dt_id = MT8192_MCU_LITTLE_CPU2 },
-			{ .dt_id = MT8192_MCU_LITTLE_CPU3 }
-		},
-		.num_lvts_sensor = 4,
-		.offset = 0x200,
-		.hw_tshut_temp = LVTS_HW_SHUTDOWN_MT8192,
-=======
 static int lvts_resume(struct device *dev)
 {
 	struct lvts_domain *lvts_td;
@@ -1672,54 +1556,11 @@
 		},
 		VALID_SENSOR_MAP(1, 1, 1, 1),
 		.offset = 0x200,
->>>>>>> 0c383648
 		.mode = LVTS_MSR_FILTERED_MODE,
 	}
 };
 
 static const struct lvts_ctrl_data mt8192_lvts_ap_data_ctrl[] = {
-<<<<<<< HEAD
-		{
-		.cal_offset = { 0x24, 0x28 },
-		.lvts_sensor = {
-			{ .dt_id = MT8192_AP_VPU0 },
-			{ .dt_id = MT8192_AP_VPU1 }
-		},
-		.num_lvts_sensor = 2,
-		.offset = 0x0,
-		.hw_tshut_temp = LVTS_HW_SHUTDOWN_MT8192,
-	},
-	{
-		.cal_offset = { 0x2c, 0x30 },
-		.lvts_sensor = {
-			{ .dt_id = MT8192_AP_GPU0 },
-			{ .dt_id = MT8192_AP_GPU1 }
-		},
-		.num_lvts_sensor = 2,
-		.offset = 0x100,
-		.hw_tshut_temp = LVTS_HW_SHUTDOWN_MT8192,
-	},
-	{
-		.cal_offset = { 0x34, 0x38 },
-		.lvts_sensor = {
-			{ .dt_id = MT8192_AP_INFRA },
-			{ .dt_id = MT8192_AP_CAM },
-		},
-		.num_lvts_sensor = 2,
-		.offset = 0x200,
-		.hw_tshut_temp = LVTS_HW_SHUTDOWN_MT8192,
-	},
-	{
-		.cal_offset = { 0x3c, 0x40, 0x44 },
-		.lvts_sensor = {
-			{ .dt_id = MT8192_AP_MD0 },
-			{ .dt_id = MT8192_AP_MD1 },
-			{ .dt_id = MT8192_AP_MD2 }
-		},
-		.num_lvts_sensor = 3,
-		.offset = 0x300,
-		.hw_tshut_temp = LVTS_HW_SHUTDOWN_MT8192,
-=======
 	{
 		.lvts_sensor = {
 			{ .dt_id = MT8192_AP_VPU0,
@@ -1761,7 +1602,6 @@
 		},
 		VALID_SENSOR_MAP(1, 1, 1, 0),
 		.offset = 0x300,
->>>>>>> 0c383648
 	}
 };
 
@@ -1852,8 +1692,6 @@
 	.num_lvts_ctrl	= ARRAY_SIZE(mt7988_lvts_ap_data_ctrl),
 	.temp_factor	= LVTS_COEFF_A_MT7988,
 	.temp_offset	= LVTS_COEFF_B_MT7988,
-<<<<<<< HEAD
-=======
 	.gt_calib_bit_offset = 24,
 };
 
@@ -1879,29 +1717,22 @@
 	.temp_factor	= LVTS_COEFF_A_MT8195,
 	.temp_offset	= LVTS_COEFF_B_MT8195,
 	.gt_calib_bit_offset = 20,
->>>>>>> 0c383648
 };
 
 static const struct lvts_data mt8192_lvts_mcu_data = {
 	.lvts_ctrl	= mt8192_lvts_mcu_data_ctrl,
 	.num_lvts_ctrl	= ARRAY_SIZE(mt8192_lvts_mcu_data_ctrl),
-<<<<<<< HEAD
-=======
 	.temp_factor	= LVTS_COEFF_A_MT8195,
 	.temp_offset	= LVTS_COEFF_B_MT8195,
 	.gt_calib_bit_offset = 24,
->>>>>>> 0c383648
 };
 
 static const struct lvts_data mt8192_lvts_ap_data = {
 	.lvts_ctrl	= mt8192_lvts_ap_data_ctrl,
 	.num_lvts_ctrl	= ARRAY_SIZE(mt8192_lvts_ap_data_ctrl),
-<<<<<<< HEAD
-=======
 	.temp_factor	= LVTS_COEFF_A_MT8195,
 	.temp_offset	= LVTS_COEFF_B_MT8195,
 	.gt_calib_bit_offset = 24,
->>>>>>> 0c383648
 };
 
 static const struct lvts_data mt8195_lvts_mcu_data = {
@@ -1909,10 +1740,7 @@
 	.num_lvts_ctrl	= ARRAY_SIZE(mt8195_lvts_mcu_data_ctrl),
 	.temp_factor	= LVTS_COEFF_A_MT8195,
 	.temp_offset	= LVTS_COEFF_B_MT8195,
-<<<<<<< HEAD
-=======
 	.gt_calib_bit_offset = 24,
->>>>>>> 0c383648
 };
 
 static const struct lvts_data mt8195_lvts_ap_data = {
@@ -1920,20 +1748,14 @@
 	.num_lvts_ctrl	= ARRAY_SIZE(mt8195_lvts_ap_data_ctrl),
 	.temp_factor	= LVTS_COEFF_A_MT8195,
 	.temp_offset	= LVTS_COEFF_B_MT8195,
-<<<<<<< HEAD
-=======
 	.gt_calib_bit_offset = 24,
->>>>>>> 0c383648
 };
 
 static const struct of_device_id lvts_of_match[] = {
 	{ .compatible = "mediatek,mt7988-lvts-ap", .data = &mt7988_lvts_ap_data },
-<<<<<<< HEAD
-=======
 	{ .compatible = "mediatek,mt8186-lvts", .data = &mt8186_lvts_data },
 	{ .compatible = "mediatek,mt8188-lvts-mcu", .data = &mt8188_lvts_mcu_data },
 	{ .compatible = "mediatek,mt8188-lvts-ap", .data = &mt8188_lvts_ap_data },
->>>>>>> 0c383648
 	{ .compatible = "mediatek,mt8192-lvts-mcu", .data = &mt8192_lvts_mcu_data },
 	{ .compatible = "mediatek,mt8192-lvts-ap", .data = &mt8192_lvts_ap_data },
 	{ .compatible = "mediatek,mt8195-lvts-mcu", .data = &mt8195_lvts_mcu_data },
