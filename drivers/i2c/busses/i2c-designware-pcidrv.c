// SPDX-License-Identifier: GPL-2.0-or-later
/*
 * Synopsys DesignWare I2C adapter driver (master only).
 *
 * Based on the TI DAVINCI I2C adapter driver.
 *
 * Copyright (C) 2006 Texas Instruments.
 * Copyright (C) 2007 MontaVista Software Inc.
 * Copyright (C) 2009 Provigent Ltd.
 * Copyright (C) 2011, 2015, 2016 Intel Corporation.
 */
#include <linux/acpi.h>
#include <linux/delay.h>
#include <linux/err.h>
#include <linux/errno.h>
#include <linux/i2c.h>
#include <linux/interrupt.h>
#include <linux/io.h>
#include <linux/kernel.h>
#include <linux/module.h>
#include <linux/pci.h>
#include <linux/pm_runtime.h>
#include <linux/sched.h>
#include <linux/slab.h>

#include "i2c-designware-core.h"

#define DRIVER_NAME "i2c-designware-pci"

enum dw_pci_ctl_id_t {
	medfield,
	merrifield,
	baytrail,
	cherrytrail,
	haswell,
	elkhartlake,
};

struct dw_scl_sda_cfg {
	u32 ss_hcnt;
	u32 fs_hcnt;
	u32 ss_lcnt;
	u32 fs_lcnt;
	u32 sda_hold;
};

struct dw_pci_controller {
	u32 bus_num;
	u32 flags;
	struct dw_scl_sda_cfg *scl_sda_cfg;
	int (*setup)(struct pci_dev *pdev, struct dw_pci_controller *c);
	u32 (*get_clk_rate_khz)(struct dw_i2c_dev *dev);
};

/* Merrifield HCNT/LCNT/SDA hold time */
static struct dw_scl_sda_cfg mrfld_config = {
	.ss_hcnt = 0x2f8,
	.fs_hcnt = 0x87,
	.ss_lcnt = 0x37b,
	.fs_lcnt = 0x10a,
};

/* BayTrail HCNT/LCNT/SDA hold time */
static struct dw_scl_sda_cfg byt_config = {
	.ss_hcnt = 0x200,
	.fs_hcnt = 0x55,
	.ss_lcnt = 0x200,
	.fs_lcnt = 0x99,
	.sda_hold = 0x6,
};

/* Haswell HCNT/LCNT/SDA hold time */
static struct dw_scl_sda_cfg hsw_config = {
	.ss_hcnt = 0x01b0,
	.fs_hcnt = 0x48,
	.ss_lcnt = 0x01fb,
	.fs_lcnt = 0xa0,
	.sda_hold = 0x9,
};

static u32 mfld_get_clk_rate_khz(struct dw_i2c_dev *dev)
{
	return 25000;
}

static int mfld_setup(struct pci_dev *pdev, struct dw_pci_controller *c)
{
	struct dw_i2c_dev *dev = dev_get_drvdata(&pdev->dev);

	switch (pdev->device) {
	case 0x0817:
		dev->timings.bus_freq_hz = I2C_MAX_STANDARD_MODE_FREQ;
		/* fall through */
	case 0x0818:
	case 0x0819:
		c->bus_num = pdev->device - 0x817 + 3;
		return 0;
	case 0x082C:
	case 0x082D:
	case 0x082E:
		c->bus_num = pdev->device - 0x82C + 0;
		return 0;
	}
	return -ENODEV;
}

static int mrfld_setup(struct pci_dev *pdev, struct dw_pci_controller *c)
{
	/*
	 * On Intel Merrifield the user visible i2c buses are enumerated
	 * [1..7]. So, we add 1 to shift the default range. Besides that the
	 * first PCI slot provides 4 functions, that's why we have to add 0 to
	 * the first slot and 4 to the next one.
	 */
	switch (PCI_SLOT(pdev->devfn)) {
	case 8:
		c->bus_num = PCI_FUNC(pdev->devfn) + 0 + 1;
		return 0;
	case 9:
		c->bus_num = PCI_FUNC(pdev->devfn) + 4 + 1;
		return 0;
	}
	return -ENODEV;
}

static u32 ehl_get_clk_rate_khz(struct dw_i2c_dev *dev)
{
	return 100000;
}

static struct dw_pci_controller dw_pci_controllers[] = {
	[medfield] = {
		.bus_num = -1,
		.setup = mfld_setup,
		.get_clk_rate_khz = mfld_get_clk_rate_khz,
	},
	[merrifield] = {
		.bus_num = -1,
		.scl_sda_cfg = &mrfld_config,
		.setup = mrfld_setup,
	},
	[baytrail] = {
		.bus_num = -1,
		.scl_sda_cfg = &byt_config,
	},
	[haswell] = {
		.bus_num = -1,
		.scl_sda_cfg = &hsw_config,
	},
	[cherrytrail] = {
		.bus_num = -1,
		.scl_sda_cfg = &byt_config,
	},
	[elkhartlake] = {
		.bus_num = -1,
		.get_clk_rate_khz = ehl_get_clk_rate_khz,
	},
};

#ifdef CONFIG_PM
static int i2c_dw_pci_suspend(struct device *dev)
{
	struct dw_i2c_dev *i_dev = dev_get_drvdata(dev);

	i_dev->suspended = true;
	i_dev->disable(i_dev);

	return 0;
}

static int i2c_dw_pci_resume(struct device *dev)
{
	struct dw_i2c_dev *i_dev = dev_get_drvdata(dev);
	int ret;

	ret = i_dev->init(i_dev);
	i_dev->suspended = false;

	return ret;
}
#endif

static UNIVERSAL_DEV_PM_OPS(i2c_dw_pm_ops, i2c_dw_pci_suspend,
			    i2c_dw_pci_resume, NULL);

static int i2c_dw_pci_probe(struct pci_dev *pdev,
			    const struct pci_device_id *id)
{
	struct dw_i2c_dev *dev;
	struct i2c_adapter *adap;
	int r;
	struct dw_pci_controller *controller;
	struct dw_scl_sda_cfg *cfg;

	if (id->driver_data >= ARRAY_SIZE(dw_pci_controllers)) {
		dev_err(&pdev->dev, "%s: invalid driver data %ld\n", __func__,
			id->driver_data);
		return -EINVAL;
	}

	controller = &dw_pci_controllers[id->driver_data];

	r = pcim_enable_device(pdev);
	if (r) {
		dev_err(&pdev->dev, "Failed to enable I2C PCI device (%d)\n",
			r);
		return r;
	}

	pci_set_master(pdev);

	r = pcim_iomap_regions(pdev, 1 << 0, pci_name(pdev));
	if (r) {
		dev_err(&pdev->dev, "I/O memory remapping failed\n");
		return r;
	}

	dev = devm_kzalloc(&pdev->dev, sizeof(struct dw_i2c_dev), GFP_KERNEL);
	if (!dev)
		return -ENOMEM;

	r = pci_alloc_irq_vectors(pdev, 1, 1, PCI_IRQ_ALL_TYPES);
	if (r < 0)
		return r;

	dev->get_clk_rate_khz = controller->get_clk_rate_khz;
	dev->timings.bus_freq_hz = I2C_MAX_FAST_MODE_FREQ;
	dev->base = pcim_iomap_table(pdev)[0];
	dev->dev = &pdev->dev;
	dev->irq = pci_irq_vector(pdev, 0);
	dev->flags |= controller->flags;

	pci_set_drvdata(pdev, dev);

	if (controller->setup) {
		r = controller->setup(pdev, controller);
		if (r) {
			pci_free_irq_vectors(pdev);
			return r;
		}
	}

<<<<<<< HEAD
	i2c_dw_acpi_adjust_bus_speed(&pdev->dev);
=======
	i2c_dw_adjust_bus_speed(dev);
>>>>>>> 84569f32

	if (has_acpi_companion(&pdev->dev))
		i2c_dw_acpi_configure(&pdev->dev);

	r = i2c_dw_validate_speed(dev);
	if (r) {
		pci_free_irq_vectors(pdev);
		return r;
	}

	i2c_dw_configure(dev);

	if (controller->scl_sda_cfg) {
		cfg = controller->scl_sda_cfg;
		dev->ss_hcnt = cfg->ss_hcnt;
		dev->fs_hcnt = cfg->fs_hcnt;
		dev->ss_lcnt = cfg->ss_lcnt;
		dev->fs_lcnt = cfg->fs_lcnt;
		dev->sda_hold_time = cfg->sda_hold;
	}

	adap = &dev->adapter;
	adap->owner = THIS_MODULE;
	adap->class = 0;
	ACPI_COMPANION_SET(&adap->dev, ACPI_COMPANION(&pdev->dev));
	adap->nr = controller->bus_num;

	r = i2c_dw_probe(dev);
	if (r) {
		pci_free_irq_vectors(pdev);
		return r;
	}

	pm_runtime_set_autosuspend_delay(&pdev->dev, 1000);
	pm_runtime_use_autosuspend(&pdev->dev);
	pm_runtime_put_autosuspend(&pdev->dev);
	pm_runtime_allow(&pdev->dev);

	return 0;
}

static void i2c_dw_pci_remove(struct pci_dev *pdev)
{
	struct dw_i2c_dev *dev = pci_get_drvdata(pdev);

	dev->disable(dev);
	pm_runtime_forbid(&pdev->dev);
	pm_runtime_get_noresume(&pdev->dev);

	i2c_del_adapter(&dev->adapter);
	devm_free_irq(&pdev->dev, dev->irq, dev);
	pci_free_irq_vectors(pdev);
}

/* work with hotplug and coldplug */
MODULE_ALIAS("i2c_designware-pci");

static const struct pci_device_id i2_designware_pci_ids[] = {
	/* Medfield */
	{ PCI_VDEVICE(INTEL, 0x0817), medfield },
	{ PCI_VDEVICE(INTEL, 0x0818), medfield },
	{ PCI_VDEVICE(INTEL, 0x0819), medfield },
	{ PCI_VDEVICE(INTEL, 0x082C), medfield },
	{ PCI_VDEVICE(INTEL, 0x082D), medfield },
	{ PCI_VDEVICE(INTEL, 0x082E), medfield },
	/* Merrifield */
	{ PCI_VDEVICE(INTEL, 0x1195), merrifield },
	{ PCI_VDEVICE(INTEL, 0x1196), merrifield },
	/* Baytrail */
	{ PCI_VDEVICE(INTEL, 0x0F41), baytrail },
	{ PCI_VDEVICE(INTEL, 0x0F42), baytrail },
	{ PCI_VDEVICE(INTEL, 0x0F43), baytrail },
	{ PCI_VDEVICE(INTEL, 0x0F44), baytrail },
	{ PCI_VDEVICE(INTEL, 0x0F45), baytrail },
	{ PCI_VDEVICE(INTEL, 0x0F46), baytrail },
	{ PCI_VDEVICE(INTEL, 0x0F47), baytrail },
	/* Haswell */
	{ PCI_VDEVICE(INTEL, 0x9c61), haswell },
	{ PCI_VDEVICE(INTEL, 0x9c62), haswell },
	/* Braswell / Cherrytrail */
	{ PCI_VDEVICE(INTEL, 0x22C1), cherrytrail },
	{ PCI_VDEVICE(INTEL, 0x22C2), cherrytrail },
	{ PCI_VDEVICE(INTEL, 0x22C3), cherrytrail },
	{ PCI_VDEVICE(INTEL, 0x22C4), cherrytrail },
	{ PCI_VDEVICE(INTEL, 0x22C5), cherrytrail },
	{ PCI_VDEVICE(INTEL, 0x22C6), cherrytrail },
	{ PCI_VDEVICE(INTEL, 0x22C7), cherrytrail },
	/* Elkhart Lake (PSE I2C) */
	{ PCI_VDEVICE(INTEL, 0x4bb9), elkhartlake },
	{ PCI_VDEVICE(INTEL, 0x4bba), elkhartlake },
	{ PCI_VDEVICE(INTEL, 0x4bbb), elkhartlake },
	{ PCI_VDEVICE(INTEL, 0x4bbc), elkhartlake },
	{ PCI_VDEVICE(INTEL, 0x4bbd), elkhartlake },
	{ PCI_VDEVICE(INTEL, 0x4bbe), elkhartlake },
	{ PCI_VDEVICE(INTEL, 0x4bbf), elkhartlake },
	{ PCI_VDEVICE(INTEL, 0x4bc0), elkhartlake },
	{ 0,}
};
MODULE_DEVICE_TABLE(pci, i2_designware_pci_ids);

static struct pci_driver dw_i2c_driver = {
	.name		= DRIVER_NAME,
	.id_table	= i2_designware_pci_ids,
	.probe		= i2c_dw_pci_probe,
	.remove		= i2c_dw_pci_remove,
	.driver         = {
		.pm     = &i2c_dw_pm_ops,
	},
};

module_pci_driver(dw_i2c_driver);

MODULE_AUTHOR("Baruch Siach <baruch@tkos.co.il>");
MODULE_DESCRIPTION("Synopsys DesignWare PCI I2C bus adapter");
MODULE_LICENSE("GPL");<|MERGE_RESOLUTION|>--- conflicted
+++ resolved
@@ -240,11 +240,7 @@
 		}
 	}
 
-<<<<<<< HEAD
-	i2c_dw_acpi_adjust_bus_speed(&pdev->dev);
-=======
 	i2c_dw_adjust_bus_speed(dev);
->>>>>>> 84569f32
 
 	if (has_acpi_companion(&pdev->dev))
 		i2c_dw_acpi_configure(&pdev->dev);
