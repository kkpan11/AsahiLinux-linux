--- conflicted
+++ resolved
@@ -2188,10 +2188,7 @@
 	xpcs = priv->iface_base + MVPP22_XPCS_BASE(port->gop_id);
 
 	switch (interface) {
-<<<<<<< HEAD
-=======
 	case PHY_INTERFACE_MODE_5GBASER:
->>>>>>> 817b8b9c
 	case PHY_INTERFACE_MODE_10GBASER:
 		val = readl(mpcs + MVPP22_MPCS_CLK_RESET);
 		val |= MAC_CLK_RESET_MAC | MAC_CLK_RESET_SD_RX |
