// SPDX-License-Identifier: GPL-2.0
/*
 * SCLP VT220 terminal driver.
 *
 * Copyright IBM Corp. 2003, 2009
 *
 * Author(s): Peter Oberparleiter <Peter.Oberparleiter@de.ibm.com>
 */

#include <linux/module.h>
#include <linux/spinlock.h>
#include <linux/panic_notifier.h>
#include <linux/list.h>
#include <linux/wait.h>
#include <linux/timer.h>
#include <linux/kernel.h>
#include <linux/sysrq.h>
#include <linux/tty.h>
#include <linux/tty_driver.h>
#include <linux/tty_flip.h>
#include <linux/errno.h>
#include <linux/mm.h>
#include <linux/major.h>
#include <linux/console.h>
#include <linux/kdev_t.h>
#include <linux/interrupt.h>
#include <linux/init.h>
#include <linux/reboot.h>
#include <linux/slab.h>

#include <linux/uaccess.h>
#include "sclp.h"
#include "ctrlchar.h"

#define SCLP_VT220_MAJOR		TTY_MAJOR
#define SCLP_VT220_MINOR		65
#define SCLP_VT220_DRIVER_NAME		"sclp_vt220"
#define SCLP_VT220_DEVICE_NAME		"ttysclp"
#define SCLP_VT220_CONSOLE_NAME		"ttysclp"
#define SCLP_VT220_CONSOLE_INDEX	0	/* console=ttysclp0 */

/* Representation of a single write request */
struct sclp_vt220_request {
	struct list_head list;
	struct sclp_req sclp_req;
	int retry_count;
};

/* VT220 SCCB */
struct sclp_vt220_sccb {
	struct sccb_header header;
	struct evbuf_header evbuf;
};

#define SCLP_VT220_MAX_CHARS_PER_BUFFER	(PAGE_SIZE - \
					 sizeof(struct sclp_vt220_request) - \
					 sizeof(struct sclp_vt220_sccb))

/* Structures and data needed to register tty driver */
static struct tty_driver *sclp_vt220_driver;

static struct tty_port sclp_vt220_port;

/* Lock to protect internal data from concurrent access */
static DEFINE_SPINLOCK(sclp_vt220_lock);

/* List of empty pages to be used as write request buffers */
static LIST_HEAD(sclp_vt220_empty);

/* List of pending requests */
static LIST_HEAD(sclp_vt220_outqueue);

/* Flag that output queue is currently running */
static int sclp_vt220_queue_running;

/* Timer used for delaying write requests to merge subsequent messages into
 * a single buffer */
static struct timer_list sclp_vt220_timer;

/* Pointer to current request buffer which has been partially filled but not
 * yet sent */
static struct sclp_vt220_request *sclp_vt220_current_request;

/* Number of characters in current request buffer */
static int sclp_vt220_buffered_chars;

/* Counter controlling core driver initialization. */
static int __initdata sclp_vt220_init_count;

/* Flag indicating that sclp_vt220_current_request should really
 * have been already queued but wasn't because the SCLP was processing
 * another buffer */
static int sclp_vt220_flush_later;

static void sclp_vt220_receiver_fn(struct evbuf_header *evbuf);
static int __sclp_vt220_emit(struct sclp_vt220_request *request);
static void sclp_vt220_emit_current(void);

/* Registration structure for SCLP output event buffers */
static struct sclp_register sclp_vt220_register = {
	.send_mask		= EVTYP_VT220MSG_MASK,
};

/* Registration structure for SCLP input event buffers */
static struct sclp_register sclp_vt220_register_input = {
	.receive_mask		= EVTYP_VT220MSG_MASK,
	.receiver_fn		= sclp_vt220_receiver_fn,
};


/*
 * Put provided request buffer back into queue and check emit pending
 * buffers if necessary.
 */
static void
sclp_vt220_process_queue(struct sclp_vt220_request *request)
{
	unsigned long flags;
	void *page;

	do {
		/* Put buffer back to list of empty buffers */
		page = request->sclp_req.sccb;
		spin_lock_irqsave(&sclp_vt220_lock, flags);
		/* Move request from outqueue to empty queue */
		list_del(&request->list);
		list_add_tail((struct list_head *) page, &sclp_vt220_empty);
		/* Check if there is a pending buffer on the out queue. */
		request = NULL;
		if (!list_empty(&sclp_vt220_outqueue))
			request = list_entry(sclp_vt220_outqueue.next,
					     struct sclp_vt220_request, list);
		if (!request) {
			sclp_vt220_queue_running = 0;
			spin_unlock_irqrestore(&sclp_vt220_lock, flags);
			break;
		}
		spin_unlock_irqrestore(&sclp_vt220_lock, flags);
	} while (__sclp_vt220_emit(request));
	if (request == NULL && sclp_vt220_flush_later)
		sclp_vt220_emit_current();
	tty_port_tty_wakeup(&sclp_vt220_port);
}

#define SCLP_BUFFER_MAX_RETRY		1

/*
 * Callback through which the result of a write request is reported by the
 * SCLP.
 */
static void
sclp_vt220_callback(struct sclp_req *request, void *data)
{
	struct sclp_vt220_request *vt220_request;
	struct sclp_vt220_sccb *sccb;

	vt220_request = (struct sclp_vt220_request *) data;
	if (request->status == SCLP_REQ_FAILED) {
		sclp_vt220_process_queue(vt220_request);
		return;
	}
	sccb = (struct sclp_vt220_sccb *) vt220_request->sclp_req.sccb;

	/* Check SCLP response code and choose suitable action	*/
	switch (sccb->header.response_code) {
	case 0x0020 :
		break;

	case 0x05f0: /* Target resource in improper state */
		break;

	case 0x0340: /* Contained SCLP equipment check */
		if (++vt220_request->retry_count > SCLP_BUFFER_MAX_RETRY)
			break;
		/* Remove processed buffers and requeue rest */
		if (sclp_remove_processed((struct sccb_header *) sccb) > 0) {
			/* Not all buffers were processed */
			sccb->header.response_code = 0x0000;
			vt220_request->sclp_req.status = SCLP_REQ_FILLED;
			if (sclp_add_request(request) == 0)
				return;
		}
		break;

	case 0x0040: /* SCLP equipment check */
		if (++vt220_request->retry_count > SCLP_BUFFER_MAX_RETRY)
			break;
		sccb->header.response_code = 0x0000;
		vt220_request->sclp_req.status = SCLP_REQ_FILLED;
		if (sclp_add_request(request) == 0)
			return;
		break;

	default:
		break;
	}
	sclp_vt220_process_queue(vt220_request);
}

/*
 * Emit vt220 request buffer to SCLP. Return zero on success, non-zero
 * otherwise.
 */
static int
__sclp_vt220_emit(struct sclp_vt220_request *request)
{
	request->sclp_req.command = SCLP_CMDW_WRITE_EVENT_DATA;
	request->sclp_req.status = SCLP_REQ_FILLED;
	request->sclp_req.callback = sclp_vt220_callback;
	request->sclp_req.callback_data = (void *) request;

	return sclp_add_request(&request->sclp_req);
}

/*
 * Queue and emit current request.
 */
static void
sclp_vt220_emit_current(void)
{
	unsigned long flags;
	struct sclp_vt220_request *request;
	struct sclp_vt220_sccb *sccb;

	spin_lock_irqsave(&sclp_vt220_lock, flags);
	if (sclp_vt220_current_request) {
		sccb = (struct sclp_vt220_sccb *) 
				sclp_vt220_current_request->sclp_req.sccb;
		/* Only emit buffers with content */
		if (sccb->header.length != sizeof(struct sclp_vt220_sccb)) {
			list_add_tail(&sclp_vt220_current_request->list,
				      &sclp_vt220_outqueue);
			sclp_vt220_current_request = NULL;
			del_timer(&sclp_vt220_timer);
		}
		sclp_vt220_flush_later = 0;
	}
	if (sclp_vt220_queue_running)
		goto out_unlock;
	if (list_empty(&sclp_vt220_outqueue))
		goto out_unlock;
	request = list_first_entry(&sclp_vt220_outqueue,
				   struct sclp_vt220_request, list);
	sclp_vt220_queue_running = 1;
	spin_unlock_irqrestore(&sclp_vt220_lock, flags);

	if (__sclp_vt220_emit(request))
		sclp_vt220_process_queue(request);
	return;
out_unlock:
	spin_unlock_irqrestore(&sclp_vt220_lock, flags);
}

#define SCLP_NORMAL_WRITE	0x00

/*
 * Helper function to initialize a page with the sclp request structure.
 */
static struct sclp_vt220_request *
sclp_vt220_initialize_page(void *page)
{
	struct sclp_vt220_request *request;
	struct sclp_vt220_sccb *sccb;

	/* Place request structure at end of page */
	request = ((struct sclp_vt220_request *)
			((addr_t) page + PAGE_SIZE)) - 1;
	request->retry_count = 0;
	request->sclp_req.sccb = page;
	/* SCCB goes at start of page */
	sccb = (struct sclp_vt220_sccb *) page;
	memset((void *) sccb, 0, sizeof(struct sclp_vt220_sccb));
	sccb->header.length = sizeof(struct sclp_vt220_sccb);
	sccb->header.function_code = SCLP_NORMAL_WRITE;
	sccb->header.response_code = 0x0000;
	sccb->evbuf.type = EVTYP_VT220MSG;
	sccb->evbuf.length = sizeof(struct evbuf_header);

	return request;
}

static inline unsigned int
sclp_vt220_space_left(struct sclp_vt220_request *request)
{
	struct sclp_vt220_sccb *sccb;
	sccb = (struct sclp_vt220_sccb *) request->sclp_req.sccb;
	return PAGE_SIZE - sizeof(struct sclp_vt220_request) -
	       sccb->header.length;
}

static inline unsigned int
sclp_vt220_chars_stored(struct sclp_vt220_request *request)
{
	struct sclp_vt220_sccb *sccb;
	sccb = (struct sclp_vt220_sccb *) request->sclp_req.sccb;
	return sccb->evbuf.length - sizeof(struct evbuf_header);
}

/*
 * Add msg to buffer associated with request. Return the number of characters
 * added.
 */
static int
sclp_vt220_add_msg(struct sclp_vt220_request *request,
		   const unsigned char *msg, int count, int convertlf)
{
	struct sclp_vt220_sccb *sccb;
	void *buffer;
	unsigned char c;
	int from;
	int to;

	if (count > sclp_vt220_space_left(request))
		count = sclp_vt220_space_left(request);
	if (count <= 0)
		return 0;

	sccb = (struct sclp_vt220_sccb *) request->sclp_req.sccb;
	buffer = (void *) ((addr_t) sccb + sccb->header.length);

	if (convertlf) {
		/* Perform Linefeed conversion (0x0a -> 0x0a 0x0d)*/
		for (from=0, to=0;
		     (from < count) && (to < sclp_vt220_space_left(request));
		     from++) {
			/* Retrieve character */
			c = msg[from];
			/* Perform conversion */
			if (c == 0x0a) {
				if (to + 1 < sclp_vt220_space_left(request)) {
					((unsigned char *) buffer)[to++] = c;
					((unsigned char *) buffer)[to++] = 0x0d;
				} else
					break;

			} else
				((unsigned char *) buffer)[to++] = c;
		}
		sccb->header.length += to;
		sccb->evbuf.length += to;
		return from;
	} else {
		memcpy(buffer, (const void *) msg, count);
		sccb->header.length += count;
		sccb->evbuf.length += count;
		return count;
	}
}

/*
 * Emit buffer after having waited long enough for more data to arrive.
 */
static void
sclp_vt220_timeout(struct timer_list *unused)
{
	sclp_vt220_emit_current();
}

#define BUFFER_MAX_DELAY	HZ/20

/*
 * Drop oldest console buffer if sclp_con_drop is set
 */
static int
sclp_vt220_drop_buffer(void)
{
	struct list_head *list;
	struct sclp_vt220_request *request;
	void *page;

	if (!sclp_console_drop)
		return 0;
	list = sclp_vt220_outqueue.next;
	if (sclp_vt220_queue_running)
		/* The first element is in I/O */
		list = list->next;
	if (list == &sclp_vt220_outqueue)
		return 0;
	list_del(list);
	request = list_entry(list, struct sclp_vt220_request, list);
	page = request->sclp_req.sccb;
	list_add_tail((struct list_head *) page, &sclp_vt220_empty);
	return 1;
}

/* 
 * Internal implementation of the write function. Write COUNT bytes of data
 * from memory at BUF
 * to the SCLP interface. In case that the data does not fit into the current
 * write buffer, emit the current one and allocate a new one. If there are no
 * more empty buffers available, wait until one gets emptied. If DO_SCHEDULE
 * is non-zero, the buffer will be scheduled for emitting after a timeout -
 * otherwise the user has to explicitly call the flush function.
 * A non-zero CONVERTLF parameter indicates that 0x0a characters in the message
 * buffer should be converted to 0x0a 0x0d. After completion, return the number
 * of bytes written.
 */
static int
__sclp_vt220_write(const unsigned char *buf, int count, int do_schedule,
		   int convertlf, int may_fail)
{
	unsigned long flags;
	void *page;
	int written;
	int overall_written;

	if (count <= 0)
		return 0;
	overall_written = 0;
	spin_lock_irqsave(&sclp_vt220_lock, flags);
	do {
		/* Create an sclp output buffer if none exists yet */
		if (sclp_vt220_current_request == NULL) {
			if (list_empty(&sclp_vt220_empty))
				sclp_console_full++;
			while (list_empty(&sclp_vt220_empty)) {
				if (may_fail)
					goto out;
				if (sclp_vt220_drop_buffer())
					break;
				spin_unlock_irqrestore(&sclp_vt220_lock, flags);

				sclp_sync_wait();
				spin_lock_irqsave(&sclp_vt220_lock, flags);
			}
			page = (void *) sclp_vt220_empty.next;
			list_del((struct list_head *) page);
			sclp_vt220_current_request =
				sclp_vt220_initialize_page(page);
		}
		/* Try to write the string to the current request buffer */
		written = sclp_vt220_add_msg(sclp_vt220_current_request,
					     buf, count, convertlf);
		overall_written += written;
		if (written == count)
			break;
		/*
		 * Not all characters could be written to the current
		 * output buffer. Emit the buffer, create a new buffer
		 * and then output the rest of the string.
		 */
		spin_unlock_irqrestore(&sclp_vt220_lock, flags);
		sclp_vt220_emit_current();
		spin_lock_irqsave(&sclp_vt220_lock, flags);
		buf += written;
		count -= written;
	} while (count > 0);
	/* Setup timer to output current console buffer after some time */
	if (sclp_vt220_current_request != NULL &&
	    !timer_pending(&sclp_vt220_timer) && do_schedule) {
		sclp_vt220_timer.expires = jiffies + BUFFER_MAX_DELAY;
		add_timer(&sclp_vt220_timer);
	}
out:
	spin_unlock_irqrestore(&sclp_vt220_lock, flags);
	return overall_written;
}

/*
 * This routine is called by the kernel to write a series of
 * characters to the tty device.  The characters may come from
 * user space or kernel space.  This routine will return the
 * number of characters actually accepted for writing.
 */
static int
sclp_vt220_write(struct tty_struct *tty, const unsigned char *buf, int count)
{
	return __sclp_vt220_write(buf, count, 1, 0, 1);
}

#define SCLP_VT220_SESSION_ENDED	0x01
#define	SCLP_VT220_SESSION_STARTED	0x80
#define SCLP_VT220_SESSION_DATA		0x00

#ifdef CONFIG_MAGIC_SYSRQ

static int sysrq_pressed;
static struct sysrq_work sysrq;

static void sclp_vt220_reset_session(void)
{
	sysrq_pressed = 0;
}

static void sclp_vt220_handle_input(const char *buffer, unsigned int count)
{
	int i;

	for (i = 0; i < count; i++) {
		/* Handle magic sys request */
		if (buffer[i] == ('O' ^ 0100)) { /* CTRL-O */
			/*
			 * If pressed again, reset sysrq_pressed
			 * and flip CTRL-O character
			 */
			sysrq_pressed = !sysrq_pressed;
			if (sysrq_pressed)
				continue;
		} else if (sysrq_pressed) {
			sysrq.key = buffer[i];
			schedule_sysrq_work(&sysrq);
			sysrq_pressed = 0;
			continue;
		}
		tty_insert_flip_char(&sclp_vt220_port, buffer[i], 0);
	}
}

#else

static void sclp_vt220_reset_session(void)
{
}

static void sclp_vt220_handle_input(const char *buffer, unsigned int count)
{
	tty_insert_flip_string(&sclp_vt220_port, buffer, count);
}

#endif

/*
 * Called by the SCLP to report incoming event buffers.
 */
static void
sclp_vt220_receiver_fn(struct evbuf_header *evbuf)
{
	char *buffer;
	unsigned int count;

	buffer = (char *) ((addr_t) evbuf + sizeof(struct evbuf_header));
	count = evbuf->length - sizeof(struct evbuf_header);

	switch (*buffer) {
	case SCLP_VT220_SESSION_ENDED:
	case SCLP_VT220_SESSION_STARTED:
		sclp_vt220_reset_session();
		break;
	case SCLP_VT220_SESSION_DATA:
		/* Send input to line discipline */
		buffer++;
		count--;
		sclp_vt220_handle_input(buffer, count);
		tty_flip_buffer_push(&sclp_vt220_port);
		break;
	}
}

/*
 * This routine is called when a particular tty device is opened.
 */
static int
sclp_vt220_open(struct tty_struct *tty, struct file *filp)
{
	if (tty->count == 1) {
		tty_port_tty_set(&sclp_vt220_port, tty);
		if (!tty->winsize.ws_row && !tty->winsize.ws_col) {
			tty->winsize.ws_row = 24;
			tty->winsize.ws_col = 80;
		}
	}
	return 0;
}

/*
 * This routine is called when a particular tty device is closed.
 */
static void
sclp_vt220_close(struct tty_struct *tty, struct file *filp)
{
	if (tty->count == 1)
		tty_port_tty_set(&sclp_vt220_port, NULL);
}

/*
 * This routine is called by the kernel to write a single
 * character to the tty device.  If the kernel uses this routine,
 * it must call the flush_chars() routine (if defined) when it is
 * done stuffing characters into the driver.
 */
static int
sclp_vt220_put_char(struct tty_struct *tty, unsigned char ch)
{
	return __sclp_vt220_write(&ch, 1, 0, 0, 1);
}

/*
 * This routine is called by the kernel after it has written a
 * series of characters to the tty device using put_char().  
 */
static void
sclp_vt220_flush_chars(struct tty_struct *tty)
{
	if (!sclp_vt220_queue_running)
		sclp_vt220_emit_current();
	else
		sclp_vt220_flush_later = 1;
}

/*
 * This routine returns the numbers of characters the tty driver
 * will accept for queuing to be written.  This number is subject
 * to change as output buffers get emptied, or if the output flow
 * control is acted.
 */
static unsigned int
sclp_vt220_write_room(struct tty_struct *tty)
{
	unsigned long flags;
	struct list_head *l;
	unsigned int count;

	spin_lock_irqsave(&sclp_vt220_lock, flags);
	count = 0;
	if (sclp_vt220_current_request != NULL)
		count = sclp_vt220_space_left(sclp_vt220_current_request);
	list_for_each(l, &sclp_vt220_empty)
		count += SCLP_VT220_MAX_CHARS_PER_BUFFER;
	spin_unlock_irqrestore(&sclp_vt220_lock, flags);
	return count;
}

/*
 * Return number of buffered chars.
 */
static unsigned int
sclp_vt220_chars_in_buffer(struct tty_struct *tty)
{
	unsigned long flags;
	struct list_head *l;
	struct sclp_vt220_request *r;
	unsigned int count = 0;

	spin_lock_irqsave(&sclp_vt220_lock, flags);
	if (sclp_vt220_current_request != NULL)
		count = sclp_vt220_chars_stored(sclp_vt220_current_request);
	list_for_each(l, &sclp_vt220_outqueue) {
		r = list_entry(l, struct sclp_vt220_request, list);
		count += sclp_vt220_chars_stored(r);
	}
	spin_unlock_irqrestore(&sclp_vt220_lock, flags);
	return count;
}

/*
 * Pass on all buffers to the hardware. Return only when there are no more
 * buffers pending.
 */
static void
sclp_vt220_flush_buffer(struct tty_struct *tty)
{
	sclp_vt220_emit_current();
}

/* Release allocated pages. */
static void __init __sclp_vt220_free_pages(void)
{
	struct list_head *page, *p;

	list_for_each_safe(page, p, &sclp_vt220_empty) {
		list_del(page);
		free_page((unsigned long) page);
	}
}

/* Release memory and unregister from sclp core. Controlled by init counting -
 * only the last invoker will actually perform these actions. */
static void __init __sclp_vt220_cleanup(void)
{
	sclp_vt220_init_count--;
	if (sclp_vt220_init_count != 0)
		return;
	sclp_unregister(&sclp_vt220_register);
	__sclp_vt220_free_pages();
	tty_port_destroy(&sclp_vt220_port);
}

/* Allocate buffer pages and register with sclp core. Controlled by init
 * counting - only the first invoker will actually perform these actions. */
static int __init __sclp_vt220_init(int num_pages)
{
	void *page;
	int i;
	int rc;

	sclp_vt220_init_count++;
	if (sclp_vt220_init_count != 1)
		return 0;
	timer_setup(&sclp_vt220_timer, sclp_vt220_timeout, 0);
	tty_port_init(&sclp_vt220_port);
	sclp_vt220_current_request = NULL;
	sclp_vt220_buffered_chars = 0;
	sclp_vt220_flush_later = 0;

	/* Allocate pages for output buffering */
	rc = -ENOMEM;
	for (i = 0; i < num_pages; i++) {
		page = (void *) get_zeroed_page(GFP_KERNEL | GFP_DMA);
		if (!page)
			goto out;
		list_add_tail(page, &sclp_vt220_empty);
	}
	rc = sclp_register(&sclp_vt220_register);
out:
	if (rc) {
		__sclp_vt220_free_pages();
		sclp_vt220_init_count--;
		tty_port_destroy(&sclp_vt220_port);
	}
	return rc;
}

static const struct tty_operations sclp_vt220_ops = {
	.open = sclp_vt220_open,
	.close = sclp_vt220_close,
	.write = sclp_vt220_write,
	.put_char = sclp_vt220_put_char,
	.flush_chars = sclp_vt220_flush_chars,
	.write_room = sclp_vt220_write_room,
	.chars_in_buffer = sclp_vt220_chars_in_buffer,
	.flush_buffer = sclp_vt220_flush_buffer,
};

/*
 * Register driver with SCLP and Linux and initialize internal tty structures.
 */
static int __init sclp_vt220_tty_init(void)
{
	struct tty_driver *driver;
	int rc;

	/* Note: we're not testing for CONSOLE_IS_SCLP here to preserve
	 * symmetry between VM and LPAR systems regarding ttyS1. */
	driver = tty_alloc_driver(1, TTY_DRIVER_REAL_RAW);
	if (IS_ERR(driver))
		return PTR_ERR(driver);
	rc = __sclp_vt220_init(MAX_KMEM_PAGES);
	if (rc)
		goto out_driver;

	driver->driver_name = SCLP_VT220_DRIVER_NAME;
	driver->name = SCLP_VT220_DEVICE_NAME;
	driver->major = SCLP_VT220_MAJOR;
	driver->minor_start = SCLP_VT220_MINOR;
	driver->type = TTY_DRIVER_TYPE_SYSTEM;
	driver->subtype = SYSTEM_TYPE_TTY;
	driver->init_termios = tty_std_termios;
	tty_set_operations(driver, &sclp_vt220_ops);
	tty_port_link_device(&sclp_vt220_port, driver, 0);

	rc = tty_register_driver(driver);
	if (rc)
		goto out_init;
	rc = sclp_register(&sclp_vt220_register_input);
	if (rc)
		goto out_reg;
	sclp_vt220_driver = driver;
	return 0;

out_reg:
	tty_unregister_driver(driver);
out_init:
	__sclp_vt220_cleanup();
out_driver:
	tty_driver_kref_put(driver);
	return rc;
}
__initcall(sclp_vt220_tty_init);

#ifdef CONFIG_SCLP_VT220_CONSOLE

<<<<<<< HEAD
static void __sclp_vt220_flush_buffer(void)
{
	unsigned long flags;

	sclp_vt220_emit_current();
	spin_lock_irqsave(&sclp_vt220_lock, flags);
	del_timer(&sclp_vt220_timer);
	while (sclp_vt220_queue_running) {
		spin_unlock_irqrestore(&sclp_vt220_lock, flags);
		sclp_sync_wait();
		spin_lock_irqsave(&sclp_vt220_lock, flags);
	}
	spin_unlock_irqrestore(&sclp_vt220_lock, flags);
}

=======
>>>>>>> 88084a3d
static void
sclp_vt220_con_write(struct console *con, const char *buf, unsigned int count)
{
	__sclp_vt220_write((const unsigned char *) buf, count, 1, 1, 0);
}

static struct tty_driver *
sclp_vt220_con_device(struct console *c, int *index)
{
	*index = 0;
	return sclp_vt220_driver;
}

/*
 * This panic/reboot notifier runs in atomic context, so
 * locking restrictions apply to prevent potential lockups.
 */
static int
sclp_vt220_notify(struct notifier_block *self,
			  unsigned long event, void *data)
{
	unsigned long flags;

	if (spin_is_locked(&sclp_vt220_lock))
		return NOTIFY_DONE;

	sclp_vt220_emit_current();

	spin_lock_irqsave(&sclp_vt220_lock, flags);
	del_timer(&sclp_vt220_timer);
	while (sclp_vt220_queue_running) {
		spin_unlock_irqrestore(&sclp_vt220_lock, flags);
		sclp_sync_wait();
		spin_lock_irqsave(&sclp_vt220_lock, flags);
	}
	spin_unlock_irqrestore(&sclp_vt220_lock, flags);

	return NOTIFY_DONE;
}

static struct notifier_block on_panic_nb = {
	.notifier_call = sclp_vt220_notify,
	.priority = INT_MIN + 1, /* run the callback late */
};

static struct notifier_block on_reboot_nb = {
	.notifier_call = sclp_vt220_notify,
	.priority = INT_MIN + 1, /* run the callback late */
};

/* Structure needed to register with printk */
static struct console sclp_vt220_console =
{
	.name = SCLP_VT220_CONSOLE_NAME,
	.write = sclp_vt220_con_write,
	.device = sclp_vt220_con_device,
	.flags = CON_PRINTBUFFER,
	.index = SCLP_VT220_CONSOLE_INDEX
};

static int __init
sclp_vt220_con_init(void)
{
	int rc;

	rc = __sclp_vt220_init(sclp_console_pages);
	if (rc)
		return rc;
	/* Attach linux console */
	atomic_notifier_chain_register(&panic_notifier_list, &on_panic_nb);
	register_reboot_notifier(&on_reboot_nb);
	register_console(&sclp_vt220_console);
	return 0;
}

console_initcall(sclp_vt220_con_init);
#endif /* CONFIG_SCLP_VT220_CONSOLE */
<|MERGE_RESOLUTION|>--- conflicted
+++ resolved
@@ -769,24 +769,6 @@
 
 #ifdef CONFIG_SCLP_VT220_CONSOLE
 
-<<<<<<< HEAD
-static void __sclp_vt220_flush_buffer(void)
-{
-	unsigned long flags;
-
-	sclp_vt220_emit_current();
-	spin_lock_irqsave(&sclp_vt220_lock, flags);
-	del_timer(&sclp_vt220_timer);
-	while (sclp_vt220_queue_running) {
-		spin_unlock_irqrestore(&sclp_vt220_lock, flags);
-		sclp_sync_wait();
-		spin_lock_irqsave(&sclp_vt220_lock, flags);
-	}
-	spin_unlock_irqrestore(&sclp_vt220_lock, flags);
-}
-
-=======
->>>>>>> 88084a3d
 static void
 sclp_vt220_con_write(struct console *con, const char *buf, unsigned int count)
 {
