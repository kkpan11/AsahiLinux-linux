menu "EFI (Extensible Firmware Interface) Support"
	depends on EFI

config EFI_VARS
	tristate "EFI Variable Support via sysfs"
	depends on EFI
	default n
	help
	  If you say Y here, you are able to get EFI (Extensible Firmware
	  Interface) variable information via sysfs.  You may read,
	  write, create, and destroy EFI variables through this interface.

	  Note that using this driver in concert with efibootmgr requires
	  at least test release version 0.5.0-test3 or later, which is
	  available from:
	  <http://linux.dell.com/efibootmgr/testing/efibootmgr-0.5.0-test3.tar.gz>

	  Subsequent efibootmgr releases may be found at:
	  <http://github.com/vathpela/efibootmgr>

config EFI_ESRT
	bool
	depends on EFI && !IA64
	default y

config EFI_VARS_PSTORE
	tristate "Register efivars backend for pstore"
	depends on EFI_VARS && PSTORE
	default y
	help
	  Say Y here to enable use efivars as a backend to pstore. This
	  will allow writing console messages, crash dumps, or anything
	  else supported by pstore to EFI variables.

config EFI_VARS_PSTORE_DEFAULT_DISABLE
	bool "Disable using efivars as a pstore backend by default"
	depends on EFI_VARS_PSTORE
	default n
	help
	  Saying Y here will disable the use of efivars as a storage
	  backend for pstore by default. This setting can be overridden
	  using the efivars module's pstore_disable parameter.

config EFI_RUNTIME_MAP
	bool "Export efi runtime maps to sysfs"
	depends on X86 && EFI && KEXEC_CORE
	default y
	help
	  Export efi runtime memory maps to /sys/firmware/efi/runtime-map.
	  That memory map is used for example by kexec to set up efi virtual
	  mapping the 2nd kernel, but can also be used for debugging purposes.

	  See also Documentation/ABI/testing/sysfs-firmware-efi-runtime-map.

config EFI_FAKE_MEMMAP
	bool "Enable EFI fake memory map"
	depends on EFI && X86
	default n
	help
	  Saying Y here will enable "efi_fake_mem" boot option.
	  By specifying this parameter, you can add arbitrary attribute
	  to specific memory range by updating original (firmware provided)
	  EFI memmap.
	  This is useful for debugging of EFI memmap related feature.
	  e.g. Address Range Mirroring feature.

config EFI_MAX_FAKE_MEM
	int "maximum allowable number of ranges in efi_fake_mem boot option"
	depends on EFI_FAKE_MEMMAP
	range 1 128
	default 8
	help
	  Maximum allowable number of ranges in efi_fake_mem boot option.
	  Ranges can be set up to this value using comma-separated list.
	  The default value is 8.

config EFI_PARAMS_FROM_FDT
	bool
	help
	  Select this config option from the architecture Kconfig if
	  the EFI runtime support gets system table address, memory
          map address, and other parameters from the device tree.

config EFI_RUNTIME_WRAPPERS
	bool

config EFI_ARMSTUB
	bool

config EFI_ARMSTUB_DTB_LOADER
	bool "Enable the DTB loader"
	depends on EFI_ARMSTUB
<<<<<<< HEAD
=======
	default y
>>>>>>> f9885ef8
	help
	  Select this config option to add support for the dtb= command
	  line parameter, allowing a device tree blob to be loaded into
	  memory from the EFI System Partition by the stub.

<<<<<<< HEAD
	  The device tree is typically provided by the platform or by
	  the bootloader, so this option is mostly for development
	  purposes only.
=======
	  If the device tree is provided by the platform or by
	  the bootloader this option may not be needed.
	  But, for various development reasons and to maintain existing
	  functionality for bootloaders that do not have such support
	  this option is necessary.
>>>>>>> f9885ef8

config EFI_BOOTLOADER_CONTROL
	tristate "EFI Bootloader Control"
	depends on EFI_VARS
	default n
	---help---
	  This module installs a reboot hook, such that if reboot() is
	  invoked with a string argument NNN, "NNN" is copied to the
	  "LoaderEntryOneShot" EFI variable, to be read by the
	  bootloader. If the string matches one of the boot labels
	  defined in its configuration, the bootloader will boot once
	  to that label. The "LoaderEntryRebootReason" EFI variable is
	  set with the reboot reason: "reboot" or "shutdown". The
	  bootloader reads this reboot reason and takes particular
	  action according to its policy.

config EFI_CAPSULE_LOADER
	tristate "EFI capsule loader"
	depends on EFI
	help
	  This option exposes a loader interface "/dev/efi_capsule_loader" for
	  users to load EFI capsules. This driver requires working runtime
	  capsule support in the firmware, which many OEMs do not provide.

	  Most users should say N.

config EFI_CAPSULE_QUIRK_QUARK_CSH
	bool "Add support for Quark capsules with non-standard headers"
	depends on X86 && !64BIT
	select EFI_CAPSULE_LOADER
	default y
	help
	  Add support for processing Quark X1000 EFI capsules, whose header
	  layout deviates from the layout mandated by the UEFI specification.

config EFI_TEST
	tristate "EFI Runtime Service Tests Support"
	depends on EFI
	default n
	help
	  This driver uses the efi.<service> function pointers directly instead
	  of going through the efivar API, because it is not trying to test the
	  kernel subsystem, just for testing the UEFI runtime service
	  interfaces which are provided by the firmware. This driver is used
	  by the Firmware Test Suite (FWTS) for testing the UEFI runtime
	  interfaces readiness of the firmware.
	  Details for FWTS are available from:
	  <https://wiki.ubuntu.com/FirmwareTestSuite>

	  Say Y here to enable the runtime services support via /dev/efi_test.
	  If unsure, say N.

config APPLE_PROPERTIES
	bool "Apple Device Properties"
	depends on EFI_STUB && X86
	select EFI_DEV_PATH_PARSER
	select UCS2_STRING
	help
	  Retrieve properties from EFI on Apple Macs and assign them to
	  devices, allowing for improved support of Apple hardware.
	  Properties that would otherwise be missing include the
	  Thunderbolt Device ROM and GPU configuration data.

	  If unsure, say Y if you have a Mac.  Otherwise N.

config RESET_ATTACK_MITIGATION
	bool "Reset memory attack mitigation"
	depends on EFI_STUB
	help
	  Request that the firmware clear the contents of RAM after a reboot
	  using the TCG Platform Reset Attack Mitigation specification. This
	  protects against an attacker forcibly rebooting the system while it
	  still contains secrets in RAM, booting another OS and extracting the
	  secrets. This should only be enabled when userland is configured to
	  clear the MemoryOverwriteRequest flag on clean shutdown after secrets
	  have been evicted, since otherwise it will trigger even on clean
	  reboots.

endmenu

config UEFI_CPER
	bool

config UEFI_CPER_ARM
	bool
	depends on UEFI_CPER && ( ARM || ARM64 )
	default y

config UEFI_CPER_X86
	bool
	depends on UEFI_CPER && X86
	default y

config EFI_DEV_PATH_PARSER
	bool
	depends on ACPI
	default n<|MERGE_RESOLUTION|>--- conflicted
+++ resolved
@@ -90,26 +90,17 @@
 config EFI_ARMSTUB_DTB_LOADER
 	bool "Enable the DTB loader"
 	depends on EFI_ARMSTUB
-<<<<<<< HEAD
-=======
-	default y
->>>>>>> f9885ef8
+	default y
 	help
 	  Select this config option to add support for the dtb= command
 	  line parameter, allowing a device tree blob to be loaded into
 	  memory from the EFI System Partition by the stub.
 
-<<<<<<< HEAD
-	  The device tree is typically provided by the platform or by
-	  the bootloader, so this option is mostly for development
-	  purposes only.
-=======
 	  If the device tree is provided by the platform or by
 	  the bootloader this option may not be needed.
 	  But, for various development reasons and to maintain existing
 	  functionality for bootloaders that do not have such support
 	  this option is necessary.
->>>>>>> f9885ef8
 
 config EFI_BOOTLOADER_CONTROL
 	tristate "EFI Bootloader Control"
