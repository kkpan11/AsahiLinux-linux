/*
 * Thunderbolt Cactus Ridge driver - bus logic (NHI independent)
 *
 * Copyright (c) 2014 Andreas Noever <andreas.noever@gmail.com>
 */

#include <linux/slab.h>
#include <linux/errno.h>
#include <linux/delay.h>
<<<<<<< HEAD
#include <linux/dmi.h>
=======
#include <linux/platform_data/x86/apple.h>
>>>>>>> bb176f67

#include "tb.h"
#include "tb_regs.h"
#include "tunnel_pci.h"

/**
 * struct tb_cm - Simple Thunderbolt connection manager
 * @tunnel_list: List of active tunnels
 * @hotplug_active: tb_handle_hotplug will stop progressing plug
 *		    events and exit if this is not set (it needs to
 *		    acquire the lock one more time). Used to drain wq
 *		    after cfg has been paused.
 */
struct tb_cm {
	struct list_head tunnel_list;
	bool hotplug_active;
};

/* enumeration & hot plug handling */


static void tb_scan_port(struct tb_port *port);

/**
 * tb_scan_switch() - scan for and initialize downstream switches
 */
static void tb_scan_switch(struct tb_switch *sw)
{
	int i;
	for (i = 1; i <= sw->config.max_port_number; i++)
		tb_scan_port(&sw->ports[i]);
}

/**
 * tb_scan_port() - check for and initialize switches below port
 */
static void tb_scan_port(struct tb_port *port)
{
	struct tb_switch *sw;
	if (tb_is_upstream_port(port))
		return;
	if (port->config.type != TB_TYPE_PORT)
		return;
	if (port->dual_link_port && port->link_nr)
		return; /*
			 * Downstream switch is reachable through two ports.
			 * Only scan on the primary port (link_nr == 0).
			 */
	if (tb_wait_for_port(port, false) <= 0)
		return;
	if (port->remote) {
		tb_port_WARN(port, "port already has a remote!\n");
		return;
	}
	sw = tb_switch_alloc(port->sw->tb, &port->sw->dev,
			     tb_downstream_route(port));
	if (!sw)
		return;

	if (tb_switch_configure(sw)) {
		tb_switch_put(sw);
		return;
	}

	sw->authorized = true;

	if (tb_switch_add(sw)) {
		tb_switch_put(sw);
		return;
	}

	port->remote = tb_upstream_port(sw);
	tb_upstream_port(sw)->remote = port;
	tb_scan_switch(sw);
}

/**
 * tb_free_invalid_tunnels() - destroy tunnels of devices that have gone away
 */
static void tb_free_invalid_tunnels(struct tb *tb)
{
	struct tb_cm *tcm = tb_priv(tb);
	struct tb_pci_tunnel *tunnel;
	struct tb_pci_tunnel *n;

	list_for_each_entry_safe(tunnel, n, &tcm->tunnel_list, list) {
		if (tb_pci_is_invalid(tunnel)) {
			tb_pci_deactivate(tunnel);
			list_del(&tunnel->list);
			tb_pci_free(tunnel);
		}
	}
}

/**
 * tb_free_unplugged_children() - traverse hierarchy and free unplugged switches
 */
static void tb_free_unplugged_children(struct tb_switch *sw)
{
	int i;
	for (i = 1; i <= sw->config.max_port_number; i++) {
		struct tb_port *port = &sw->ports[i];
		if (tb_is_upstream_port(port))
			continue;
		if (!port->remote)
			continue;
		if (port->remote->sw->is_unplugged) {
			tb_switch_remove(port->remote->sw);
			port->remote = NULL;
		} else {
			tb_free_unplugged_children(port->remote->sw);
		}
	}
}


/**
 * find_pci_up_port() - return the first PCIe up port on @sw or NULL
 */
static struct tb_port *tb_find_pci_up_port(struct tb_switch *sw)
{
	int i;
	for (i = 1; i <= sw->config.max_port_number; i++)
		if (sw->ports[i].config.type == TB_TYPE_PCIE_UP)
			return &sw->ports[i];
	return NULL;
}

/**
 * find_unused_down_port() - return the first inactive PCIe down port on @sw
 */
static struct tb_port *tb_find_unused_down_port(struct tb_switch *sw)
{
	int i;
	int cap;
	int res;
	int data;
	for (i = 1; i <= sw->config.max_port_number; i++) {
		if (tb_is_upstream_port(&sw->ports[i]))
			continue;
		if (sw->ports[i].config.type != TB_TYPE_PCIE_DOWN)
			continue;
		cap = tb_port_find_cap(&sw->ports[i], TB_PORT_CAP_ADAP);
		if (cap < 0)
			continue;
		res = tb_port_read(&sw->ports[i], &data, TB_CFG_PORT, cap, 1);
		if (res < 0)
			continue;
		if (data & 0x80000000)
			continue;
		return &sw->ports[i];
	}
	return NULL;
}

/**
 * tb_activate_pcie_devices() - scan for and activate PCIe devices
 *
 * This method is somewhat ad hoc. For now it only supports one device
 * per port and only devices at depth 1.
 */
static void tb_activate_pcie_devices(struct tb *tb)
{
	int i;
	int cap;
	u32 data;
	struct tb_switch *sw;
	struct tb_port *up_port;
	struct tb_port *down_port;
	struct tb_pci_tunnel *tunnel;
	struct tb_cm *tcm = tb_priv(tb);

	/* scan for pcie devices at depth 1*/
	for (i = 1; i <= tb->root_switch->config.max_port_number; i++) {
		if (tb_is_upstream_port(&tb->root_switch->ports[i]))
			continue;
		if (tb->root_switch->ports[i].config.type != TB_TYPE_PORT)
			continue;
		if (!tb->root_switch->ports[i].remote)
			continue;
		sw = tb->root_switch->ports[i].remote->sw;
		up_port = tb_find_pci_up_port(sw);
		if (!up_port) {
			tb_sw_info(sw, "no PCIe devices found, aborting\n");
			continue;
		}

		/* check whether port is already activated */
		cap = tb_port_find_cap(up_port, TB_PORT_CAP_ADAP);
		if (cap < 0)
			continue;
		if (tb_port_read(up_port, &data, TB_CFG_PORT, cap, 1))
			continue;
		if (data & 0x80000000) {
			tb_port_info(up_port,
				     "PCIe port already activated, aborting\n");
			continue;
		}

		down_port = tb_find_unused_down_port(tb->root_switch);
		if (!down_port) {
			tb_port_info(up_port,
				     "All PCIe down ports are occupied, aborting\n");
			continue;
		}
		tunnel = tb_pci_alloc(tb, up_port, down_port);
		if (!tunnel) {
			tb_port_info(up_port,
				     "PCIe tunnel allocation failed, aborting\n");
			continue;
		}

		if (tb_pci_activate(tunnel)) {
			tb_port_info(up_port,
				     "PCIe tunnel activation failed, aborting\n");
			tb_pci_free(tunnel);
		}

		list_add(&tunnel->list, &tcm->tunnel_list);
	}
}

/* hotplug handling */

struct tb_hotplug_event {
	struct work_struct work;
	struct tb *tb;
	u64 route;
	u8 port;
	bool unplug;
};

/**
 * tb_handle_hotplug() - handle hotplug event
 *
 * Executes on tb->wq.
 */
static void tb_handle_hotplug(struct work_struct *work)
{
	struct tb_hotplug_event *ev = container_of(work, typeof(*ev), work);
	struct tb *tb = ev->tb;
	struct tb_cm *tcm = tb_priv(tb);
	struct tb_switch *sw;
	struct tb_port *port;
	mutex_lock(&tb->lock);
	if (!tcm->hotplug_active)
		goto out; /* during init, suspend or shutdown */

	sw = get_switch_at_route(tb->root_switch, ev->route);
	if (!sw) {
		tb_warn(tb,
			"hotplug event from non existent switch %llx:%x (unplug: %d)\n",
			ev->route, ev->port, ev->unplug);
		goto out;
	}
	if (ev->port > sw->config.max_port_number) {
		tb_warn(tb,
			"hotplug event from non existent port %llx:%x (unplug: %d)\n",
			ev->route, ev->port, ev->unplug);
		goto out;
	}
	port = &sw->ports[ev->port];
	if (tb_is_upstream_port(port)) {
		tb_warn(tb,
			"hotplug event for upstream port %llx:%x (unplug: %d)\n",
			ev->route, ev->port, ev->unplug);
		goto out;
	}
	if (ev->unplug) {
		if (port->remote) {
			tb_port_info(port, "unplugged\n");
			tb_sw_set_unplugged(port->remote->sw);
			tb_free_invalid_tunnels(tb);
			tb_switch_remove(port->remote->sw);
			port->remote = NULL;
		} else {
			tb_port_info(port,
				     "got unplug event for disconnected port, ignoring\n");
		}
	} else if (port->remote) {
		tb_port_info(port,
			     "got plug event for connected port, ignoring\n");
	} else {
		tb_port_info(port, "hotplug: scanning\n");
		tb_scan_port(port);
		if (!port->remote) {
			tb_port_info(port, "hotplug: no switch found\n");
		} else if (port->remote->sw->config.depth > 1) {
			tb_sw_warn(port->remote->sw,
				   "hotplug: chaining not supported\n");
		} else {
			tb_sw_info(port->remote->sw,
				   "hotplug: activating pcie devices\n");
			tb_activate_pcie_devices(tb);
		}
	}
out:
	mutex_unlock(&tb->lock);
	kfree(ev);
}

/**
 * tb_schedule_hotplug_handler() - callback function for the control channel
 *
 * Delegates to tb_handle_hotplug.
 */
static void tb_handle_event(struct tb *tb, enum tb_cfg_pkg_type type,
			    const void *buf, size_t size)
{
	const struct cfg_event_pkg *pkg = buf;
	struct tb_hotplug_event *ev;
	u64 route;

	if (type != TB_CFG_PKG_EVENT) {
		tb_warn(tb, "unexpected event %#x, ignoring\n", type);
		return;
	}

	route = tb_cfg_get_route(&pkg->header);

	if (tb_cfg_error(tb->ctl, route, pkg->port,
			 TB_CFG_ERROR_ACK_PLUG_EVENT)) {
		tb_warn(tb, "could not ack plug event on %llx:%x\n", route,
			pkg->port);
	}

	ev = kmalloc(sizeof(*ev), GFP_KERNEL);
	if (!ev)
		return;
	INIT_WORK(&ev->work, tb_handle_hotplug);
	ev->tb = tb;
	ev->route = route;
	ev->port = pkg->port;
	ev->unplug = pkg->unplug;
	queue_work(tb->wq, &ev->work);
}

static void tb_stop(struct tb *tb)
{
	struct tb_cm *tcm = tb_priv(tb);
	struct tb_pci_tunnel *tunnel;
	struct tb_pci_tunnel *n;

	/* tunnels are only present after everything has been initialized */
	list_for_each_entry_safe(tunnel, n, &tcm->tunnel_list, list) {
		tb_pci_deactivate(tunnel);
		tb_pci_free(tunnel);
	}
	tb_switch_remove(tb->root_switch);
	tcm->hotplug_active = false; /* signal tb_handle_hotplug to quit */
}

static int tb_start(struct tb *tb)
{
	struct tb_cm *tcm = tb_priv(tb);
	int ret;

	tb->root_switch = tb_switch_alloc(tb, &tb->dev, 0);
	if (!tb->root_switch)
		return -ENOMEM;

	/*
	 * ICM firmware upgrade needs running firmware and in native
	 * mode that is not available so disable firmware upgrade of the
	 * root switch.
	 */
	tb->root_switch->no_nvm_upgrade = true;

	ret = tb_switch_configure(tb->root_switch);
	if (ret) {
		tb_switch_put(tb->root_switch);
		return ret;
	}

	/* Announce the switch to the world */
	ret = tb_switch_add(tb->root_switch);
	if (ret) {
		tb_switch_put(tb->root_switch);
		return ret;
	}

	/* Full scan to discover devices added before the driver was loaded. */
	tb_scan_switch(tb->root_switch);
	tb_activate_pcie_devices(tb);

	/* Allow tb_handle_hotplug to progress events */
	tcm->hotplug_active = true;
	return 0;
}

static int tb_suspend_noirq(struct tb *tb)
{
	struct tb_cm *tcm = tb_priv(tb);

	tb_info(tb, "suspending...\n");
	tb_switch_suspend(tb->root_switch);
	tcm->hotplug_active = false; /* signal tb_handle_hotplug to quit */
	tb_info(tb, "suspend finished\n");

	return 0;
}

static int tb_resume_noirq(struct tb *tb)
{
	struct tb_cm *tcm = tb_priv(tb);
	struct tb_pci_tunnel *tunnel, *n;

	tb_info(tb, "resuming...\n");

	/* remove any pci devices the firmware might have setup */
	tb_switch_reset(tb, 0);

	tb_switch_resume(tb->root_switch);
	tb_free_invalid_tunnels(tb);
	tb_free_unplugged_children(tb->root_switch);
	list_for_each_entry_safe(tunnel, n, &tcm->tunnel_list, list)
		tb_pci_restart(tunnel);
	if (!list_empty(&tcm->tunnel_list)) {
		/*
		 * the pcie links need some time to get going.
		 * 100ms works for me...
		 */
		tb_info(tb, "tunnels restarted, sleeping for 100ms\n");
		msleep(100);
	}
	 /* Allow tb_handle_hotplug to progress events */
	tcm->hotplug_active = true;
	tb_info(tb, "resume finished\n");

	return 0;
}

static const struct tb_cm_ops tb_cm_ops = {
	.start = tb_start,
	.stop = tb_stop,
	.suspend_noirq = tb_suspend_noirq,
	.resume_noirq = tb_resume_noirq,
	.handle_event = tb_handle_event,
};

struct tb *tb_probe(struct tb_nhi *nhi)
{
	struct tb_cm *tcm;
	struct tb *tb;

<<<<<<< HEAD
	if (!dmi_match(DMI_BOARD_VENDOR, "Apple Inc."))
=======
	if (!x86_apple_machine)
>>>>>>> bb176f67
		return NULL;

	tb = tb_domain_alloc(nhi, sizeof(*tcm));
	if (!tb)
		return NULL;

	tb->security_level = TB_SECURITY_NONE;
	tb->cm_ops = &tb_cm_ops;

	tcm = tb_priv(tb);
	INIT_LIST_HEAD(&tcm->tunnel_list);

	return tb;
}<|MERGE_RESOLUTION|>--- conflicted
+++ resolved
@@ -7,11 +7,7 @@
 #include <linux/slab.h>
 #include <linux/errno.h>
 #include <linux/delay.h>
-<<<<<<< HEAD
-#include <linux/dmi.h>
-=======
 #include <linux/platform_data/x86/apple.h>
->>>>>>> bb176f67
 
 #include "tb.h"
 #include "tb_regs.h"
@@ -457,11 +453,7 @@
 	struct tb_cm *tcm;
 	struct tb *tb;
 
-<<<<<<< HEAD
-	if (!dmi_match(DMI_BOARD_VENDOR, "Apple Inc."))
-=======
 	if (!x86_apple_machine)
->>>>>>> bb176f67
 		return NULL;
 
 	tb = tb_domain_alloc(nhi, sizeof(*tcm));
