/*
 * Copyright 2015 Advanced Micro Devices, Inc.
 *
 * Permission is hereby granted, free of charge, to any person obtaining a
 * copy of this software and associated documentation files (the "Software"),
 * to deal in the Software without restriction, including without limitation
 * the rights to use, copy, modify, merge, publish, distribute, sublicense,
 * and/or sell copies of the Software, and to permit persons to whom the
 * Software is furnished to do so, subject to the following conditions:
 *
 * The above copyright notice and this permission notice shall be included in
 * all copies or substantial portions of the Software.
 *
 * THE SOFTWARE IS PROVIDED "AS IS", WITHOUT WARRANTY OF ANY KIND, EXPRESS OR
 * IMPLIED, INCLUDING BUT NOT LIMITED TO THE WARRANTIES OF MERCHANTABILITY,
 * FITNESS FOR A PARTICULAR PURPOSE AND NONINFRINGEMENT.  IN NO EVENT SHALL
 * THE COPYRIGHT HOLDER(S) OR AUTHOR(S) BE LIABLE FOR ANY CLAIM, DAMAGES OR
 * OTHER LIABILITY, WHETHER IN AN ACTION OF CONTRACT, TORT OR OTHERWISE,
 * ARISING FROM, OUT OF OR IN CONNECTION WITH THE SOFTWARE OR THE USE OR
 * OTHER DEALINGS IN THE SOFTWARE.
 *
 * Authors: AMD
 *
 */

/* The caprices of the preprocessor require that this be declared right here */
#define CREATE_TRACE_POINTS

#include "dm_services_types.h"
#include "dc.h"
#include "dc/inc/core_types.h"
#include "dal_asic_id.h"
#include "dmub/dmub_srv.h"
#include "dc/inc/hw/dmcu.h"
#include "dc/inc/hw/abm.h"
#include "dc/dc_dmub_srv.h"
#include "dc/dc_edid_parser.h"
#include "amdgpu_dm_trace.h"

#include "vid.h"
#include "amdgpu.h"
#include "amdgpu_display.h"
#include "amdgpu_ucode.h"
#include "atom.h"
#include "amdgpu_dm.h"
#ifdef CONFIG_DRM_AMD_DC_HDCP
#include "amdgpu_dm_hdcp.h"
#include <drm/drm_hdcp.h>
#endif
#include "amdgpu_pm.h"

#include "amd_shared.h"
#include "amdgpu_dm_irq.h"
#include "dm_helpers.h"
#include "amdgpu_dm_mst_types.h"
#if defined(CONFIG_DEBUG_FS)
#include "amdgpu_dm_debugfs.h"
#endif

#include "ivsrcid/ivsrcid_vislands30.h"

#include <linux/module.h>
#include <linux/moduleparam.h>
#include <linux/types.h>
#include <linux/pm_runtime.h>
#include <linux/pci.h>
#include <linux/firmware.h>
#include <linux/component.h>

#include <drm/drm_atomic.h>
#include <drm/drm_atomic_uapi.h>
#include <drm/drm_atomic_helper.h>
#include <drm/drm_dp_mst_helper.h>
#include <drm/drm_fb_helper.h>
#include <drm/drm_fourcc.h>
#include <drm/drm_edid.h>
#include <drm/drm_vblank.h>
#include <drm/drm_audio_component.h>

#if defined(CONFIG_DRM_AMD_DC_DCN)
#include "ivsrcid/dcn/irqsrcs_dcn_1_0.h"

#include "dcn/dcn_1_0_offset.h"
#include "dcn/dcn_1_0_sh_mask.h"
#include "soc15_hw_ip.h"
#include "vega10_ip_offset.h"

#include "soc15_common.h"
#endif

#include "modules/inc/mod_freesync.h"
#include "modules/power/power_helpers.h"
#include "modules/inc/mod_info_packet.h"

#define FIRMWARE_RENOIR_DMUB "amdgpu/renoir_dmcub.bin"
MODULE_FIRMWARE(FIRMWARE_RENOIR_DMUB);
#define FIRMWARE_SIENNA_CICHLID_DMUB "amdgpu/sienna_cichlid_dmcub.bin"
MODULE_FIRMWARE(FIRMWARE_SIENNA_CICHLID_DMUB);
#define FIRMWARE_NAVY_FLOUNDER_DMUB "amdgpu/navy_flounder_dmcub.bin"
MODULE_FIRMWARE(FIRMWARE_NAVY_FLOUNDER_DMUB);
#define FIRMWARE_GREEN_SARDINE_DMUB "amdgpu/green_sardine_dmcub.bin"
MODULE_FIRMWARE(FIRMWARE_GREEN_SARDINE_DMUB);
#define FIRMWARE_VANGOGH_DMUB "amdgpu/vangogh_dmcub.bin"
MODULE_FIRMWARE(FIRMWARE_VANGOGH_DMUB);
#define FIRMWARE_DIMGREY_CAVEFISH_DMUB "amdgpu/dimgrey_cavefish_dmcub.bin"
MODULE_FIRMWARE(FIRMWARE_DIMGREY_CAVEFISH_DMUB);

#define FIRMWARE_RAVEN_DMCU		"amdgpu/raven_dmcu.bin"
MODULE_FIRMWARE(FIRMWARE_RAVEN_DMCU);

#define FIRMWARE_NAVI12_DMCU            "amdgpu/navi12_dmcu.bin"
MODULE_FIRMWARE(FIRMWARE_NAVI12_DMCU);

/* Number of bytes in PSP header for firmware. */
#define PSP_HEADER_BYTES 0x100

/* Number of bytes in PSP footer for firmware. */
#define PSP_FOOTER_BYTES 0x100

/**
 * DOC: overview
 *
 * The AMDgpu display manager, **amdgpu_dm** (or even simpler,
 * **dm**) sits between DRM and DC. It acts as a liaison, converting DRM
 * requests into DC requests, and DC responses into DRM responses.
 *
 * The root control structure is &struct amdgpu_display_manager.
 */

/* basic init/fini API */
static int amdgpu_dm_init(struct amdgpu_device *adev);
static void amdgpu_dm_fini(struct amdgpu_device *adev);
static bool is_freesync_video_mode(const struct drm_display_mode *mode, struct amdgpu_dm_connector *aconnector);

static enum drm_mode_subconnector get_subconnector_type(struct dc_link *link)
{
	switch (link->dpcd_caps.dongle_type) {
	case DISPLAY_DONGLE_NONE:
		return DRM_MODE_SUBCONNECTOR_Native;
	case DISPLAY_DONGLE_DP_VGA_CONVERTER:
		return DRM_MODE_SUBCONNECTOR_VGA;
	case DISPLAY_DONGLE_DP_DVI_CONVERTER:
	case DISPLAY_DONGLE_DP_DVI_DONGLE:
		return DRM_MODE_SUBCONNECTOR_DVID;
	case DISPLAY_DONGLE_DP_HDMI_CONVERTER:
	case DISPLAY_DONGLE_DP_HDMI_DONGLE:
		return DRM_MODE_SUBCONNECTOR_HDMIA;
	case DISPLAY_DONGLE_DP_HDMI_MISMATCHED_DONGLE:
	default:
		return DRM_MODE_SUBCONNECTOR_Unknown;
	}
}

static void update_subconnector_property(struct amdgpu_dm_connector *aconnector)
{
	struct dc_link *link = aconnector->dc_link;
	struct drm_connector *connector = &aconnector->base;
	enum drm_mode_subconnector subconnector = DRM_MODE_SUBCONNECTOR_Unknown;

	if (connector->connector_type != DRM_MODE_CONNECTOR_DisplayPort)
		return;

	if (aconnector->dc_sink)
		subconnector = get_subconnector_type(link);

	drm_object_property_set_value(&connector->base,
			connector->dev->mode_config.dp_subconnector_property,
			subconnector);
}

/*
 * initializes drm_device display related structures, based on the information
 * provided by DAL. The drm strcutures are: drm_crtc, drm_connector,
 * drm_encoder, drm_mode_config
 *
 * Returns 0 on success
 */
static int amdgpu_dm_initialize_drm_device(struct amdgpu_device *adev);
/* removes and deallocates the drm structures, created by the above function */
static void amdgpu_dm_destroy_drm_device(struct amdgpu_display_manager *dm);

static int amdgpu_dm_plane_init(struct amdgpu_display_manager *dm,
				struct drm_plane *plane,
				unsigned long possible_crtcs,
				const struct dc_plane_cap *plane_cap);
static int amdgpu_dm_crtc_init(struct amdgpu_display_manager *dm,
			       struct drm_plane *plane,
			       uint32_t link_index);
static int amdgpu_dm_connector_init(struct amdgpu_display_manager *dm,
				    struct amdgpu_dm_connector *amdgpu_dm_connector,
				    uint32_t link_index,
				    struct amdgpu_encoder *amdgpu_encoder);
static int amdgpu_dm_encoder_init(struct drm_device *dev,
				  struct amdgpu_encoder *aencoder,
				  uint32_t link_index);

static int amdgpu_dm_connector_get_modes(struct drm_connector *connector);

static void amdgpu_dm_atomic_commit_tail(struct drm_atomic_state *state);

static int amdgpu_dm_atomic_check(struct drm_device *dev,
				  struct drm_atomic_state *state);

static void handle_cursor_update(struct drm_plane *plane,
				 struct drm_plane_state *old_plane_state);

static void amdgpu_dm_set_psr_caps(struct dc_link *link);
static bool amdgpu_dm_psr_enable(struct dc_stream_state *stream);
static bool amdgpu_dm_link_setup_psr(struct dc_stream_state *stream);
static bool amdgpu_dm_psr_disable(struct dc_stream_state *stream);
static bool amdgpu_dm_psr_disable_all(struct amdgpu_display_manager *dm);

static const struct drm_format_info *
amd_get_format_info(const struct drm_mode_fb_cmd2 *cmd);

static bool
is_timing_unchanged_for_freesync(struct drm_crtc_state *old_crtc_state,
				 struct drm_crtc_state *new_crtc_state);
/*
 * dm_vblank_get_counter
 *
 * @brief
 * Get counter for number of vertical blanks
 *
 * @param
 * struct amdgpu_device *adev - [in] desired amdgpu device
 * int disp_idx - [in] which CRTC to get the counter from
 *
 * @return
 * Counter for vertical blanks
 */
static u32 dm_vblank_get_counter(struct amdgpu_device *adev, int crtc)
{
	if (crtc >= adev->mode_info.num_crtc)
		return 0;
	else {
		struct amdgpu_crtc *acrtc = adev->mode_info.crtcs[crtc];

		if (acrtc->dm_irq_params.stream == NULL) {
			DRM_ERROR("dc_stream_state is NULL for crtc '%d'!\n",
				  crtc);
			return 0;
		}

		return dc_stream_get_vblank_counter(acrtc->dm_irq_params.stream);
	}
}

static int dm_crtc_get_scanoutpos(struct amdgpu_device *adev, int crtc,
				  u32 *vbl, u32 *position)
{
	uint32_t v_blank_start, v_blank_end, h_position, v_position;

	if ((crtc < 0) || (crtc >= adev->mode_info.num_crtc))
		return -EINVAL;
	else {
		struct amdgpu_crtc *acrtc = adev->mode_info.crtcs[crtc];

		if (acrtc->dm_irq_params.stream ==  NULL) {
			DRM_ERROR("dc_stream_state is NULL for crtc '%d'!\n",
				  crtc);
			return 0;
		}

		/*
		 * TODO rework base driver to use values directly.
		 * for now parse it back into reg-format
		 */
		dc_stream_get_scanoutpos(acrtc->dm_irq_params.stream,
					 &v_blank_start,
					 &v_blank_end,
					 &h_position,
					 &v_position);

		*position = v_position | (h_position << 16);
		*vbl = v_blank_start | (v_blank_end << 16);
	}

	return 0;
}

static bool dm_is_idle(void *handle)
{
	/* XXX todo */
	return true;
}

static int dm_wait_for_idle(void *handle)
{
	/* XXX todo */
	return 0;
}

static bool dm_check_soft_reset(void *handle)
{
	return false;
}

static int dm_soft_reset(void *handle)
{
	/* XXX todo */
	return 0;
}

static struct amdgpu_crtc *
get_crtc_by_otg_inst(struct amdgpu_device *adev,
		     int otg_inst)
{
	struct drm_device *dev = adev_to_drm(adev);
	struct drm_crtc *crtc;
	struct amdgpu_crtc *amdgpu_crtc;

	if (otg_inst == -1) {
		WARN_ON(1);
		return adev->mode_info.crtcs[0];
	}

	list_for_each_entry(crtc, &dev->mode_config.crtc_list, head) {
		amdgpu_crtc = to_amdgpu_crtc(crtc);

		if (amdgpu_crtc->otg_inst == otg_inst)
			return amdgpu_crtc;
	}

	return NULL;
}

static inline bool amdgpu_dm_vrr_active_irq(struct amdgpu_crtc *acrtc)
{
	return acrtc->dm_irq_params.freesync_config.state ==
		       VRR_STATE_ACTIVE_VARIABLE ||
	       acrtc->dm_irq_params.freesync_config.state ==
		       VRR_STATE_ACTIVE_FIXED;
}

static inline bool amdgpu_dm_vrr_active(struct dm_crtc_state *dm_state)
{
	return dm_state->freesync_config.state == VRR_STATE_ACTIVE_VARIABLE ||
	       dm_state->freesync_config.state == VRR_STATE_ACTIVE_FIXED;
}

static inline bool is_dc_timing_adjust_needed(struct dm_crtc_state *old_state,
					      struct dm_crtc_state *new_state)
{
	if (new_state->freesync_config.state ==  VRR_STATE_ACTIVE_FIXED)
		return true;
	else if (amdgpu_dm_vrr_active(old_state) != amdgpu_dm_vrr_active(new_state))
		return true;
	else
		return false;
}

/**
 * dm_pflip_high_irq() - Handle pageflip interrupt
 * @interrupt_params: ignored
 *
 * Handles the pageflip interrupt by notifying all interested parties
 * that the pageflip has been completed.
 */
static void dm_pflip_high_irq(void *interrupt_params)
{
	struct amdgpu_crtc *amdgpu_crtc;
	struct common_irq_params *irq_params = interrupt_params;
	struct amdgpu_device *adev = irq_params->adev;
	unsigned long flags;
	struct drm_pending_vblank_event *e;
	uint32_t vpos, hpos, v_blank_start, v_blank_end;
	bool vrr_active;

	amdgpu_crtc = get_crtc_by_otg_inst(adev, irq_params->irq_src - IRQ_TYPE_PFLIP);

	/* IRQ could occur when in initial stage */
	/* TODO work and BO cleanup */
	if (amdgpu_crtc == NULL) {
		DC_LOG_PFLIP("CRTC is null, returning.\n");
		return;
	}

	spin_lock_irqsave(&adev_to_drm(adev)->event_lock, flags);

	if (amdgpu_crtc->pflip_status != AMDGPU_FLIP_SUBMITTED){
		DC_LOG_PFLIP("amdgpu_crtc->pflip_status = %d !=AMDGPU_FLIP_SUBMITTED(%d) on crtc:%d[%p] \n",
						 amdgpu_crtc->pflip_status,
						 AMDGPU_FLIP_SUBMITTED,
						 amdgpu_crtc->crtc_id,
						 amdgpu_crtc);
		spin_unlock_irqrestore(&adev_to_drm(adev)->event_lock, flags);
		return;
	}

	/* page flip completed. */
	e = amdgpu_crtc->event;
	amdgpu_crtc->event = NULL;

	if (!e)
		WARN_ON(1);

	vrr_active = amdgpu_dm_vrr_active_irq(amdgpu_crtc);

	/* Fixed refresh rate, or VRR scanout position outside front-porch? */
	if (!vrr_active ||
	    !dc_stream_get_scanoutpos(amdgpu_crtc->dm_irq_params.stream, &v_blank_start,
				      &v_blank_end, &hpos, &vpos) ||
	    (vpos < v_blank_start)) {
		/* Update to correct count and vblank timestamp if racing with
		 * vblank irq. This also updates to the correct vblank timestamp
		 * even in VRR mode, as scanout is past the front-porch atm.
		 */
		drm_crtc_accurate_vblank_count(&amdgpu_crtc->base);

		/* Wake up userspace by sending the pageflip event with proper
		 * count and timestamp of vblank of flip completion.
		 */
		if (e) {
			drm_crtc_send_vblank_event(&amdgpu_crtc->base, e);

			/* Event sent, so done with vblank for this flip */
			drm_crtc_vblank_put(&amdgpu_crtc->base);
		}
	} else if (e) {
		/* VRR active and inside front-porch: vblank count and
		 * timestamp for pageflip event will only be up to date after
		 * drm_crtc_handle_vblank() has been executed from late vblank
		 * irq handler after start of back-porch (vline 0). We queue the
		 * pageflip event for send-out by drm_crtc_handle_vblank() with
		 * updated timestamp and count, once it runs after us.
		 *
		 * We need to open-code this instead of using the helper
		 * drm_crtc_arm_vblank_event(), as that helper would
		 * call drm_crtc_accurate_vblank_count(), which we must
		 * not call in VRR mode while we are in front-porch!
		 */

		/* sequence will be replaced by real count during send-out. */
		e->sequence = drm_crtc_vblank_count(&amdgpu_crtc->base);
		e->pipe = amdgpu_crtc->crtc_id;

		list_add_tail(&e->base.link, &adev_to_drm(adev)->vblank_event_list);
		e = NULL;
	}

	/* Keep track of vblank of this flip for flip throttling. We use the
	 * cooked hw counter, as that one incremented at start of this vblank
	 * of pageflip completion, so last_flip_vblank is the forbidden count
	 * for queueing new pageflips if vsync + VRR is enabled.
	 */
	amdgpu_crtc->dm_irq_params.last_flip_vblank =
		amdgpu_get_vblank_counter_kms(&amdgpu_crtc->base);

	amdgpu_crtc->pflip_status = AMDGPU_FLIP_NONE;
	spin_unlock_irqrestore(&adev_to_drm(adev)->event_lock, flags);

	DC_LOG_PFLIP("crtc:%d[%p], pflip_stat:AMDGPU_FLIP_NONE, vrr[%d]-fp %d\n",
		     amdgpu_crtc->crtc_id, amdgpu_crtc,
		     vrr_active, (int) !e);
}

static void dm_vupdate_high_irq(void *interrupt_params)
{
	struct common_irq_params *irq_params = interrupt_params;
	struct amdgpu_device *adev = irq_params->adev;
	struct amdgpu_crtc *acrtc;
	struct drm_device *drm_dev;
	struct drm_vblank_crtc *vblank;
	ktime_t frame_duration_ns, previous_timestamp;
	unsigned long flags;
	int vrr_active;

	acrtc = get_crtc_by_otg_inst(adev, irq_params->irq_src - IRQ_TYPE_VUPDATE);

	if (acrtc) {
		vrr_active = amdgpu_dm_vrr_active_irq(acrtc);
		drm_dev = acrtc->base.dev;
		vblank = &drm_dev->vblank[acrtc->base.index];
		previous_timestamp = atomic64_read(&irq_params->previous_timestamp);
		frame_duration_ns = vblank->time - previous_timestamp;

		if (frame_duration_ns > 0) {
			trace_amdgpu_refresh_rate_track(acrtc->base.index,
						frame_duration_ns,
						ktime_divns(NSEC_PER_SEC, frame_duration_ns));
			atomic64_set(&irq_params->previous_timestamp, vblank->time);
		}

		DC_LOG_VBLANK("crtc:%d, vupdate-vrr:%d\n",
			      acrtc->crtc_id,
			      vrr_active);

		/* Core vblank handling is done here after end of front-porch in
		 * vrr mode, as vblank timestamping will give valid results
		 * while now done after front-porch. This will also deliver
		 * page-flip completion events that have been queued to us
		 * if a pageflip happened inside front-porch.
		 */
		if (vrr_active) {
			drm_crtc_handle_vblank(&acrtc->base);

			/* BTR processing for pre-DCE12 ASICs */
			if (acrtc->dm_irq_params.stream &&
			    adev->family < AMDGPU_FAMILY_AI) {
				spin_lock_irqsave(&adev_to_drm(adev)->event_lock, flags);
				mod_freesync_handle_v_update(
				    adev->dm.freesync_module,
				    acrtc->dm_irq_params.stream,
				    &acrtc->dm_irq_params.vrr_params);

				dc_stream_adjust_vmin_vmax(
				    adev->dm.dc,
				    acrtc->dm_irq_params.stream,
				    &acrtc->dm_irq_params.vrr_params.adjust);
				spin_unlock_irqrestore(&adev_to_drm(adev)->event_lock, flags);
			}
		}
	}
}

/**
 * dm_crtc_high_irq() - Handles CRTC interrupt
 * @interrupt_params: used for determining the CRTC instance
 *
 * Handles the CRTC/VSYNC interrupt by notfying DRM's VBLANK
 * event handler.
 */
static void dm_crtc_high_irq(void *interrupt_params)
{
	struct common_irq_params *irq_params = interrupt_params;
	struct amdgpu_device *adev = irq_params->adev;
	struct amdgpu_crtc *acrtc;
	unsigned long flags;
	int vrr_active;

	acrtc = get_crtc_by_otg_inst(adev, irq_params->irq_src - IRQ_TYPE_VBLANK);
	if (!acrtc)
		return;

	vrr_active = amdgpu_dm_vrr_active_irq(acrtc);

	DC_LOG_VBLANK("crtc:%d, vupdate-vrr:%d, planes:%d\n", acrtc->crtc_id,
		      vrr_active, acrtc->dm_irq_params.active_planes);

	/**
	 * Core vblank handling at start of front-porch is only possible
	 * in non-vrr mode, as only there vblank timestamping will give
	 * valid results while done in front-porch. Otherwise defer it
	 * to dm_vupdate_high_irq after end of front-porch.
	 */
	if (!vrr_active)
		drm_crtc_handle_vblank(&acrtc->base);

	/**
	 * Following stuff must happen at start of vblank, for crc
	 * computation and below-the-range btr support in vrr mode.
	 */
	amdgpu_dm_crtc_handle_crc_irq(&acrtc->base);

	/* BTR updates need to happen before VUPDATE on Vega and above. */
	if (adev->family < AMDGPU_FAMILY_AI)
		return;

	spin_lock_irqsave(&adev_to_drm(adev)->event_lock, flags);

	if (acrtc->dm_irq_params.stream &&
	    acrtc->dm_irq_params.vrr_params.supported &&
	    acrtc->dm_irq_params.freesync_config.state ==
		    VRR_STATE_ACTIVE_VARIABLE) {
		mod_freesync_handle_v_update(adev->dm.freesync_module,
					     acrtc->dm_irq_params.stream,
					     &acrtc->dm_irq_params.vrr_params);

		dc_stream_adjust_vmin_vmax(adev->dm.dc, acrtc->dm_irq_params.stream,
					   &acrtc->dm_irq_params.vrr_params.adjust);
	}

	/*
	 * If there aren't any active_planes then DCH HUBP may be clock-gated.
	 * In that case, pageflip completion interrupts won't fire and pageflip
	 * completion events won't get delivered. Prevent this by sending
	 * pending pageflip events from here if a flip is still pending.
	 *
	 * If any planes are enabled, use dm_pflip_high_irq() instead, to
	 * avoid race conditions between flip programming and completion,
	 * which could cause too early flip completion events.
	 */
	if (adev->family >= AMDGPU_FAMILY_RV &&
	    acrtc->pflip_status == AMDGPU_FLIP_SUBMITTED &&
	    acrtc->dm_irq_params.active_planes == 0) {
		if (acrtc->event) {
			drm_crtc_send_vblank_event(&acrtc->base, acrtc->event);
			acrtc->event = NULL;
			drm_crtc_vblank_put(&acrtc->base);
		}
		acrtc->pflip_status = AMDGPU_FLIP_NONE;
	}

	spin_unlock_irqrestore(&adev_to_drm(adev)->event_lock, flags);
}

#if defined(CONFIG_DRM_AMD_DC_DCN)
/**
 * dm_dcn_vertical_interrupt0_high_irq() - Handles OTG Vertical interrupt0 for
 * DCN generation ASICs
 * @interrupt params - interrupt parameters
 *
 * Used to set crc window/read out crc value at vertical line 0 position
 */
#if defined(CONFIG_DRM_AMD_SECURE_DISPLAY)
static void dm_dcn_vertical_interrupt0_high_irq(void *interrupt_params)
{
	struct common_irq_params *irq_params = interrupt_params;
	struct amdgpu_device *adev = irq_params->adev;
	struct amdgpu_crtc *acrtc;

	acrtc = get_crtc_by_otg_inst(adev, irq_params->irq_src - IRQ_TYPE_VLINE0);

	if (!acrtc)
		return;

	amdgpu_dm_crtc_handle_crc_window_irq(&acrtc->base);
}
#endif
#endif

static int dm_set_clockgating_state(void *handle,
		  enum amd_clockgating_state state)
{
	return 0;
}

static int dm_set_powergating_state(void *handle,
		  enum amd_powergating_state state)
{
	return 0;
}

/* Prototypes of private functions */
static int dm_early_init(void* handle);

/* Allocate memory for FBC compressed data  */
static void amdgpu_dm_fbc_init(struct drm_connector *connector)
{
	struct drm_device *dev = connector->dev;
	struct amdgpu_device *adev = drm_to_adev(dev);
	struct dm_compressor_info *compressor = &adev->dm.compressor;
	struct amdgpu_dm_connector *aconn = to_amdgpu_dm_connector(connector);
	struct drm_display_mode *mode;
	unsigned long max_size = 0;

	if (adev->dm.dc->fbc_compressor == NULL)
		return;

	if (aconn->dc_link->connector_signal != SIGNAL_TYPE_EDP)
		return;

	if (compressor->bo_ptr)
		return;


	list_for_each_entry(mode, &connector->modes, head) {
		if (max_size < mode->htotal * mode->vtotal)
			max_size = mode->htotal * mode->vtotal;
	}

	if (max_size) {
		int r = amdgpu_bo_create_kernel(adev, max_size * 4, PAGE_SIZE,
			    AMDGPU_GEM_DOMAIN_GTT, &compressor->bo_ptr,
			    &compressor->gpu_addr, &compressor->cpu_addr);

		if (r)
			DRM_ERROR("DM: Failed to initialize FBC\n");
		else {
			adev->dm.dc->ctx->fbc_gpu_addr = compressor->gpu_addr;
			DRM_INFO("DM: FBC alloc %lu\n", max_size*4);
		}

	}

}

static int amdgpu_dm_audio_component_get_eld(struct device *kdev, int port,
					  int pipe, bool *enabled,
					  unsigned char *buf, int max_bytes)
{
	struct drm_device *dev = dev_get_drvdata(kdev);
	struct amdgpu_device *adev = drm_to_adev(dev);
	struct drm_connector *connector;
	struct drm_connector_list_iter conn_iter;
	struct amdgpu_dm_connector *aconnector;
	int ret = 0;

	*enabled = false;

	mutex_lock(&adev->dm.audio_lock);

	drm_connector_list_iter_begin(dev, &conn_iter);
	drm_for_each_connector_iter(connector, &conn_iter) {
		aconnector = to_amdgpu_dm_connector(connector);
		if (aconnector->audio_inst != port)
			continue;

		*enabled = true;
		ret = drm_eld_size(connector->eld);
		memcpy(buf, connector->eld, min(max_bytes, ret));

		break;
	}
	drm_connector_list_iter_end(&conn_iter);

	mutex_unlock(&adev->dm.audio_lock);

	DRM_DEBUG_KMS("Get ELD : idx=%d ret=%d en=%d\n", port, ret, *enabled);

	return ret;
}

static const struct drm_audio_component_ops amdgpu_dm_audio_component_ops = {
	.get_eld = amdgpu_dm_audio_component_get_eld,
};

static int amdgpu_dm_audio_component_bind(struct device *kdev,
				       struct device *hda_kdev, void *data)
{
	struct drm_device *dev = dev_get_drvdata(kdev);
	struct amdgpu_device *adev = drm_to_adev(dev);
	struct drm_audio_component *acomp = data;

	acomp->ops = &amdgpu_dm_audio_component_ops;
	acomp->dev = kdev;
	adev->dm.audio_component = acomp;

	return 0;
}

static void amdgpu_dm_audio_component_unbind(struct device *kdev,
					  struct device *hda_kdev, void *data)
{
	struct drm_device *dev = dev_get_drvdata(kdev);
	struct amdgpu_device *adev = drm_to_adev(dev);
	struct drm_audio_component *acomp = data;

	acomp->ops = NULL;
	acomp->dev = NULL;
	adev->dm.audio_component = NULL;
}

static const struct component_ops amdgpu_dm_audio_component_bind_ops = {
	.bind	= amdgpu_dm_audio_component_bind,
	.unbind	= amdgpu_dm_audio_component_unbind,
};

static int amdgpu_dm_audio_init(struct amdgpu_device *adev)
{
	int i, ret;

	if (!amdgpu_audio)
		return 0;

	adev->mode_info.audio.enabled = true;

	adev->mode_info.audio.num_pins = adev->dm.dc->res_pool->audio_count;

	for (i = 0; i < adev->mode_info.audio.num_pins; i++) {
		adev->mode_info.audio.pin[i].channels = -1;
		adev->mode_info.audio.pin[i].rate = -1;
		adev->mode_info.audio.pin[i].bits_per_sample = -1;
		adev->mode_info.audio.pin[i].status_bits = 0;
		adev->mode_info.audio.pin[i].category_code = 0;
		adev->mode_info.audio.pin[i].connected = false;
		adev->mode_info.audio.pin[i].id =
			adev->dm.dc->res_pool->audios[i]->inst;
		adev->mode_info.audio.pin[i].offset = 0;
	}

	ret = component_add(adev->dev, &amdgpu_dm_audio_component_bind_ops);
	if (ret < 0)
		return ret;

	adev->dm.audio_registered = true;

	return 0;
}

static void amdgpu_dm_audio_fini(struct amdgpu_device *adev)
{
	if (!amdgpu_audio)
		return;

	if (!adev->mode_info.audio.enabled)
		return;

	if (adev->dm.audio_registered) {
		component_del(adev->dev, &amdgpu_dm_audio_component_bind_ops);
		adev->dm.audio_registered = false;
	}

	/* TODO: Disable audio? */

	adev->mode_info.audio.enabled = false;
}

static  void amdgpu_dm_audio_eld_notify(struct amdgpu_device *adev, int pin)
{
	struct drm_audio_component *acomp = adev->dm.audio_component;

	if (acomp && acomp->audio_ops && acomp->audio_ops->pin_eld_notify) {
		DRM_DEBUG_KMS("Notify ELD: %d\n", pin);

		acomp->audio_ops->pin_eld_notify(acomp->audio_ops->audio_ptr,
						 pin, -1);
	}
}

static int dm_dmub_hw_init(struct amdgpu_device *adev)
{
	const struct dmcub_firmware_header_v1_0 *hdr;
	struct dmub_srv *dmub_srv = adev->dm.dmub_srv;
	struct dmub_srv_fb_info *fb_info = adev->dm.dmub_fb_info;
	const struct firmware *dmub_fw = adev->dm.dmub_fw;
	struct dmcu *dmcu = adev->dm.dc->res_pool->dmcu;
	struct abm *abm = adev->dm.dc->res_pool->abm;
	struct dmub_srv_hw_params hw_params;
	enum dmub_status status;
	const unsigned char *fw_inst_const, *fw_bss_data;
	uint32_t i, fw_inst_const_size, fw_bss_data_size;
	bool has_hw_support;

	if (!dmub_srv)
		/* DMUB isn't supported on the ASIC. */
		return 0;

	if (!fb_info) {
		DRM_ERROR("No framebuffer info for DMUB service.\n");
		return -EINVAL;
	}

	if (!dmub_fw) {
		/* Firmware required for DMUB support. */
		DRM_ERROR("No firmware provided for DMUB.\n");
		return -EINVAL;
	}

	status = dmub_srv_has_hw_support(dmub_srv, &has_hw_support);
	if (status != DMUB_STATUS_OK) {
		DRM_ERROR("Error checking HW support for DMUB: %d\n", status);
		return -EINVAL;
	}

	if (!has_hw_support) {
		DRM_INFO("DMUB unsupported on ASIC\n");
		return 0;
	}

	hdr = (const struct dmcub_firmware_header_v1_0 *)dmub_fw->data;

	fw_inst_const = dmub_fw->data +
			le32_to_cpu(hdr->header.ucode_array_offset_bytes) +
			PSP_HEADER_BYTES;

	fw_bss_data = dmub_fw->data +
		      le32_to_cpu(hdr->header.ucode_array_offset_bytes) +
		      le32_to_cpu(hdr->inst_const_bytes);

	/* Copy firmware and bios info into FB memory. */
	fw_inst_const_size = le32_to_cpu(hdr->inst_const_bytes) -
			     PSP_HEADER_BYTES - PSP_FOOTER_BYTES;

	fw_bss_data_size = le32_to_cpu(hdr->bss_data_bytes);

	/* if adev->firmware.load_type == AMDGPU_FW_LOAD_PSP,
	 * amdgpu_ucode_init_single_fw will load dmub firmware
	 * fw_inst_const part to cw0; otherwise, the firmware back door load
	 * will be done by dm_dmub_hw_init
	 */
	if (adev->firmware.load_type != AMDGPU_FW_LOAD_PSP) {
		memcpy(fb_info->fb[DMUB_WINDOW_0_INST_CONST].cpu_addr, fw_inst_const,
				fw_inst_const_size);
	}

	if (fw_bss_data_size)
		memcpy(fb_info->fb[DMUB_WINDOW_2_BSS_DATA].cpu_addr,
		       fw_bss_data, fw_bss_data_size);

	/* Copy firmware bios info into FB memory. */
	memcpy(fb_info->fb[DMUB_WINDOW_3_VBIOS].cpu_addr, adev->bios,
	       adev->bios_size);

	/* Reset regions that need to be reset. */
	memset(fb_info->fb[DMUB_WINDOW_4_MAILBOX].cpu_addr, 0,
	fb_info->fb[DMUB_WINDOW_4_MAILBOX].size);

	memset(fb_info->fb[DMUB_WINDOW_5_TRACEBUFF].cpu_addr, 0,
	       fb_info->fb[DMUB_WINDOW_5_TRACEBUFF].size);

	memset(fb_info->fb[DMUB_WINDOW_6_FW_STATE].cpu_addr, 0,
	       fb_info->fb[DMUB_WINDOW_6_FW_STATE].size);

	/* Initialize hardware. */
	memset(&hw_params, 0, sizeof(hw_params));
	hw_params.fb_base = adev->gmc.fb_start;
	hw_params.fb_offset = adev->gmc.aper_base;

	/* backdoor load firmware and trigger dmub running */
	if (adev->firmware.load_type != AMDGPU_FW_LOAD_PSP)
		hw_params.load_inst_const = true;

	if (dmcu)
		hw_params.psp_version = dmcu->psp_version;

	for (i = 0; i < fb_info->num_fb; ++i)
		hw_params.fb[i] = &fb_info->fb[i];

	status = dmub_srv_hw_init(dmub_srv, &hw_params);
	if (status != DMUB_STATUS_OK) {
		DRM_ERROR("Error initializing DMUB HW: %d\n", status);
		return -EINVAL;
	}

	/* Wait for firmware load to finish. */
	status = dmub_srv_wait_for_auto_load(dmub_srv, 100000);
	if (status != DMUB_STATUS_OK)
		DRM_WARN("Wait for DMUB auto-load failed: %d\n", status);

	/* Init DMCU and ABM if available. */
	if (dmcu && abm) {
		dmcu->funcs->dmcu_init(dmcu);
		abm->dmcu_is_running = dmcu->funcs->is_dmcu_initialized(dmcu);
	}

	if (!adev->dm.dc->ctx->dmub_srv)
		adev->dm.dc->ctx->dmub_srv = dc_dmub_srv_create(adev->dm.dc, dmub_srv);
	if (!adev->dm.dc->ctx->dmub_srv) {
		DRM_ERROR("Couldn't allocate DC DMUB server!\n");
		return -ENOMEM;
	}

	DRM_INFO("DMUB hardware initialized: version=0x%08X\n",
		 adev->dm.dmcub_fw_version);

	return 0;
}

#if defined(CONFIG_DRM_AMD_DC_DCN)
#define DMUB_TRACE_MAX_READ 64
static void dm_dmub_trace_high_irq(void *interrupt_params)
{
	struct common_irq_params *irq_params = interrupt_params;
	struct amdgpu_device *adev = irq_params->adev;
	struct amdgpu_display_manager *dm = &adev->dm;
	struct dmcub_trace_buf_entry entry = { 0 };
	uint32_t count = 0;

	do {
		if (dc_dmub_srv_get_dmub_outbox0_msg(dm->dc, &entry)) {
			trace_amdgpu_dmub_trace_high_irq(entry.trace_code, entry.tick_count,
							entry.param0, entry.param1);

			DRM_DEBUG_DRIVER("trace_code:%u, tick_count:%u, param0:%u, param1:%u\n",
				 entry.trace_code, entry.tick_count, entry.param0, entry.param1);
		} else
			break;

		count++;

	} while (count <= DMUB_TRACE_MAX_READ);

	ASSERT(count <= DMUB_TRACE_MAX_READ);
}

static void mmhub_read_system_context(struct amdgpu_device *adev, struct dc_phy_addr_space_config *pa_config)
{
	uint64_t pt_base;
	uint32_t logical_addr_low;
	uint32_t logical_addr_high;
	uint32_t agp_base, agp_bot, agp_top;
	PHYSICAL_ADDRESS_LOC page_table_start, page_table_end, page_table_base;

	logical_addr_low  = min(adev->gmc.fb_start, adev->gmc.agp_start) >> 18;
	pt_base = amdgpu_gmc_pd_addr(adev->gart.bo);

	if (adev->apu_flags & AMD_APU_IS_RAVEN2)
		/*
		 * Raven2 has a HW issue that it is unable to use the vram which
		 * is out of MC_VM_SYSTEM_APERTURE_HIGH_ADDR. So here is the
		 * workaround that increase system aperture high address (add 1)
		 * to get rid of the VM fault and hardware hang.
		 */
		logical_addr_high = max((adev->gmc.fb_end >> 18) + 0x1, adev->gmc.agp_end >> 18);
	else
		logical_addr_high = max(adev->gmc.fb_end, adev->gmc.agp_end) >> 18;

	agp_base = 0;
	agp_bot = adev->gmc.agp_start >> 24;
	agp_top = adev->gmc.agp_end >> 24;


	page_table_start.high_part = (u32)(adev->gmc.gart_start >> 44) & 0xF;
	page_table_start.low_part = (u32)(adev->gmc.gart_start >> 12);
	page_table_end.high_part = (u32)(adev->gmc.gart_end >> 44) & 0xF;
	page_table_end.low_part = (u32)(adev->gmc.gart_end >> 12);
	page_table_base.high_part = upper_32_bits(pt_base) & 0xF;
	page_table_base.low_part = lower_32_bits(pt_base);

	pa_config->system_aperture.start_addr = (uint64_t)logical_addr_low << 18;
	pa_config->system_aperture.end_addr = (uint64_t)logical_addr_high << 18;

	pa_config->system_aperture.agp_base = (uint64_t)agp_base << 24 ;
	pa_config->system_aperture.agp_bot = (uint64_t)agp_bot << 24;
	pa_config->system_aperture.agp_top = (uint64_t)agp_top << 24;

	pa_config->system_aperture.fb_base = adev->gmc.fb_start;
	pa_config->system_aperture.fb_offset = adev->gmc.aper_base;
	pa_config->system_aperture.fb_top = adev->gmc.fb_end;

	pa_config->gart_config.page_table_start_addr = page_table_start.quad_part << 12;
	pa_config->gart_config.page_table_end_addr = page_table_end.quad_part << 12;
	pa_config->gart_config.page_table_base_addr = page_table_base.quad_part;

	pa_config->is_hvm_enabled = 0;

}
#endif
#if defined(CONFIG_DRM_AMD_DC_DCN)
static void event_mall_stutter(struct work_struct *work)
{

	struct vblank_workqueue *vblank_work = container_of(work, struct vblank_workqueue, mall_work);
	struct amdgpu_display_manager *dm = vblank_work->dm;

	mutex_lock(&dm->dc_lock);

	if (vblank_work->enable)
		dm->active_vblank_irq_count++;
	else if(dm->active_vblank_irq_count)
		dm->active_vblank_irq_count--;

	dc_allow_idle_optimizations(dm->dc, dm->active_vblank_irq_count == 0);

	DRM_DEBUG_KMS("Allow idle optimizations (MALL): %d\n", dm->active_vblank_irq_count == 0);

	mutex_unlock(&dm->dc_lock);
}

static struct vblank_workqueue *vblank_create_workqueue(struct amdgpu_device *adev, struct dc *dc)
{

	int max_caps = dc->caps.max_links;
	struct vblank_workqueue *vblank_work;
	int i = 0;

	vblank_work = kcalloc(max_caps, sizeof(*vblank_work), GFP_KERNEL);
	if (ZERO_OR_NULL_PTR(vblank_work)) {
		kfree(vblank_work);
		return NULL;
	}

	for (i = 0; i < max_caps; i++)
		INIT_WORK(&vblank_work[i].mall_work, event_mall_stutter);

	return vblank_work;
}
#endif
static int amdgpu_dm_init(struct amdgpu_device *adev)
{
	struct dc_init_data init_data;
#ifdef CONFIG_DRM_AMD_DC_HDCP
	struct dc_callback_init init_params;
#endif
	int r;

	adev->dm.ddev = adev_to_drm(adev);
	adev->dm.adev = adev;

	/* Zero all the fields */
	memset(&init_data, 0, sizeof(init_data));
#ifdef CONFIG_DRM_AMD_DC_HDCP
	memset(&init_params, 0, sizeof(init_params));
#endif

	mutex_init(&adev->dm.dc_lock);
	mutex_init(&adev->dm.audio_lock);
#if defined(CONFIG_DRM_AMD_DC_DCN)
	spin_lock_init(&adev->dm.vblank_lock);
#endif

	if(amdgpu_dm_irq_init(adev)) {
		DRM_ERROR("amdgpu: failed to initialize DM IRQ support.\n");
		goto error;
	}

	init_data.asic_id.chip_family = adev->family;

	init_data.asic_id.pci_revision_id = adev->pdev->revision;
	init_data.asic_id.hw_internal_rev = adev->external_rev_id;

	init_data.asic_id.vram_width = adev->gmc.vram_width;
	/* TODO: initialize init_data.asic_id.vram_type here!!!! */
	init_data.asic_id.atombios_base_address =
		adev->mode_info.atom_context->bios;

	init_data.driver = adev;

	adev->dm.cgs_device = amdgpu_cgs_create_device(adev);

	if (!adev->dm.cgs_device) {
		DRM_ERROR("amdgpu: failed to create cgs device.\n");
		goto error;
	}

	init_data.cgs_device = adev->dm.cgs_device;

	init_data.dce_environment = DCE_ENV_PRODUCTION_DRV;

	switch (adev->asic_type) {
	case CHIP_CARRIZO:
	case CHIP_STONEY:
	case CHIP_RAVEN:
	case CHIP_RENOIR:
		init_data.flags.gpu_vm_support = true;
		if (ASICREV_IS_GREEN_SARDINE(adev->external_rev_id))
			init_data.flags.disable_dmcu = true;
		break;
#if defined(CONFIG_DRM_AMD_DC_DCN)
	case CHIP_VANGOGH:
		init_data.flags.gpu_vm_support = true;
		break;
#endif
	default:
		break;
	}

	if (amdgpu_dc_feature_mask & DC_FBC_MASK)
		init_data.flags.fbc_support = true;

	if (amdgpu_dc_feature_mask & DC_MULTI_MON_PP_MCLK_SWITCH_MASK)
		init_data.flags.multi_mon_pp_mclk_switch = true;

	if (amdgpu_dc_feature_mask & DC_DISABLE_FRACTIONAL_PWM_MASK)
		init_data.flags.disable_fractional_pwm = true;

	init_data.flags.power_down_display_on_boot = true;

	INIT_LIST_HEAD(&adev->dm.da_list);
	/* Display Core create. */
	adev->dm.dc = dc_create(&init_data);

	if (adev->dm.dc) {
		DRM_INFO("Display Core initialized with v%s!\n", DC_VER);
	} else {
		DRM_INFO("Display Core failed to initialize with v%s!\n", DC_VER);
		goto error;
	}

	if (amdgpu_dc_debug_mask & DC_DISABLE_PIPE_SPLIT) {
		adev->dm.dc->debug.force_single_disp_pipe_split = false;
		adev->dm.dc->debug.pipe_split_policy = MPC_SPLIT_AVOID;
	}

	if (adev->asic_type != CHIP_CARRIZO && adev->asic_type != CHIP_STONEY)
		adev->dm.dc->debug.disable_stutter = amdgpu_pp_feature_mask & PP_STUTTER_MODE ? false : true;

	if (amdgpu_dc_debug_mask & DC_DISABLE_STUTTER)
		adev->dm.dc->debug.disable_stutter = true;

	if (amdgpu_dc_debug_mask & DC_DISABLE_DSC)
		adev->dm.dc->debug.disable_dsc = true;

	if (amdgpu_dc_debug_mask & DC_DISABLE_CLOCK_GATING)
		adev->dm.dc->debug.disable_clock_gate = true;

	r = dm_dmub_hw_init(adev);
	if (r) {
		DRM_ERROR("DMUB interface failed to initialize: status=%d\n", r);
		goto error;
	}

	dc_hardware_init(adev->dm.dc);

#if defined(CONFIG_DRM_AMD_DC_DCN)
	if (adev->apu_flags) {
		struct dc_phy_addr_space_config pa_config;

		mmhub_read_system_context(adev, &pa_config);

		// Call the DC init_memory func
		dc_setup_system_context(adev->dm.dc, &pa_config);
	}
#endif

	adev->dm.freesync_module = mod_freesync_create(adev->dm.dc);
	if (!adev->dm.freesync_module) {
		DRM_ERROR(
		"amdgpu: failed to initialize freesync_module.\n");
	} else
		DRM_DEBUG_DRIVER("amdgpu: freesync_module init done %p.\n",
				adev->dm.freesync_module);

	amdgpu_dm_init_color_mod();

#if defined(CONFIG_DRM_AMD_DC_DCN)
	if (adev->dm.dc->caps.max_links > 0) {
		adev->dm.vblank_workqueue = vblank_create_workqueue(adev, adev->dm.dc);

		if (!adev->dm.vblank_workqueue)
			DRM_ERROR("amdgpu: failed to initialize vblank_workqueue.\n");
		else
			DRM_DEBUG_DRIVER("amdgpu: vblank_workqueue init done %p.\n", adev->dm.vblank_workqueue);
	}
#endif

#ifdef CONFIG_DRM_AMD_DC_HDCP
	if (adev->dm.dc->caps.max_links > 0 && adev->asic_type >= CHIP_RAVEN) {
		adev->dm.hdcp_workqueue = hdcp_create_workqueue(adev, &init_params.cp_psp, adev->dm.dc);

		if (!adev->dm.hdcp_workqueue)
			DRM_ERROR("amdgpu: failed to initialize hdcp_workqueue.\n");
		else
			DRM_DEBUG_DRIVER("amdgpu: hdcp_workqueue init done %p.\n", adev->dm.hdcp_workqueue);

		dc_init_callbacks(adev->dm.dc, &init_params);
	}
#endif
#if defined(CONFIG_DRM_AMD_SECURE_DISPLAY)
	adev->dm.crc_rd_wrk = amdgpu_dm_crtc_secure_display_create_work();
#endif
	if (amdgpu_dm_initialize_drm_device(adev)) {
		DRM_ERROR(
		"amdgpu: failed to initialize sw for display support.\n");
		goto error;
	}

	/* create fake encoders for MST */
	dm_dp_create_fake_mst_encoders(adev);

	/* TODO: Add_display_info? */

	/* TODO use dynamic cursor width */
	adev_to_drm(adev)->mode_config.cursor_width = adev->dm.dc->caps.max_cursor_size;
	adev_to_drm(adev)->mode_config.cursor_height = adev->dm.dc->caps.max_cursor_size;

	if (drm_vblank_init(adev_to_drm(adev), adev->dm.display_indexes_num)) {
		DRM_ERROR(
		"amdgpu: failed to initialize sw for display support.\n");
		goto error;
	}


	DRM_DEBUG_DRIVER("KMS initialized.\n");

	return 0;
error:
	amdgpu_dm_fini(adev);

	return -EINVAL;
}

static void amdgpu_dm_fini(struct amdgpu_device *adev)
{
	int i;

	for (i = 0; i < adev->dm.display_indexes_num; i++) {
		drm_encoder_cleanup(&adev->dm.mst_encoders[i].base);
	}

	amdgpu_dm_audio_fini(adev);

	amdgpu_dm_destroy_drm_device(&adev->dm);

#if defined(CONFIG_DRM_AMD_SECURE_DISPLAY)
	if (adev->dm.crc_rd_wrk) {
		flush_work(&adev->dm.crc_rd_wrk->notify_ta_work);
		kfree(adev->dm.crc_rd_wrk);
		adev->dm.crc_rd_wrk = NULL;
	}
#endif
#ifdef CONFIG_DRM_AMD_DC_HDCP
	if (adev->dm.hdcp_workqueue) {
		hdcp_destroy(&adev->dev->kobj, adev->dm.hdcp_workqueue);
		adev->dm.hdcp_workqueue = NULL;
	}

	if (adev->dm.dc)
		dc_deinit_callbacks(adev->dm.dc);
#endif

#if defined(CONFIG_DRM_AMD_DC_DCN)
	if (adev->dm.vblank_workqueue) {
		adev->dm.vblank_workqueue->dm = NULL;
		kfree(adev->dm.vblank_workqueue);
		adev->dm.vblank_workqueue = NULL;
	}
#endif

	if (adev->dm.dc->ctx->dmub_srv) {
		dc_dmub_srv_destroy(&adev->dm.dc->ctx->dmub_srv);
		adev->dm.dc->ctx->dmub_srv = NULL;
	}

	if (adev->dm.dmub_bo)
		amdgpu_bo_free_kernel(&adev->dm.dmub_bo,
				      &adev->dm.dmub_bo_gpu_addr,
				      &adev->dm.dmub_bo_cpu_addr);

	/* DC Destroy TODO: Replace destroy DAL */
	if (adev->dm.dc)
		dc_destroy(&adev->dm.dc);
	/*
	 * TODO: pageflip, vlank interrupt
	 *
	 * amdgpu_dm_irq_fini(adev);
	 */

	if (adev->dm.cgs_device) {
		amdgpu_cgs_destroy_device(adev->dm.cgs_device);
		adev->dm.cgs_device = NULL;
	}
	if (adev->dm.freesync_module) {
		mod_freesync_destroy(adev->dm.freesync_module);
		adev->dm.freesync_module = NULL;
	}

	mutex_destroy(&adev->dm.audio_lock);
	mutex_destroy(&adev->dm.dc_lock);

	return;
}

static int load_dmcu_fw(struct amdgpu_device *adev)
{
	const char *fw_name_dmcu = NULL;
	int r;
	const struct dmcu_firmware_header_v1_0 *hdr;

	switch(adev->asic_type) {
#if defined(CONFIG_DRM_AMD_DC_SI)
	case CHIP_TAHITI:
	case CHIP_PITCAIRN:
	case CHIP_VERDE:
	case CHIP_OLAND:
#endif
	case CHIP_BONAIRE:
	case CHIP_HAWAII:
	case CHIP_KAVERI:
	case CHIP_KABINI:
	case CHIP_MULLINS:
	case CHIP_TONGA:
	case CHIP_FIJI:
	case CHIP_CARRIZO:
	case CHIP_STONEY:
	case CHIP_POLARIS11:
	case CHIP_POLARIS10:
	case CHIP_POLARIS12:
	case CHIP_VEGAM:
	case CHIP_VEGA10:
	case CHIP_VEGA12:
	case CHIP_VEGA20:
	case CHIP_NAVI10:
	case CHIP_NAVI14:
	case CHIP_RENOIR:
	case CHIP_SIENNA_CICHLID:
	case CHIP_NAVY_FLOUNDER:
	case CHIP_DIMGREY_CAVEFISH:
	case CHIP_VANGOGH:
		return 0;
	case CHIP_NAVI12:
		fw_name_dmcu = FIRMWARE_NAVI12_DMCU;
		break;
	case CHIP_RAVEN:
		if (ASICREV_IS_PICASSO(adev->external_rev_id))
			fw_name_dmcu = FIRMWARE_RAVEN_DMCU;
		else if (ASICREV_IS_RAVEN2(adev->external_rev_id))
			fw_name_dmcu = FIRMWARE_RAVEN_DMCU;
		else
			return 0;
		break;
	default:
		DRM_ERROR("Unsupported ASIC type: 0x%X\n", adev->asic_type);
		return -EINVAL;
	}

	if (adev->firmware.load_type != AMDGPU_FW_LOAD_PSP) {
		DRM_DEBUG_KMS("dm: DMCU firmware not supported on direct or SMU loading\n");
		return 0;
	}

	r = request_firmware_direct(&adev->dm.fw_dmcu, fw_name_dmcu, adev->dev);
	if (r == -ENOENT) {
		/* DMCU firmware is not necessary, so don't raise a fuss if it's missing */
		DRM_DEBUG_KMS("dm: DMCU firmware not found\n");
		adev->dm.fw_dmcu = NULL;
		return 0;
	}
	if (r) {
		dev_err(adev->dev, "amdgpu_dm: Can't load firmware \"%s\"\n",
			fw_name_dmcu);
		return r;
	}

	r = amdgpu_ucode_validate(adev->dm.fw_dmcu);
	if (r) {
		dev_err(adev->dev, "amdgpu_dm: Can't validate firmware \"%s\"\n",
			fw_name_dmcu);
		release_firmware(adev->dm.fw_dmcu);
		adev->dm.fw_dmcu = NULL;
		return r;
	}

	hdr = (const struct dmcu_firmware_header_v1_0 *)adev->dm.fw_dmcu->data;
	adev->firmware.ucode[AMDGPU_UCODE_ID_DMCU_ERAM].ucode_id = AMDGPU_UCODE_ID_DMCU_ERAM;
	adev->firmware.ucode[AMDGPU_UCODE_ID_DMCU_ERAM].fw = adev->dm.fw_dmcu;
	adev->firmware.fw_size +=
		ALIGN(le32_to_cpu(hdr->header.ucode_size_bytes) - le32_to_cpu(hdr->intv_size_bytes), PAGE_SIZE);

	adev->firmware.ucode[AMDGPU_UCODE_ID_DMCU_INTV].ucode_id = AMDGPU_UCODE_ID_DMCU_INTV;
	adev->firmware.ucode[AMDGPU_UCODE_ID_DMCU_INTV].fw = adev->dm.fw_dmcu;
	adev->firmware.fw_size +=
		ALIGN(le32_to_cpu(hdr->intv_size_bytes), PAGE_SIZE);

	adev->dm.dmcu_fw_version = le32_to_cpu(hdr->header.ucode_version);

	DRM_DEBUG_KMS("PSP loading DMCU firmware\n");

	return 0;
}

static uint32_t amdgpu_dm_dmub_reg_read(void *ctx, uint32_t address)
{
	struct amdgpu_device *adev = ctx;

	return dm_read_reg(adev->dm.dc->ctx, address);
}

static void amdgpu_dm_dmub_reg_write(void *ctx, uint32_t address,
				     uint32_t value)
{
	struct amdgpu_device *adev = ctx;

	return dm_write_reg(adev->dm.dc->ctx, address, value);
}

static int dm_dmub_sw_init(struct amdgpu_device *adev)
{
	struct dmub_srv_create_params create_params;
	struct dmub_srv_region_params region_params;
	struct dmub_srv_region_info region_info;
	struct dmub_srv_fb_params fb_params;
	struct dmub_srv_fb_info *fb_info;
	struct dmub_srv *dmub_srv;
	const struct dmcub_firmware_header_v1_0 *hdr;
	const char *fw_name_dmub;
	enum dmub_asic dmub_asic;
	enum dmub_status status;
	int r;

	switch (adev->asic_type) {
	case CHIP_RENOIR:
		dmub_asic = DMUB_ASIC_DCN21;
		fw_name_dmub = FIRMWARE_RENOIR_DMUB;
		if (ASICREV_IS_GREEN_SARDINE(adev->external_rev_id))
			fw_name_dmub = FIRMWARE_GREEN_SARDINE_DMUB;
		break;
	case CHIP_SIENNA_CICHLID:
		dmub_asic = DMUB_ASIC_DCN30;
		fw_name_dmub = FIRMWARE_SIENNA_CICHLID_DMUB;
		break;
	case CHIP_NAVY_FLOUNDER:
		dmub_asic = DMUB_ASIC_DCN30;
		fw_name_dmub = FIRMWARE_NAVY_FLOUNDER_DMUB;
		break;
	case CHIP_VANGOGH:
		dmub_asic = DMUB_ASIC_DCN301;
		fw_name_dmub = FIRMWARE_VANGOGH_DMUB;
		break;
	case CHIP_DIMGREY_CAVEFISH:
		dmub_asic = DMUB_ASIC_DCN302;
		fw_name_dmub = FIRMWARE_DIMGREY_CAVEFISH_DMUB;
		break;

	default:
		/* ASIC doesn't support DMUB. */
		return 0;
	}

	r = request_firmware_direct(&adev->dm.dmub_fw, fw_name_dmub, adev->dev);
	if (r) {
		DRM_ERROR("DMUB firmware loading failed: %d\n", r);
		return 0;
	}

	r = amdgpu_ucode_validate(adev->dm.dmub_fw);
	if (r) {
		DRM_ERROR("Couldn't validate DMUB firmware: %d\n", r);
		return 0;
	}

	hdr = (const struct dmcub_firmware_header_v1_0 *)adev->dm.dmub_fw->data;

	if (adev->firmware.load_type == AMDGPU_FW_LOAD_PSP) {
		adev->firmware.ucode[AMDGPU_UCODE_ID_DMCUB].ucode_id =
			AMDGPU_UCODE_ID_DMCUB;
		adev->firmware.ucode[AMDGPU_UCODE_ID_DMCUB].fw =
			adev->dm.dmub_fw;
		adev->firmware.fw_size +=
			ALIGN(le32_to_cpu(hdr->inst_const_bytes), PAGE_SIZE);

		DRM_INFO("Loading DMUB firmware via PSP: version=0x%08X\n",
			 adev->dm.dmcub_fw_version);
	}

	adev->dm.dmcub_fw_version = le32_to_cpu(hdr->header.ucode_version);

	adev->dm.dmub_srv = kzalloc(sizeof(*adev->dm.dmub_srv), GFP_KERNEL);
	dmub_srv = adev->dm.dmub_srv;

	if (!dmub_srv) {
		DRM_ERROR("Failed to allocate DMUB service!\n");
		return -ENOMEM;
	}

	memset(&create_params, 0, sizeof(create_params));
	create_params.user_ctx = adev;
	create_params.funcs.reg_read = amdgpu_dm_dmub_reg_read;
	create_params.funcs.reg_write = amdgpu_dm_dmub_reg_write;
	create_params.asic = dmub_asic;

	/* Create the DMUB service. */
	status = dmub_srv_create(dmub_srv, &create_params);
	if (status != DMUB_STATUS_OK) {
		DRM_ERROR("Error creating DMUB service: %d\n", status);
		return -EINVAL;
	}

	/* Calculate the size of all the regions for the DMUB service. */
	memset(&region_params, 0, sizeof(region_params));

	region_params.inst_const_size = le32_to_cpu(hdr->inst_const_bytes) -
					PSP_HEADER_BYTES - PSP_FOOTER_BYTES;
	region_params.bss_data_size = le32_to_cpu(hdr->bss_data_bytes);
	region_params.vbios_size = adev->bios_size;
	region_params.fw_bss_data = region_params.bss_data_size ?
		adev->dm.dmub_fw->data +
		le32_to_cpu(hdr->header.ucode_array_offset_bytes) +
		le32_to_cpu(hdr->inst_const_bytes) : NULL;
	region_params.fw_inst_const =
		adev->dm.dmub_fw->data +
		le32_to_cpu(hdr->header.ucode_array_offset_bytes) +
		PSP_HEADER_BYTES;

	status = dmub_srv_calc_region_info(dmub_srv, &region_params,
					   &region_info);

	if (status != DMUB_STATUS_OK) {
		DRM_ERROR("Error calculating DMUB region info: %d\n", status);
		return -EINVAL;
	}

	/*
	 * Allocate a framebuffer based on the total size of all the regions.
	 * TODO: Move this into GART.
	 */
	r = amdgpu_bo_create_kernel(adev, region_info.fb_size, PAGE_SIZE,
				    AMDGPU_GEM_DOMAIN_VRAM, &adev->dm.dmub_bo,
				    &adev->dm.dmub_bo_gpu_addr,
				    &adev->dm.dmub_bo_cpu_addr);
	if (r)
		return r;

	/* Rebase the regions on the framebuffer address. */
	memset(&fb_params, 0, sizeof(fb_params));
	fb_params.cpu_addr = adev->dm.dmub_bo_cpu_addr;
	fb_params.gpu_addr = adev->dm.dmub_bo_gpu_addr;
	fb_params.region_info = &region_info;

	adev->dm.dmub_fb_info =
		kzalloc(sizeof(*adev->dm.dmub_fb_info), GFP_KERNEL);
	fb_info = adev->dm.dmub_fb_info;

	if (!fb_info) {
		DRM_ERROR(
			"Failed to allocate framebuffer info for DMUB service!\n");
		return -ENOMEM;
	}

	status = dmub_srv_calc_fb_info(dmub_srv, &fb_params, fb_info);
	if (status != DMUB_STATUS_OK) {
		DRM_ERROR("Error calculating DMUB FB info: %d\n", status);
		return -EINVAL;
	}

	return 0;
}

static int dm_sw_init(void *handle)
{
	struct amdgpu_device *adev = (struct amdgpu_device *)handle;
	int r;

	r = dm_dmub_sw_init(adev);
	if (r)
		return r;

	return load_dmcu_fw(adev);
}

static int dm_sw_fini(void *handle)
{
	struct amdgpu_device *adev = (struct amdgpu_device *)handle;

	kfree(adev->dm.dmub_fb_info);
	adev->dm.dmub_fb_info = NULL;

	if (adev->dm.dmub_srv) {
		dmub_srv_destroy(adev->dm.dmub_srv);
		adev->dm.dmub_srv = NULL;
	}

	release_firmware(adev->dm.dmub_fw);
	adev->dm.dmub_fw = NULL;

	release_firmware(adev->dm.fw_dmcu);
	adev->dm.fw_dmcu = NULL;

	return 0;
}

static int detect_mst_link_for_all_connectors(struct drm_device *dev)
{
	struct amdgpu_dm_connector *aconnector;
	struct drm_connector *connector;
	struct drm_connector_list_iter iter;
	int ret = 0;

	drm_connector_list_iter_begin(dev, &iter);
	drm_for_each_connector_iter(connector, &iter) {
		aconnector = to_amdgpu_dm_connector(connector);
		if (aconnector->dc_link->type == dc_connection_mst_branch &&
		    aconnector->mst_mgr.aux) {
			DRM_DEBUG_DRIVER("DM_MST: starting TM on aconnector: %p [id: %d]\n",
					 aconnector,
					 aconnector->base.base.id);

			ret = drm_dp_mst_topology_mgr_set_mst(&aconnector->mst_mgr, true);
			if (ret < 0) {
				DRM_ERROR("DM_MST: Failed to start MST\n");
				aconnector->dc_link->type =
					dc_connection_single;
				break;
			}
		}
	}
	drm_connector_list_iter_end(&iter);

	return ret;
}

static int dm_late_init(void *handle)
{
	struct amdgpu_device *adev = (struct amdgpu_device *)handle;

	struct dmcu_iram_parameters params;
	unsigned int linear_lut[16];
	int i;
	struct dmcu *dmcu = NULL;
	bool ret = true;

	dmcu = adev->dm.dc->res_pool->dmcu;

	for (i = 0; i < 16; i++)
		linear_lut[i] = 0xFFFF * i / 15;

	params.set = 0;
	params.backlight_ramping_start = 0xCCCC;
	params.backlight_ramping_reduction = 0xCCCCCCCC;
	params.backlight_lut_array_size = 16;
	params.backlight_lut_array = linear_lut;

	/* Min backlight level after ABM reduction,  Don't allow below 1%
	 * 0xFFFF x 0.01 = 0x28F
	 */
	params.min_abm_backlight = 0x28F;

	/* In the case where abm is implemented on dmcub,
	 * dmcu object will be null.
	 * ABM 2.4 and up are implemented on dmcub.
	 */
	if (dmcu)
		ret = dmcu_load_iram(dmcu, params);
	else if (adev->dm.dc->ctx->dmub_srv)
		ret = dmub_init_abm_config(adev->dm.dc->res_pool, params);

	if (!ret)
		return -EINVAL;

	return detect_mst_link_for_all_connectors(adev_to_drm(adev));
}

static void s3_handle_mst(struct drm_device *dev, bool suspend)
{
	struct amdgpu_dm_connector *aconnector;
	struct drm_connector *connector;
	struct drm_connector_list_iter iter;
	struct drm_dp_mst_topology_mgr *mgr;
	int ret;
	bool need_hotplug = false;

	drm_connector_list_iter_begin(dev, &iter);
	drm_for_each_connector_iter(connector, &iter) {
		aconnector = to_amdgpu_dm_connector(connector);
		if (aconnector->dc_link->type != dc_connection_mst_branch ||
		    aconnector->mst_port)
			continue;

		mgr = &aconnector->mst_mgr;

		if (suspend) {
			drm_dp_mst_topology_mgr_suspend(mgr);
		} else {
			ret = drm_dp_mst_topology_mgr_resume(mgr, true);
			if (ret < 0) {
				drm_dp_mst_topology_mgr_set_mst(mgr, false);
				need_hotplug = true;
			}
		}
	}
	drm_connector_list_iter_end(&iter);

	if (need_hotplug)
		drm_kms_helper_hotplug_event(dev);
}

static int amdgpu_dm_smu_write_watermarks_table(struct amdgpu_device *adev)
{
	struct smu_context *smu = &adev->smu;
	int ret = 0;

	if (!is_support_sw_smu(adev))
		return 0;

	/* This interface is for dGPU Navi1x.Linux dc-pplib interface depends
	 * on window driver dc implementation.
	 * For Navi1x, clock settings of dcn watermarks are fixed. the settings
	 * should be passed to smu during boot up and resume from s3.
	 * boot up: dc calculate dcn watermark clock settings within dc_create,
	 * dcn20_resource_construct
	 * then call pplib functions below to pass the settings to smu:
	 * smu_set_watermarks_for_clock_ranges
	 * smu_set_watermarks_table
	 * navi10_set_watermarks_table
	 * smu_write_watermarks_table
	 *
	 * For Renoir, clock settings of dcn watermark are also fixed values.
	 * dc has implemented different flow for window driver:
	 * dc_hardware_init / dc_set_power_state
	 * dcn10_init_hw
	 * notify_wm_ranges
	 * set_wm_ranges
	 * -- Linux
	 * smu_set_watermarks_for_clock_ranges
	 * renoir_set_watermarks_table
	 * smu_write_watermarks_table
	 *
	 * For Linux,
	 * dc_hardware_init -> amdgpu_dm_init
	 * dc_set_power_state --> dm_resume
	 *
	 * therefore, this function apply to navi10/12/14 but not Renoir
	 * *
	 */
	switch(adev->asic_type) {
	case CHIP_NAVI10:
	case CHIP_NAVI14:
	case CHIP_NAVI12:
		break;
	default:
		return 0;
	}

	ret = smu_write_watermarks_table(smu);
	if (ret) {
		DRM_ERROR("Failed to update WMTABLE!\n");
		return ret;
	}

	return 0;
}

/**
 * dm_hw_init() - Initialize DC device
 * @handle: The base driver device containing the amdgpu_dm device.
 *
 * Initialize the &struct amdgpu_display_manager device. This involves calling
 * the initializers of each DM component, then populating the struct with them.
 *
 * Although the function implies hardware initialization, both hardware and
 * software are initialized here. Splitting them out to their relevant init
 * hooks is a future TODO item.
 *
 * Some notable things that are initialized here:
 *
 * - Display Core, both software and hardware
 * - DC modules that we need (freesync and color management)
 * - DRM software states
 * - Interrupt sources and handlers
 * - Vblank support
 * - Debug FS entries, if enabled
 */
static int dm_hw_init(void *handle)
{
	struct amdgpu_device *adev = (struct amdgpu_device *)handle;
	/* Create DAL display manager */
	amdgpu_dm_init(adev);
	amdgpu_dm_hpd_init(adev);

	return 0;
}

/**
 * dm_hw_fini() - Teardown DC device
 * @handle: The base driver device containing the amdgpu_dm device.
 *
 * Teardown components within &struct amdgpu_display_manager that require
 * cleanup. This involves cleaning up the DRM device, DC, and any modules that
 * were loaded. Also flush IRQ workqueues and disable them.
 */
static int dm_hw_fini(void *handle)
{
	struct amdgpu_device *adev = (struct amdgpu_device *)handle;

	amdgpu_dm_hpd_fini(adev);

	amdgpu_dm_irq_fini(adev);
	amdgpu_dm_fini(adev);
	return 0;
}


static int dm_enable_vblank(struct drm_crtc *crtc);
static void dm_disable_vblank(struct drm_crtc *crtc);

static void dm_gpureset_toggle_interrupts(struct amdgpu_device *adev,
				 struct dc_state *state, bool enable)
{
	enum dc_irq_source irq_source;
	struct amdgpu_crtc *acrtc;
	int rc = -EBUSY;
	int i = 0;

	for (i = 0; i < state->stream_count; i++) {
		acrtc = get_crtc_by_otg_inst(
				adev, state->stream_status[i].primary_otg_inst);

		if (acrtc && state->stream_status[i].plane_count != 0) {
			irq_source = IRQ_TYPE_PFLIP + acrtc->otg_inst;
			rc = dc_interrupt_set(adev->dm.dc, irq_source, enable) ? 0 : -EBUSY;
			DRM_DEBUG_VBL("crtc %d - vupdate irq %sabling: r=%d\n",
				      acrtc->crtc_id, enable ? "en" : "dis", rc);
			if (rc)
				DRM_WARN("Failed to %s pflip interrupts\n",
					 enable ? "enable" : "disable");

			if (enable) {
				rc = dm_enable_vblank(&acrtc->base);
				if (rc)
					DRM_WARN("Failed to enable vblank interrupts\n");
			} else {
				dm_disable_vblank(&acrtc->base);
			}

		}
	}

}

static enum dc_status amdgpu_dm_commit_zero_streams(struct dc *dc)
{
	struct dc_state *context = NULL;
	enum dc_status res = DC_ERROR_UNEXPECTED;
	int i;
	struct dc_stream_state *del_streams[MAX_PIPES];
	int del_streams_count = 0;

	memset(del_streams, 0, sizeof(del_streams));

	context = dc_create_state(dc);
	if (context == NULL)
		goto context_alloc_fail;

	dc_resource_state_copy_construct_current(dc, context);

	/* First remove from context all streams */
	for (i = 0; i < context->stream_count; i++) {
		struct dc_stream_state *stream = context->streams[i];

		del_streams[del_streams_count++] = stream;
	}

	/* Remove all planes for removed streams and then remove the streams */
	for (i = 0; i < del_streams_count; i++) {
		if (!dc_rem_all_planes_for_stream(dc, del_streams[i], context)) {
			res = DC_FAIL_DETACH_SURFACES;
			goto fail;
		}

		res = dc_remove_stream_from_ctx(dc, context, del_streams[i]);
		if (res != DC_OK)
			goto fail;
	}


	res = dc_validate_global_state(dc, context, false);

	if (res != DC_OK) {
		DRM_ERROR("%s:resource validation failed, dc_status:%d\n", __func__, res);
		goto fail;
	}

	res = dc_commit_state(dc, context);

fail:
	dc_release_state(context);

context_alloc_fail:
	return res;
}

static int dm_suspend(void *handle)
{
	struct amdgpu_device *adev = handle;
	struct amdgpu_display_manager *dm = &adev->dm;
	int ret = 0;

	if (amdgpu_in_reset(adev)) {
		mutex_lock(&dm->dc_lock);

#if defined(CONFIG_DRM_AMD_DC_DCN)
		dc_allow_idle_optimizations(adev->dm.dc, false);
#endif

		dm->cached_dc_state = dc_copy_state(dm->dc->current_state);

		dm_gpureset_toggle_interrupts(adev, dm->cached_dc_state, false);

		amdgpu_dm_commit_zero_streams(dm->dc);

		amdgpu_dm_irq_suspend(adev);

		return ret;
	}

#ifdef CONFIG_DRM_AMD_SECURE_DISPLAY
	amdgpu_dm_crtc_secure_display_suspend(adev);
#endif
	WARN_ON(adev->dm.cached_state);
	adev->dm.cached_state = drm_atomic_helper_suspend(adev_to_drm(adev));

	s3_handle_mst(adev_to_drm(adev), true);

	amdgpu_dm_irq_suspend(adev);

	dc_set_power_state(dm->dc, DC_ACPI_CM_POWER_STATE_D3);

	return 0;
}

static struct amdgpu_dm_connector *
amdgpu_dm_find_first_crtc_matching_connector(struct drm_atomic_state *state,
					     struct drm_crtc *crtc)
{
	uint32_t i;
	struct drm_connector_state *new_con_state;
	struct drm_connector *connector;
	struct drm_crtc *crtc_from_state;

	for_each_new_connector_in_state(state, connector, new_con_state, i) {
		crtc_from_state = new_con_state->crtc;

		if (crtc_from_state == crtc)
			return to_amdgpu_dm_connector(connector);
	}

	return NULL;
}

static void emulated_link_detect(struct dc_link *link)
{
	struct dc_sink_init_data sink_init_data = { 0 };
	struct display_sink_capability sink_caps = { 0 };
	enum dc_edid_status edid_status;
	struct dc_context *dc_ctx = link->ctx;
	struct dc_sink *sink = NULL;
	struct dc_sink *prev_sink = NULL;

	link->type = dc_connection_none;
	prev_sink = link->local_sink;

	if (prev_sink)
		dc_sink_release(prev_sink);

	switch (link->connector_signal) {
	case SIGNAL_TYPE_HDMI_TYPE_A: {
		sink_caps.transaction_type = DDC_TRANSACTION_TYPE_I2C;
		sink_caps.signal = SIGNAL_TYPE_HDMI_TYPE_A;
		break;
	}

	case SIGNAL_TYPE_DVI_SINGLE_LINK: {
		sink_caps.transaction_type = DDC_TRANSACTION_TYPE_I2C;
		sink_caps.signal = SIGNAL_TYPE_DVI_SINGLE_LINK;
		break;
	}

	case SIGNAL_TYPE_DVI_DUAL_LINK: {
		sink_caps.transaction_type = DDC_TRANSACTION_TYPE_I2C;
		sink_caps.signal = SIGNAL_TYPE_DVI_DUAL_LINK;
		break;
	}

	case SIGNAL_TYPE_LVDS: {
		sink_caps.transaction_type = DDC_TRANSACTION_TYPE_I2C;
		sink_caps.signal = SIGNAL_TYPE_LVDS;
		break;
	}

	case SIGNAL_TYPE_EDP: {
		sink_caps.transaction_type =
			DDC_TRANSACTION_TYPE_I2C_OVER_AUX;
		sink_caps.signal = SIGNAL_TYPE_EDP;
		break;
	}

	case SIGNAL_TYPE_DISPLAY_PORT: {
		sink_caps.transaction_type =
			DDC_TRANSACTION_TYPE_I2C_OVER_AUX;
		sink_caps.signal = SIGNAL_TYPE_VIRTUAL;
		break;
	}

	default:
		DC_ERROR("Invalid connector type! signal:%d\n",
			link->connector_signal);
		return;
	}

	sink_init_data.link = link;
	sink_init_data.sink_signal = sink_caps.signal;

	sink = dc_sink_create(&sink_init_data);
	if (!sink) {
		DC_ERROR("Failed to create sink!\n");
		return;
	}

	/* dc_sink_create returns a new reference */
	link->local_sink = sink;

	edid_status = dm_helpers_read_local_edid(
			link->ctx,
			link,
			sink);

	if (edid_status != EDID_OK)
		DC_ERROR("Failed to read EDID");

}

static void dm_gpureset_commit_state(struct dc_state *dc_state,
				     struct amdgpu_display_manager *dm)
{
	struct {
		struct dc_surface_update surface_updates[MAX_SURFACES];
		struct dc_plane_info plane_infos[MAX_SURFACES];
		struct dc_scaling_info scaling_infos[MAX_SURFACES];
		struct dc_flip_addrs flip_addrs[MAX_SURFACES];
		struct dc_stream_update stream_update;
	} * bundle;
	int k, m;

	bundle = kzalloc(sizeof(*bundle), GFP_KERNEL);

	if (!bundle) {
		dm_error("Failed to allocate update bundle\n");
		goto cleanup;
	}

	for (k = 0; k < dc_state->stream_count; k++) {
		bundle->stream_update.stream = dc_state->streams[k];

		for (m = 0; m < dc_state->stream_status->plane_count; m++) {
			bundle->surface_updates[m].surface =
				dc_state->stream_status->plane_states[m];
			bundle->surface_updates[m].surface->force_full_update =
				true;
		}
		dc_commit_updates_for_stream(
			dm->dc, bundle->surface_updates,
			dc_state->stream_status->plane_count,
			dc_state->streams[k], &bundle->stream_update, dc_state);
	}

cleanup:
	kfree(bundle);

	return;
}

static void dm_set_dpms_off(struct dc_link *link)
{
	struct dc_stream_state *stream_state;
	struct amdgpu_dm_connector *aconnector = link->priv;
	struct amdgpu_device *adev = drm_to_adev(aconnector->base.dev);
	struct dc_stream_update stream_update;
	bool dpms_off = true;

	memset(&stream_update, 0, sizeof(stream_update));
	stream_update.dpms_off = &dpms_off;

	mutex_lock(&adev->dm.dc_lock);
	stream_state = dc_stream_find_from_link(link);

	if (stream_state == NULL) {
		DRM_DEBUG_DRIVER("Error finding stream state associated with link!\n");
		mutex_unlock(&adev->dm.dc_lock);
		return;
	}

	stream_update.stream = stream_state;
	dc_commit_updates_for_stream(stream_state->ctx->dc, NULL, 0,
				     stream_state, &stream_update,
				     stream_state->ctx->dc->current_state);
	mutex_unlock(&adev->dm.dc_lock);
}

static int dm_resume(void *handle)
{
	struct amdgpu_device *adev = handle;
	struct drm_device *ddev = adev_to_drm(adev);
	struct amdgpu_display_manager *dm = &adev->dm;
	struct amdgpu_dm_connector *aconnector;
	struct drm_connector *connector;
	struct drm_connector_list_iter iter;
	struct drm_crtc *crtc;
	struct drm_crtc_state *new_crtc_state;
	struct dm_crtc_state *dm_new_crtc_state;
	struct drm_plane *plane;
	struct drm_plane_state *new_plane_state;
	struct dm_plane_state *dm_new_plane_state;
	struct dm_atomic_state *dm_state = to_dm_atomic_state(dm->atomic_obj.state);
	enum dc_connection_type new_connection_type = dc_connection_none;
	struct dc_state *dc_state;
	int i, r, j;

	if (amdgpu_in_reset(adev)) {
		dc_state = dm->cached_dc_state;

		r = dm_dmub_hw_init(adev);
		if (r)
			DRM_ERROR("DMUB interface failed to initialize: status=%d\n", r);

		dc_set_power_state(dm->dc, DC_ACPI_CM_POWER_STATE_D0);
		dc_resume(dm->dc);

		amdgpu_dm_irq_resume_early(adev);

		for (i = 0; i < dc_state->stream_count; i++) {
			dc_state->streams[i]->mode_changed = true;
			for (j = 0; j < dc_state->stream_status->plane_count; j++) {
				dc_state->stream_status->plane_states[j]->update_flags.raw
					= 0xffffffff;
			}
		}

		WARN_ON(!dc_commit_state(dm->dc, dc_state));

		dm_gpureset_commit_state(dm->cached_dc_state, dm);

		dm_gpureset_toggle_interrupts(adev, dm->cached_dc_state, true);

		dc_release_state(dm->cached_dc_state);
		dm->cached_dc_state = NULL;

		amdgpu_dm_irq_resume_late(adev);

		mutex_unlock(&dm->dc_lock);

		return 0;
	}
	/* Recreate dc_state - DC invalidates it when setting power state to S3. */
	dc_release_state(dm_state->context);
	dm_state->context = dc_create_state(dm->dc);
	/* TODO: Remove dc_state->dccg, use dc->dccg directly. */
	dc_resource_state_construct(dm->dc, dm_state->context);

	/* Before powering on DC we need to re-initialize DMUB. */
	r = dm_dmub_hw_init(adev);
	if (r)
		DRM_ERROR("DMUB interface failed to initialize: status=%d\n", r);

	/* power on hardware */
	dc_set_power_state(dm->dc, DC_ACPI_CM_POWER_STATE_D0);

	/* program HPD filter */
	dc_resume(dm->dc);

	/*
	 * early enable HPD Rx IRQ, should be done before set mode as short
	 * pulse interrupts are used for MST
	 */
	amdgpu_dm_irq_resume_early(adev);

	/* On resume we need to rewrite the MSTM control bits to enable MST*/
	s3_handle_mst(ddev, false);

	/* Do detection*/
	drm_connector_list_iter_begin(ddev, &iter);
	drm_for_each_connector_iter(connector, &iter) {
		aconnector = to_amdgpu_dm_connector(connector);

		/*
		 * this is the case when traversing through already created
		 * MST connectors, should be skipped
		 */
		if (aconnector->mst_port)
			continue;

		mutex_lock(&aconnector->hpd_lock);
		if (!dc_link_detect_sink(aconnector->dc_link, &new_connection_type))
			DRM_ERROR("KMS: Failed to detect connector\n");

		if (aconnector->base.force && new_connection_type == dc_connection_none)
			emulated_link_detect(aconnector->dc_link);
		else
			dc_link_detect(aconnector->dc_link, DETECT_REASON_HPD);

		if (aconnector->fake_enable && aconnector->dc_link->local_sink)
			aconnector->fake_enable = false;

		if (aconnector->dc_sink)
			dc_sink_release(aconnector->dc_sink);
		aconnector->dc_sink = NULL;
		amdgpu_dm_update_connector_after_detect(aconnector);
		mutex_unlock(&aconnector->hpd_lock);
	}
	drm_connector_list_iter_end(&iter);

	/* Force mode set in atomic commit */
	for_each_new_crtc_in_state(dm->cached_state, crtc, new_crtc_state, i)
		new_crtc_state->active_changed = true;

	/*
	 * atomic_check is expected to create the dc states. We need to release
	 * them here, since they were duplicated as part of the suspend
	 * procedure.
	 */
	for_each_new_crtc_in_state(dm->cached_state, crtc, new_crtc_state, i) {
		dm_new_crtc_state = to_dm_crtc_state(new_crtc_state);
		if (dm_new_crtc_state->stream) {
			WARN_ON(kref_read(&dm_new_crtc_state->stream->refcount) > 1);
			dc_stream_release(dm_new_crtc_state->stream);
			dm_new_crtc_state->stream = NULL;
		}
	}

	for_each_new_plane_in_state(dm->cached_state, plane, new_plane_state, i) {
		dm_new_plane_state = to_dm_plane_state(new_plane_state);
		if (dm_new_plane_state->dc_state) {
			WARN_ON(kref_read(&dm_new_plane_state->dc_state->refcount) > 1);
			dc_plane_state_release(dm_new_plane_state->dc_state);
			dm_new_plane_state->dc_state = NULL;
		}
	}

	drm_atomic_helper_resume(ddev, dm->cached_state);

	dm->cached_state = NULL;

#ifdef CONFIG_DRM_AMD_SECURE_DISPLAY
	amdgpu_dm_crtc_secure_display_resume(adev);
#endif

	amdgpu_dm_irq_resume_late(adev);

	amdgpu_dm_smu_write_watermarks_table(adev);

	return 0;
}

/**
 * DOC: DM Lifecycle
 *
 * DM (and consequently DC) is registered in the amdgpu base driver as a IP
 * block. When CONFIG_DRM_AMD_DC is enabled, the DM device IP block is added to
 * the base driver's device list to be initialized and torn down accordingly.
 *
 * The functions to do so are provided as hooks in &struct amd_ip_funcs.
 */

static const struct amd_ip_funcs amdgpu_dm_funcs = {
	.name = "dm",
	.early_init = dm_early_init,
	.late_init = dm_late_init,
	.sw_init = dm_sw_init,
	.sw_fini = dm_sw_fini,
	.hw_init = dm_hw_init,
	.hw_fini = dm_hw_fini,
	.suspend = dm_suspend,
	.resume = dm_resume,
	.is_idle = dm_is_idle,
	.wait_for_idle = dm_wait_for_idle,
	.check_soft_reset = dm_check_soft_reset,
	.soft_reset = dm_soft_reset,
	.set_clockgating_state = dm_set_clockgating_state,
	.set_powergating_state = dm_set_powergating_state,
};

const struct amdgpu_ip_block_version dm_ip_block =
{
	.type = AMD_IP_BLOCK_TYPE_DCE,
	.major = 1,
	.minor = 0,
	.rev = 0,
	.funcs = &amdgpu_dm_funcs,
};


/**
 * DOC: atomic
 *
 * *WIP*
 */

static const struct drm_mode_config_funcs amdgpu_dm_mode_funcs = {
	.fb_create = amdgpu_display_user_framebuffer_create,
	.get_format_info = amd_get_format_info,
	.output_poll_changed = drm_fb_helper_output_poll_changed,
	.atomic_check = amdgpu_dm_atomic_check,
	.atomic_commit = drm_atomic_helper_commit,
};

static struct drm_mode_config_helper_funcs amdgpu_dm_mode_config_helperfuncs = {
	.atomic_commit_tail = amdgpu_dm_atomic_commit_tail
};

static void update_connector_ext_caps(struct amdgpu_dm_connector *aconnector)
{
	u32 max_cll, min_cll, max, min, q, r;
	struct amdgpu_dm_backlight_caps *caps;
	struct amdgpu_display_manager *dm;
	struct drm_connector *conn_base;
	struct amdgpu_device *adev;
	struct dc_link *link = NULL;
	static const u8 pre_computed_values[] = {
		50, 51, 52, 53, 55, 56, 57, 58, 59, 61, 62, 63, 65, 66, 68, 69,
		71, 72, 74, 75, 77, 79, 81, 82, 84, 86, 88, 90, 92, 94, 96, 98};

	if (!aconnector || !aconnector->dc_link)
		return;

	link = aconnector->dc_link;
	if (link->connector_signal != SIGNAL_TYPE_EDP)
		return;

	conn_base = &aconnector->base;
	adev = drm_to_adev(conn_base->dev);
	dm = &adev->dm;
	caps = &dm->backlight_caps;
	caps->ext_caps = &aconnector->dc_link->dpcd_sink_ext_caps;
	caps->aux_support = false;
	max_cll = conn_base->hdr_sink_metadata.hdmi_type1.max_cll;
	min_cll = conn_base->hdr_sink_metadata.hdmi_type1.min_cll;

	if (caps->ext_caps->bits.oled == 1 ||
	    caps->ext_caps->bits.sdr_aux_backlight_control == 1 ||
	    caps->ext_caps->bits.hdr_aux_backlight_control == 1)
		caps->aux_support = true;

	if (amdgpu_backlight == 0)
		caps->aux_support = false;
	else if (amdgpu_backlight == 1)
		caps->aux_support = true;

	/* From the specification (CTA-861-G), for calculating the maximum
	 * luminance we need to use:
	 *	Luminance = 50*2**(CV/32)
	 * Where CV is a one-byte value.
	 * For calculating this expression we may need float point precision;
	 * to avoid this complexity level, we take advantage that CV is divided
	 * by a constant. From the Euclids division algorithm, we know that CV
	 * can be written as: CV = 32*q + r. Next, we replace CV in the
	 * Luminance expression and get 50*(2**q)*(2**(r/32)), hence we just
	 * need to pre-compute the value of r/32. For pre-computing the values
	 * We just used the following Ruby line:
	 *	(0...32).each {|cv| puts (50*2**(cv/32.0)).round}
	 * The results of the above expressions can be verified at
	 * pre_computed_values.
	 */
	q = max_cll >> 5;
	r = max_cll % 32;
	max = (1 << q) * pre_computed_values[r];

	// min luminance: maxLum * (CV/255)^2 / 100
	q = DIV_ROUND_CLOSEST(min_cll, 255);
	min = max * DIV_ROUND_CLOSEST((q * q), 100);

	caps->aux_max_input_signal = max;
	caps->aux_min_input_signal = min;
}

void amdgpu_dm_update_connector_after_detect(
		struct amdgpu_dm_connector *aconnector)
{
	struct drm_connector *connector = &aconnector->base;
	struct drm_device *dev = connector->dev;
	struct dc_sink *sink;

	/* MST handled by drm_mst framework */
	if (aconnector->mst_mgr.mst_state == true)
		return;

	sink = aconnector->dc_link->local_sink;
	if (sink)
		dc_sink_retain(sink);

	/*
	 * Edid mgmt connector gets first update only in mode_valid hook and then
	 * the connector sink is set to either fake or physical sink depends on link status.
	 * Skip if already done during boot.
	 */
	if (aconnector->base.force != DRM_FORCE_UNSPECIFIED
			&& aconnector->dc_em_sink) {

		/*
		 * For S3 resume with headless use eml_sink to fake stream
		 * because on resume connector->sink is set to NULL
		 */
		mutex_lock(&dev->mode_config.mutex);

		if (sink) {
			if (aconnector->dc_sink) {
				amdgpu_dm_update_freesync_caps(connector, NULL);
				/*
				 * retain and release below are used to
				 * bump up refcount for sink because the link doesn't point
				 * to it anymore after disconnect, so on next crtc to connector
				 * reshuffle by UMD we will get into unwanted dc_sink release
				 */
				dc_sink_release(aconnector->dc_sink);
			}
			aconnector->dc_sink = sink;
			dc_sink_retain(aconnector->dc_sink);
			amdgpu_dm_update_freesync_caps(connector,
					aconnector->edid);
		} else {
			amdgpu_dm_update_freesync_caps(connector, NULL);
			if (!aconnector->dc_sink) {
				aconnector->dc_sink = aconnector->dc_em_sink;
				dc_sink_retain(aconnector->dc_sink);
			}
		}

		mutex_unlock(&dev->mode_config.mutex);

		if (sink)
			dc_sink_release(sink);
		return;
	}

	/*
	 * TODO: temporary guard to look for proper fix
	 * if this sink is MST sink, we should not do anything
	 */
	if (sink && sink->sink_signal == SIGNAL_TYPE_DISPLAY_PORT_MST) {
		dc_sink_release(sink);
		return;
	}

	if (aconnector->dc_sink == sink) {
		/*
		 * We got a DP short pulse (Link Loss, DP CTS, etc...).
		 * Do nothing!!
		 */
		DRM_DEBUG_DRIVER("DCHPD: connector_id=%d: dc_sink didn't change.\n",
				aconnector->connector_id);
		if (sink)
			dc_sink_release(sink);
		return;
	}

	DRM_DEBUG_DRIVER("DCHPD: connector_id=%d: Old sink=%p New sink=%p\n",
		aconnector->connector_id, aconnector->dc_sink, sink);

	mutex_lock(&dev->mode_config.mutex);

	/*
	 * 1. Update status of the drm connector
	 * 2. Send an event and let userspace tell us what to do
	 */
	if (sink) {
		/*
		 * TODO: check if we still need the S3 mode update workaround.
		 * If yes, put it here.
		 */
		if (aconnector->dc_sink) {
			amdgpu_dm_update_freesync_caps(connector, NULL);
			dc_sink_release(aconnector->dc_sink);
		}

		aconnector->dc_sink = sink;
		dc_sink_retain(aconnector->dc_sink);
		if (sink->dc_edid.length == 0) {
			aconnector->edid = NULL;
			if (aconnector->dc_link->aux_mode) {
				drm_dp_cec_unset_edid(
					&aconnector->dm_dp_aux.aux);
			}
		} else {
			aconnector->edid =
				(struct edid *)sink->dc_edid.raw_edid;

			drm_connector_update_edid_property(connector,
							   aconnector->edid);
			if (aconnector->dc_link->aux_mode)
				drm_dp_cec_set_edid(&aconnector->dm_dp_aux.aux,
						    aconnector->edid);
		}

		amdgpu_dm_update_freesync_caps(connector, aconnector->edid);
		update_connector_ext_caps(aconnector);
	} else {
		drm_dp_cec_unset_edid(&aconnector->dm_dp_aux.aux);
		amdgpu_dm_update_freesync_caps(connector, NULL);
		drm_connector_update_edid_property(connector, NULL);
		aconnector->num_modes = 0;
		dc_sink_release(aconnector->dc_sink);
		aconnector->dc_sink = NULL;
		aconnector->edid = NULL;
#ifdef CONFIG_DRM_AMD_DC_HDCP
		/* Set CP to DESIRED if it was ENABLED, so we can re-enable it again on hotplug */
		if (connector->state->content_protection == DRM_MODE_CONTENT_PROTECTION_ENABLED)
			connector->state->content_protection = DRM_MODE_CONTENT_PROTECTION_DESIRED;
#endif
	}

	mutex_unlock(&dev->mode_config.mutex);

	update_subconnector_property(aconnector);

	if (sink)
		dc_sink_release(sink);
}

static void handle_hpd_irq(void *param)
{
	struct amdgpu_dm_connector *aconnector = (struct amdgpu_dm_connector *)param;
	struct drm_connector *connector = &aconnector->base;
	struct drm_device *dev = connector->dev;
	enum dc_connection_type new_connection_type = dc_connection_none;
	struct amdgpu_device *adev = drm_to_adev(dev);
#ifdef CONFIG_DRM_AMD_DC_HDCP
	struct dm_connector_state *dm_con_state = to_dm_connector_state(connector->state);
#endif

	if (adev->dm.disable_hpd_irq)
		return;

	/*
	 * In case of failure or MST no need to update connector status or notify the OS
	 * since (for MST case) MST does this in its own context.
	 */
	mutex_lock(&aconnector->hpd_lock);

#ifdef CONFIG_DRM_AMD_DC_HDCP
	if (adev->dm.hdcp_workqueue) {
		hdcp_reset_display(adev->dm.hdcp_workqueue, aconnector->dc_link->link_index);
		dm_con_state->update_hdcp = true;
	}
#endif
	if (aconnector->fake_enable)
		aconnector->fake_enable = false;

	if (!dc_link_detect_sink(aconnector->dc_link, &new_connection_type))
		DRM_ERROR("KMS: Failed to detect connector\n");

	if (aconnector->base.force && new_connection_type == dc_connection_none) {
		emulated_link_detect(aconnector->dc_link);


		drm_modeset_lock_all(dev);
		dm_restore_drm_connector_state(dev, connector);
		drm_modeset_unlock_all(dev);

		if (aconnector->base.force == DRM_FORCE_UNSPECIFIED)
			drm_kms_helper_hotplug_event(dev);

	} else if (dc_link_detect(aconnector->dc_link, DETECT_REASON_HPD)) {
		if (new_connection_type == dc_connection_none &&
		    aconnector->dc_link->type == dc_connection_none)
			dm_set_dpms_off(aconnector->dc_link);

		amdgpu_dm_update_connector_after_detect(aconnector);

		drm_modeset_lock_all(dev);
		dm_restore_drm_connector_state(dev, connector);
		drm_modeset_unlock_all(dev);

		if (aconnector->base.force == DRM_FORCE_UNSPECIFIED)
			drm_kms_helper_hotplug_event(dev);
	}
	mutex_unlock(&aconnector->hpd_lock);

}

static void dm_handle_hpd_rx_irq(struct amdgpu_dm_connector *aconnector)
{
	uint8_t esi[DP_PSR_ERROR_STATUS - DP_SINK_COUNT_ESI] = { 0 };
	uint8_t dret;
	bool new_irq_handled = false;
	int dpcd_addr;
	int dpcd_bytes_to_read;

	const int max_process_count = 30;
	int process_count = 0;

	const struct dc_link_status *link_status = dc_link_get_status(aconnector->dc_link);

	if (link_status->dpcd_caps->dpcd_rev.raw < 0x12) {
		dpcd_bytes_to_read = DP_LANE0_1_STATUS - DP_SINK_COUNT;
		/* DPCD 0x200 - 0x201 for downstream IRQ */
		dpcd_addr = DP_SINK_COUNT;
	} else {
		dpcd_bytes_to_read = DP_PSR_ERROR_STATUS - DP_SINK_COUNT_ESI;
		/* DPCD 0x2002 - 0x2005 for downstream IRQ */
		dpcd_addr = DP_SINK_COUNT_ESI;
	}

	dret = drm_dp_dpcd_read(
		&aconnector->dm_dp_aux.aux,
		dpcd_addr,
		esi,
		dpcd_bytes_to_read);

	while (dret == dpcd_bytes_to_read &&
		process_count < max_process_count) {
		uint8_t retry;
		dret = 0;

		process_count++;

		DRM_DEBUG_DRIVER("ESI %02x %02x %02x\n", esi[0], esi[1], esi[2]);
		/* handle HPD short pulse irq */
		if (aconnector->mst_mgr.mst_state)
			drm_dp_mst_hpd_irq(
				&aconnector->mst_mgr,
				esi,
				&new_irq_handled);

		if (new_irq_handled) {
			/* ACK at DPCD to notify down stream */
			const int ack_dpcd_bytes_to_write =
				dpcd_bytes_to_read - 1;

			for (retry = 0; retry < 3; retry++) {
				uint8_t wret;

				wret = drm_dp_dpcd_write(
					&aconnector->dm_dp_aux.aux,
					dpcd_addr + 1,
					&esi[1],
					ack_dpcd_bytes_to_write);
				if (wret == ack_dpcd_bytes_to_write)
					break;
			}

			/* check if there is new irq to be handled */
			dret = drm_dp_dpcd_read(
				&aconnector->dm_dp_aux.aux,
				dpcd_addr,
				esi,
				dpcd_bytes_to_read);

			new_irq_handled = false;
		} else {
			break;
		}
	}

	if (process_count == max_process_count)
		DRM_DEBUG_DRIVER("Loop exceeded max iterations\n");
}

static void handle_hpd_rx_irq(void *param)
{
	struct amdgpu_dm_connector *aconnector = (struct amdgpu_dm_connector *)param;
	struct drm_connector *connector = &aconnector->base;
	struct drm_device *dev = connector->dev;
	struct dc_link *dc_link = aconnector->dc_link;
	bool is_mst_root_connector = aconnector->mst_mgr.mst_state;
	bool result = false;
	enum dc_connection_type new_connection_type = dc_connection_none;
	struct amdgpu_device *adev = drm_to_adev(dev);
	union hpd_irq_data hpd_irq_data;

	memset(&hpd_irq_data, 0, sizeof(hpd_irq_data));

	if (adev->dm.disable_hpd_irq)
		return;


	/*
	 * TODO:Temporary add mutex to protect hpd interrupt not have a gpio
	 * conflict, after implement i2c helper, this mutex should be
	 * retired.
	 */
	if (dc_link->type != dc_connection_mst_branch)
		mutex_lock(&aconnector->hpd_lock);

	read_hpd_rx_irq_data(dc_link, &hpd_irq_data);

	if ((dc_link->cur_link_settings.lane_count != LANE_COUNT_UNKNOWN) ||
		(dc_link->type == dc_connection_mst_branch)) {
		if (hpd_irq_data.bytes.device_service_irq.bits.UP_REQ_MSG_RDY) {
			result = true;
			dm_handle_hpd_rx_irq(aconnector);
			goto out;
		} else if (hpd_irq_data.bytes.device_service_irq.bits.DOWN_REP_MSG_RDY) {
			result = false;
			dm_handle_hpd_rx_irq(aconnector);
			goto out;
		}
	}

	mutex_lock(&adev->dm.dc_lock);
#ifdef CONFIG_DRM_AMD_DC_HDCP
	result = dc_link_handle_hpd_rx_irq(dc_link, &hpd_irq_data, NULL);
#else
	result = dc_link_handle_hpd_rx_irq(dc_link, NULL, NULL);
#endif
	mutex_unlock(&adev->dm.dc_lock);

out:
	if (result && !is_mst_root_connector) {
		/* Downstream Port status changed. */
		if (!dc_link_detect_sink(dc_link, &new_connection_type))
			DRM_ERROR("KMS: Failed to detect connector\n");

		if (aconnector->base.force && new_connection_type == dc_connection_none) {
			emulated_link_detect(dc_link);

			if (aconnector->fake_enable)
				aconnector->fake_enable = false;

			amdgpu_dm_update_connector_after_detect(aconnector);


			drm_modeset_lock_all(dev);
			dm_restore_drm_connector_state(dev, connector);
			drm_modeset_unlock_all(dev);

			drm_kms_helper_hotplug_event(dev);
		} else if (dc_link_detect(dc_link, DETECT_REASON_HPDRX)) {

			if (aconnector->fake_enable)
				aconnector->fake_enable = false;

			amdgpu_dm_update_connector_after_detect(aconnector);


			drm_modeset_lock_all(dev);
			dm_restore_drm_connector_state(dev, connector);
			drm_modeset_unlock_all(dev);

			drm_kms_helper_hotplug_event(dev);
		}
	}
#ifdef CONFIG_DRM_AMD_DC_HDCP
	if (hpd_irq_data.bytes.device_service_irq.bits.CP_IRQ) {
		if (adev->dm.hdcp_workqueue)
			hdcp_handle_cpirq(adev->dm.hdcp_workqueue,  aconnector->base.index);
	}
#endif

	if (dc_link->type != dc_connection_mst_branch) {
		drm_dp_cec_irq(&aconnector->dm_dp_aux.aux);
		mutex_unlock(&aconnector->hpd_lock);
	}
}

static void register_hpd_handlers(struct amdgpu_device *adev)
{
	struct drm_device *dev = adev_to_drm(adev);
	struct drm_connector *connector;
	struct amdgpu_dm_connector *aconnector;
	const struct dc_link *dc_link;
	struct dc_interrupt_params int_params = {0};

	int_params.requested_polarity = INTERRUPT_POLARITY_DEFAULT;
	int_params.current_polarity = INTERRUPT_POLARITY_DEFAULT;

	list_for_each_entry(connector,
			&dev->mode_config.connector_list, head)	{

		aconnector = to_amdgpu_dm_connector(connector);
		dc_link = aconnector->dc_link;

		if (DC_IRQ_SOURCE_INVALID != dc_link->irq_source_hpd) {
			int_params.int_context = INTERRUPT_LOW_IRQ_CONTEXT;
			int_params.irq_source = dc_link->irq_source_hpd;

			amdgpu_dm_irq_register_interrupt(adev, &int_params,
					handle_hpd_irq,
					(void *) aconnector);
		}

		if (DC_IRQ_SOURCE_INVALID != dc_link->irq_source_hpd_rx) {

			/* Also register for DP short pulse (hpd_rx). */
			int_params.int_context = INTERRUPT_LOW_IRQ_CONTEXT;
			int_params.irq_source =	dc_link->irq_source_hpd_rx;

			amdgpu_dm_irq_register_interrupt(adev, &int_params,
					handle_hpd_rx_irq,
					(void *) aconnector);
		}
	}
}

#if defined(CONFIG_DRM_AMD_DC_SI)
/* Register IRQ sources and initialize IRQ callbacks */
static int dce60_register_irq_handlers(struct amdgpu_device *adev)
{
	struct dc *dc = adev->dm.dc;
	struct common_irq_params *c_irq_params;
	struct dc_interrupt_params int_params = {0};
	int r;
	int i;
	unsigned client_id = AMDGPU_IRQ_CLIENTID_LEGACY;

	int_params.requested_polarity = INTERRUPT_POLARITY_DEFAULT;
	int_params.current_polarity = INTERRUPT_POLARITY_DEFAULT;

	/*
	 * Actions of amdgpu_irq_add_id():
	 * 1. Register a set() function with base driver.
	 *    Base driver will call set() function to enable/disable an
	 *    interrupt in DC hardware.
	 * 2. Register amdgpu_dm_irq_handler().
	 *    Base driver will call amdgpu_dm_irq_handler() for ALL interrupts
	 *    coming from DC hardware.
	 *    amdgpu_dm_irq_handler() will re-direct the interrupt to DC
	 *    for acknowledging and handling. */

	/* Use VBLANK interrupt */
	for (i = 0; i < adev->mode_info.num_crtc; i++) {
		r = amdgpu_irq_add_id(adev, client_id, i+1 , &adev->crtc_irq);
		if (r) {
			DRM_ERROR("Failed to add crtc irq id!\n");
			return r;
		}

		int_params.int_context = INTERRUPT_HIGH_IRQ_CONTEXT;
		int_params.irq_source =
			dc_interrupt_to_irq_source(dc, i+1 , 0);

		c_irq_params = &adev->dm.vblank_params[int_params.irq_source - DC_IRQ_SOURCE_VBLANK1];

		c_irq_params->adev = adev;
		c_irq_params->irq_src = int_params.irq_source;

		amdgpu_dm_irq_register_interrupt(adev, &int_params,
				dm_crtc_high_irq, c_irq_params);
	}

	/* Use GRPH_PFLIP interrupt */
	for (i = VISLANDS30_IV_SRCID_D1_GRPH_PFLIP;
			i <= VISLANDS30_IV_SRCID_D6_GRPH_PFLIP; i += 2) {
		r = amdgpu_irq_add_id(adev, client_id, i, &adev->pageflip_irq);
		if (r) {
			DRM_ERROR("Failed to add page flip irq id!\n");
			return r;
		}

		int_params.int_context = INTERRUPT_HIGH_IRQ_CONTEXT;
		int_params.irq_source =
			dc_interrupt_to_irq_source(dc, i, 0);

		c_irq_params = &adev->dm.pflip_params[int_params.irq_source - DC_IRQ_SOURCE_PFLIP_FIRST];

		c_irq_params->adev = adev;
		c_irq_params->irq_src = int_params.irq_source;

		amdgpu_dm_irq_register_interrupt(adev, &int_params,
				dm_pflip_high_irq, c_irq_params);

	}

	/* HPD */
	r = amdgpu_irq_add_id(adev, client_id,
			VISLANDS30_IV_SRCID_HOTPLUG_DETECT_A, &adev->hpd_irq);
	if (r) {
		DRM_ERROR("Failed to add hpd irq id!\n");
		return r;
	}

	register_hpd_handlers(adev);

	return 0;
}
#endif

/* Register IRQ sources and initialize IRQ callbacks */
static int dce110_register_irq_handlers(struct amdgpu_device *adev)
{
	struct dc *dc = adev->dm.dc;
	struct common_irq_params *c_irq_params;
	struct dc_interrupt_params int_params = {0};
	int r;
	int i;
	unsigned client_id = AMDGPU_IRQ_CLIENTID_LEGACY;

	if (adev->asic_type >= CHIP_VEGA10)
		client_id = SOC15_IH_CLIENTID_DCE;

	int_params.requested_polarity = INTERRUPT_POLARITY_DEFAULT;
	int_params.current_polarity = INTERRUPT_POLARITY_DEFAULT;

	/*
	 * Actions of amdgpu_irq_add_id():
	 * 1. Register a set() function with base driver.
	 *    Base driver will call set() function to enable/disable an
	 *    interrupt in DC hardware.
	 * 2. Register amdgpu_dm_irq_handler().
	 *    Base driver will call amdgpu_dm_irq_handler() for ALL interrupts
	 *    coming from DC hardware.
	 *    amdgpu_dm_irq_handler() will re-direct the interrupt to DC
	 *    for acknowledging and handling. */

	/* Use VBLANK interrupt */
	for (i = VISLANDS30_IV_SRCID_D1_VERTICAL_INTERRUPT0; i <= VISLANDS30_IV_SRCID_D6_VERTICAL_INTERRUPT0; i++) {
		r = amdgpu_irq_add_id(adev, client_id, i, &adev->crtc_irq);
		if (r) {
			DRM_ERROR("Failed to add crtc irq id!\n");
			return r;
		}

		int_params.int_context = INTERRUPT_HIGH_IRQ_CONTEXT;
		int_params.irq_source =
			dc_interrupt_to_irq_source(dc, i, 0);

		c_irq_params = &adev->dm.vblank_params[int_params.irq_source - DC_IRQ_SOURCE_VBLANK1];

		c_irq_params->adev = adev;
		c_irq_params->irq_src = int_params.irq_source;

		amdgpu_dm_irq_register_interrupt(adev, &int_params,
				dm_crtc_high_irq, c_irq_params);
	}

	/* Use VUPDATE interrupt */
	for (i = VISLANDS30_IV_SRCID_D1_V_UPDATE_INT; i <= VISLANDS30_IV_SRCID_D6_V_UPDATE_INT; i += 2) {
		r = amdgpu_irq_add_id(adev, client_id, i, &adev->vupdate_irq);
		if (r) {
			DRM_ERROR("Failed to add vupdate irq id!\n");
			return r;
		}

		int_params.int_context = INTERRUPT_HIGH_IRQ_CONTEXT;
		int_params.irq_source =
			dc_interrupt_to_irq_source(dc, i, 0);

		c_irq_params = &adev->dm.vupdate_params[int_params.irq_source - DC_IRQ_SOURCE_VUPDATE1];

		c_irq_params->adev = adev;
		c_irq_params->irq_src = int_params.irq_source;

		amdgpu_dm_irq_register_interrupt(adev, &int_params,
				dm_vupdate_high_irq, c_irq_params);
	}

	/* Use GRPH_PFLIP interrupt */
	for (i = VISLANDS30_IV_SRCID_D1_GRPH_PFLIP;
			i <= VISLANDS30_IV_SRCID_D6_GRPH_PFLIP; i += 2) {
		r = amdgpu_irq_add_id(adev, client_id, i, &adev->pageflip_irq);
		if (r) {
			DRM_ERROR("Failed to add page flip irq id!\n");
			return r;
		}

		int_params.int_context = INTERRUPT_HIGH_IRQ_CONTEXT;
		int_params.irq_source =
			dc_interrupt_to_irq_source(dc, i, 0);

		c_irq_params = &adev->dm.pflip_params[int_params.irq_source - DC_IRQ_SOURCE_PFLIP_FIRST];

		c_irq_params->adev = adev;
		c_irq_params->irq_src = int_params.irq_source;

		amdgpu_dm_irq_register_interrupt(adev, &int_params,
				dm_pflip_high_irq, c_irq_params);

	}

	/* HPD */
	r = amdgpu_irq_add_id(adev, client_id,
			VISLANDS30_IV_SRCID_HOTPLUG_DETECT_A, &adev->hpd_irq);
	if (r) {
		DRM_ERROR("Failed to add hpd irq id!\n");
		return r;
	}

	register_hpd_handlers(adev);

	return 0;
}

#if defined(CONFIG_DRM_AMD_DC_DCN)
/* Register IRQ sources and initialize IRQ callbacks */
static int dcn10_register_irq_handlers(struct amdgpu_device *adev)
{
	struct dc *dc = adev->dm.dc;
	struct common_irq_params *c_irq_params;
	struct dc_interrupt_params int_params = {0};
	int r;
	int i;
#if defined(CONFIG_DRM_AMD_SECURE_DISPLAY)
	static const unsigned int vrtl_int_srcid[] = {
		DCN_1_0__SRCID__OTG1_VERTICAL_INTERRUPT0_CONTROL,
		DCN_1_0__SRCID__OTG2_VERTICAL_INTERRUPT0_CONTROL,
		DCN_1_0__SRCID__OTG3_VERTICAL_INTERRUPT0_CONTROL,
		DCN_1_0__SRCID__OTG4_VERTICAL_INTERRUPT0_CONTROL,
		DCN_1_0__SRCID__OTG5_VERTICAL_INTERRUPT0_CONTROL,
		DCN_1_0__SRCID__OTG6_VERTICAL_INTERRUPT0_CONTROL
	};
#endif

	int_params.requested_polarity = INTERRUPT_POLARITY_DEFAULT;
	int_params.current_polarity = INTERRUPT_POLARITY_DEFAULT;

	/*
	 * Actions of amdgpu_irq_add_id():
	 * 1. Register a set() function with base driver.
	 *    Base driver will call set() function to enable/disable an
	 *    interrupt in DC hardware.
	 * 2. Register amdgpu_dm_irq_handler().
	 *    Base driver will call amdgpu_dm_irq_handler() for ALL interrupts
	 *    coming from DC hardware.
	 *    amdgpu_dm_irq_handler() will re-direct the interrupt to DC
	 *    for acknowledging and handling.
	 */

	/* Use VSTARTUP interrupt */
	for (i = DCN_1_0__SRCID__DC_D1_OTG_VSTARTUP;
			i <= DCN_1_0__SRCID__DC_D1_OTG_VSTARTUP + adev->mode_info.num_crtc - 1;
			i++) {
		r = amdgpu_irq_add_id(adev, SOC15_IH_CLIENTID_DCE, i, &adev->crtc_irq);

		if (r) {
			DRM_ERROR("Failed to add crtc irq id!\n");
			return r;
		}

		int_params.int_context = INTERRUPT_HIGH_IRQ_CONTEXT;
		int_params.irq_source =
			dc_interrupt_to_irq_source(dc, i, 0);

		c_irq_params = &adev->dm.vblank_params[int_params.irq_source - DC_IRQ_SOURCE_VBLANK1];

		c_irq_params->adev = adev;
		c_irq_params->irq_src = int_params.irq_source;

		amdgpu_dm_irq_register_interrupt(
			adev, &int_params, dm_crtc_high_irq, c_irq_params);
	}

	/* Use otg vertical line interrupt */
#if defined(CONFIG_DRM_AMD_SECURE_DISPLAY)
	for (i = 0; i <= adev->mode_info.num_crtc - 1; i++) {
		r = amdgpu_irq_add_id(adev, SOC15_IH_CLIENTID_DCE,
				vrtl_int_srcid[i], &adev->vline0_irq);

		if (r) {
			DRM_ERROR("Failed to add vline0 irq id!\n");
			return r;
		}

		int_params.int_context = INTERRUPT_HIGH_IRQ_CONTEXT;
		int_params.irq_source =
			dc_interrupt_to_irq_source(dc, vrtl_int_srcid[i], 0);

		if (int_params.irq_source == DC_IRQ_SOURCE_INVALID) {
			DRM_ERROR("Failed to register vline0 irq %d!\n", vrtl_int_srcid[i]);
			break;
		}

		c_irq_params = &adev->dm.vline0_params[int_params.irq_source
					- DC_IRQ_SOURCE_DC1_VLINE0];

		c_irq_params->adev = adev;
		c_irq_params->irq_src = int_params.irq_source;

		amdgpu_dm_irq_register_interrupt(adev, &int_params,
				dm_dcn_vertical_interrupt0_high_irq, c_irq_params);
	}
#endif

	/* Use VUPDATE_NO_LOCK interrupt on DCN, which seems to correspond to
	 * the regular VUPDATE interrupt on DCE. We want DC_IRQ_SOURCE_VUPDATEx
	 * to trigger at end of each vblank, regardless of state of the lock,
	 * matching DCE behaviour.
	 */
	for (i = DCN_1_0__SRCID__OTG0_IHC_V_UPDATE_NO_LOCK_INTERRUPT;
	     i <= DCN_1_0__SRCID__OTG0_IHC_V_UPDATE_NO_LOCK_INTERRUPT + adev->mode_info.num_crtc - 1;
	     i++) {
		r = amdgpu_irq_add_id(adev, SOC15_IH_CLIENTID_DCE, i, &adev->vupdate_irq);

		if (r) {
			DRM_ERROR("Failed to add vupdate irq id!\n");
			return r;
		}

		int_params.int_context = INTERRUPT_HIGH_IRQ_CONTEXT;
		int_params.irq_source =
			dc_interrupt_to_irq_source(dc, i, 0);

		c_irq_params = &adev->dm.vupdate_params[int_params.irq_source - DC_IRQ_SOURCE_VUPDATE1];

		c_irq_params->adev = adev;
		c_irq_params->irq_src = int_params.irq_source;

		amdgpu_dm_irq_register_interrupt(adev, &int_params,
				dm_vupdate_high_irq, c_irq_params);
	}

	/* Use GRPH_PFLIP interrupt */
	for (i = DCN_1_0__SRCID__HUBP0_FLIP_INTERRUPT;
			i <= DCN_1_0__SRCID__HUBP0_FLIP_INTERRUPT + adev->mode_info.num_crtc - 1;
			i++) {
		r = amdgpu_irq_add_id(adev, SOC15_IH_CLIENTID_DCE, i, &adev->pageflip_irq);
		if (r) {
			DRM_ERROR("Failed to add page flip irq id!\n");
			return r;
		}

		int_params.int_context = INTERRUPT_HIGH_IRQ_CONTEXT;
		int_params.irq_source =
			dc_interrupt_to_irq_source(dc, i, 0);

		c_irq_params = &adev->dm.pflip_params[int_params.irq_source - DC_IRQ_SOURCE_PFLIP_FIRST];

		c_irq_params->adev = adev;
		c_irq_params->irq_src = int_params.irq_source;

		amdgpu_dm_irq_register_interrupt(adev, &int_params,
				dm_pflip_high_irq, c_irq_params);

	}

	if (dc->ctx->dmub_srv) {
		i = DCN_1_0__SRCID__DMCUB_OUTBOX_HIGH_PRIORITY_READY_INT;
		r = amdgpu_irq_add_id(adev, SOC15_IH_CLIENTID_DCE, i, &adev->dmub_trace_irq);

		if (r) {
			DRM_ERROR("Failed to add dmub trace irq id!\n");
			return r;
		}

		int_params.int_context = INTERRUPT_HIGH_IRQ_CONTEXT;
		int_params.irq_source =
			dc_interrupt_to_irq_source(dc, i, 0);

		c_irq_params = &adev->dm.dmub_trace_params[0];

		c_irq_params->adev = adev;
		c_irq_params->irq_src = int_params.irq_source;

		amdgpu_dm_irq_register_interrupt(adev, &int_params,
				dm_dmub_trace_high_irq, c_irq_params);
	}

	/* HPD */
	r = amdgpu_irq_add_id(adev, SOC15_IH_CLIENTID_DCE, DCN_1_0__SRCID__DC_HPD1_INT,
			&adev->hpd_irq);
	if (r) {
		DRM_ERROR("Failed to add hpd irq id!\n");
		return r;
	}

	register_hpd_handlers(adev);

	return 0;
}
#endif

/*
 * Acquires the lock for the atomic state object and returns
 * the new atomic state.
 *
 * This should only be called during atomic check.
 */
static int dm_atomic_get_state(struct drm_atomic_state *state,
			       struct dm_atomic_state **dm_state)
{
	struct drm_device *dev = state->dev;
	struct amdgpu_device *adev = drm_to_adev(dev);
	struct amdgpu_display_manager *dm = &adev->dm;
	struct drm_private_state *priv_state;

	if (*dm_state)
		return 0;

	priv_state = drm_atomic_get_private_obj_state(state, &dm->atomic_obj);
	if (IS_ERR(priv_state))
		return PTR_ERR(priv_state);

	*dm_state = to_dm_atomic_state(priv_state);

	return 0;
}

static struct dm_atomic_state *
dm_atomic_get_new_state(struct drm_atomic_state *state)
{
	struct drm_device *dev = state->dev;
	struct amdgpu_device *adev = drm_to_adev(dev);
	struct amdgpu_display_manager *dm = &adev->dm;
	struct drm_private_obj *obj;
	struct drm_private_state *new_obj_state;
	int i;

	for_each_new_private_obj_in_state(state, obj, new_obj_state, i) {
		if (obj->funcs == dm->atomic_obj.funcs)
			return to_dm_atomic_state(new_obj_state);
	}

	return NULL;
}

static struct drm_private_state *
dm_atomic_duplicate_state(struct drm_private_obj *obj)
{
	struct dm_atomic_state *old_state, *new_state;

	new_state = kzalloc(sizeof(*new_state), GFP_KERNEL);
	if (!new_state)
		return NULL;

	__drm_atomic_helper_private_obj_duplicate_state(obj, &new_state->base);

	old_state = to_dm_atomic_state(obj->state);

	if (old_state && old_state->context)
		new_state->context = dc_copy_state(old_state->context);

	if (!new_state->context) {
		kfree(new_state);
		return NULL;
	}

	return &new_state->base;
}

static void dm_atomic_destroy_state(struct drm_private_obj *obj,
				    struct drm_private_state *state)
{
	struct dm_atomic_state *dm_state = to_dm_atomic_state(state);

	if (dm_state && dm_state->context)
		dc_release_state(dm_state->context);

	kfree(dm_state);
}

static struct drm_private_state_funcs dm_atomic_state_funcs = {
	.atomic_duplicate_state = dm_atomic_duplicate_state,
	.atomic_destroy_state = dm_atomic_destroy_state,
};

static int amdgpu_dm_mode_config_init(struct amdgpu_device *adev)
{
	struct dm_atomic_state *state;
	int r;

	adev->mode_info.mode_config_initialized = true;

	adev_to_drm(adev)->mode_config.funcs = (void *)&amdgpu_dm_mode_funcs;
	adev_to_drm(adev)->mode_config.helper_private = &amdgpu_dm_mode_config_helperfuncs;

	adev_to_drm(adev)->mode_config.max_width = 16384;
	adev_to_drm(adev)->mode_config.max_height = 16384;

	adev_to_drm(adev)->mode_config.preferred_depth = 24;
	adev_to_drm(adev)->mode_config.prefer_shadow = 1;
	/* indicates support for immediate flip */
	adev_to_drm(adev)->mode_config.async_page_flip = true;

	adev_to_drm(adev)->mode_config.fb_base = adev->gmc.aper_base;

	state = kzalloc(sizeof(*state), GFP_KERNEL);
	if (!state)
		return -ENOMEM;

	state->context = dc_create_state(adev->dm.dc);
	if (!state->context) {
		kfree(state);
		return -ENOMEM;
	}

	dc_resource_state_copy_construct_current(adev->dm.dc, state->context);

	drm_atomic_private_obj_init(adev_to_drm(adev),
				    &adev->dm.atomic_obj,
				    &state->base,
				    &dm_atomic_state_funcs);

	r = amdgpu_display_modeset_create_props(adev);
	if (r) {
		dc_release_state(state->context);
		kfree(state);
		return r;
	}

	r = amdgpu_dm_audio_init(adev);
	if (r) {
		dc_release_state(state->context);
		kfree(state);
		return r;
	}

	return 0;
}

#define AMDGPU_DM_DEFAULT_MIN_BACKLIGHT 12
#define AMDGPU_DM_DEFAULT_MAX_BACKLIGHT 255
#define AUX_BL_DEFAULT_TRANSITION_TIME_MS 50

#if defined(CONFIG_BACKLIGHT_CLASS_DEVICE) ||\
	defined(CONFIG_BACKLIGHT_CLASS_DEVICE_MODULE)

static void amdgpu_dm_update_backlight_caps(struct amdgpu_display_manager *dm)
{
#if defined(CONFIG_ACPI)
	struct amdgpu_dm_backlight_caps caps;

	memset(&caps, 0, sizeof(caps));

	if (dm->backlight_caps.caps_valid)
		return;

	amdgpu_acpi_get_backlight_caps(dm->adev, &caps);
	if (caps.caps_valid) {
		dm->backlight_caps.caps_valid = true;
		if (caps.aux_support)
			return;
		dm->backlight_caps.min_input_signal = caps.min_input_signal;
		dm->backlight_caps.max_input_signal = caps.max_input_signal;
	} else {
		dm->backlight_caps.min_input_signal =
				AMDGPU_DM_DEFAULT_MIN_BACKLIGHT;
		dm->backlight_caps.max_input_signal =
				AMDGPU_DM_DEFAULT_MAX_BACKLIGHT;
	}
#else
	if (dm->backlight_caps.aux_support)
		return;

	dm->backlight_caps.min_input_signal = AMDGPU_DM_DEFAULT_MIN_BACKLIGHT;
	dm->backlight_caps.max_input_signal = AMDGPU_DM_DEFAULT_MAX_BACKLIGHT;
#endif
}

static int get_brightness_range(const struct amdgpu_dm_backlight_caps *caps,
				unsigned *min, unsigned *max)
{
	if (!caps)
		return 0;

	if (caps->aux_support) {
		// Firmware limits are in nits, DC API wants millinits.
		*max = 1000 * caps->aux_max_input_signal;
		*min = 1000 * caps->aux_min_input_signal;
	} else {
		// Firmware limits are 8-bit, PWM control is 16-bit.
		*max = 0x101 * caps->max_input_signal;
		*min = 0x101 * caps->min_input_signal;
	}
	return 1;
}

static u32 convert_brightness_from_user(const struct amdgpu_dm_backlight_caps *caps,
					uint32_t brightness)
{
	unsigned min, max;

	if (!get_brightness_range(caps, &min, &max))
		return brightness;

	// Rescale 0..255 to min..max
	return min + DIV_ROUND_CLOSEST((max - min) * brightness,
				       AMDGPU_MAX_BL_LEVEL);
}

static u32 convert_brightness_to_user(const struct amdgpu_dm_backlight_caps *caps,
				      uint32_t brightness)
{
	unsigned min, max;

	if (!get_brightness_range(caps, &min, &max))
		return brightness;

	if (brightness < min)
		return 0;
	// Rescale min..max to 0..255
	return DIV_ROUND_CLOSEST(AMDGPU_MAX_BL_LEVEL * (brightness - min),
				 max - min);
}

static int amdgpu_dm_backlight_update_status(struct backlight_device *bd)
{
	struct amdgpu_display_manager *dm = bl_get_data(bd);
	struct amdgpu_dm_backlight_caps caps;
	struct dc_link *link = NULL;
	u32 brightness;
	bool rc;

	amdgpu_dm_update_backlight_caps(dm);
	caps = dm->backlight_caps;

	link = (struct dc_link *)dm->backlight_link;

	brightness = convert_brightness_from_user(&caps, bd->props.brightness);
	// Change brightness based on AUX property
	if (caps.aux_support)
		rc = dc_link_set_backlight_level_nits(link, true, brightness,
						      AUX_BL_DEFAULT_TRANSITION_TIME_MS);
	else
		rc = dc_link_set_backlight_level(dm->backlight_link, brightness, 0);

	return rc ? 0 : 1;
}

static int amdgpu_dm_backlight_get_brightness(struct backlight_device *bd)
{
	struct amdgpu_display_manager *dm = bl_get_data(bd);
	struct amdgpu_dm_backlight_caps caps;

	amdgpu_dm_update_backlight_caps(dm);
	caps = dm->backlight_caps;

	if (caps.aux_support) {
		struct dc_link *link = (struct dc_link *)dm->backlight_link;
		u32 avg, peak;
		bool rc;

		rc = dc_link_get_backlight_level_nits(link, &avg, &peak);
		if (!rc)
			return bd->props.brightness;
		return convert_brightness_to_user(&caps, avg);
	} else {
		int ret = dc_link_get_backlight_level(dm->backlight_link);

		if (ret == DC_ERROR_UNEXPECTED)
			return bd->props.brightness;
		return convert_brightness_to_user(&caps, ret);
	}
}

static const struct backlight_ops amdgpu_dm_backlight_ops = {
	.options = BL_CORE_SUSPENDRESUME,
	.get_brightness = amdgpu_dm_backlight_get_brightness,
	.update_status	= amdgpu_dm_backlight_update_status,
};

static void
amdgpu_dm_register_backlight_device(struct amdgpu_display_manager *dm)
{
	char bl_name[16];
	struct backlight_properties props = { 0 };

	amdgpu_dm_update_backlight_caps(dm);

	props.max_brightness = AMDGPU_MAX_BL_LEVEL;
	props.brightness = AMDGPU_MAX_BL_LEVEL;
	props.type = BACKLIGHT_RAW;

	snprintf(bl_name, sizeof(bl_name), "amdgpu_bl%d",
		 adev_to_drm(dm->adev)->primary->index);

	dm->backlight_dev = backlight_device_register(bl_name,
						      adev_to_drm(dm->adev)->dev,
						      dm,
						      &amdgpu_dm_backlight_ops,
						      &props);

	if (IS_ERR(dm->backlight_dev))
		DRM_ERROR("DM: Backlight registration failed!\n");
	else
		DRM_DEBUG_DRIVER("DM: Registered Backlight device: %s\n", bl_name);
}

#endif

static int initialize_plane(struct amdgpu_display_manager *dm,
			    struct amdgpu_mode_info *mode_info, int plane_id,
			    enum drm_plane_type plane_type,
			    const struct dc_plane_cap *plane_cap)
{
	struct drm_plane *plane;
	unsigned long possible_crtcs;
	int ret = 0;

	plane = kzalloc(sizeof(struct drm_plane), GFP_KERNEL);
	if (!plane) {
		DRM_ERROR("KMS: Failed to allocate plane\n");
		return -ENOMEM;
	}
	plane->type = plane_type;

	/*
	 * HACK: IGT tests expect that the primary plane for a CRTC
	 * can only have one possible CRTC. Only expose support for
	 * any CRTC if they're not going to be used as a primary plane
	 * for a CRTC - like overlay or underlay planes.
	 */
	possible_crtcs = 1 << plane_id;
	if (plane_id >= dm->dc->caps.max_streams)
		possible_crtcs = 0xff;

	ret = amdgpu_dm_plane_init(dm, plane, possible_crtcs, plane_cap);

	if (ret) {
		DRM_ERROR("KMS: Failed to initialize plane\n");
		kfree(plane);
		return ret;
	}

	if (mode_info)
		mode_info->planes[plane_id] = plane;

	return ret;
}


static void register_backlight_device(struct amdgpu_display_manager *dm,
				      struct dc_link *link)
{
#if defined(CONFIG_BACKLIGHT_CLASS_DEVICE) ||\
	defined(CONFIG_BACKLIGHT_CLASS_DEVICE_MODULE)

	if ((link->connector_signal & (SIGNAL_TYPE_EDP | SIGNAL_TYPE_LVDS)) &&
	    link->type != dc_connection_none) {
		/*
		 * Event if registration failed, we should continue with
		 * DM initialization because not having a backlight control
		 * is better then a black screen.
		 */
		amdgpu_dm_register_backlight_device(dm);

		if (dm->backlight_dev)
			dm->backlight_link = link;
	}
#endif
}


/*
 * In this architecture, the association
 * connector -> encoder -> crtc
 * id not really requried. The crtc and connector will hold the
 * display_index as an abstraction to use with DAL component
 *
 * Returns 0 on success
 */
static int amdgpu_dm_initialize_drm_device(struct amdgpu_device *adev)
{
	struct amdgpu_display_manager *dm = &adev->dm;
	int32_t i;
	struct amdgpu_dm_connector *aconnector = NULL;
	struct amdgpu_encoder *aencoder = NULL;
	struct amdgpu_mode_info *mode_info = &adev->mode_info;
	uint32_t link_cnt;
	int32_t primary_planes;
	enum dc_connection_type new_connection_type = dc_connection_none;
	const struct dc_plane_cap *plane;

	dm->display_indexes_num = dm->dc->caps.max_streams;
	/* Update the actual used number of crtc */
	adev->mode_info.num_crtc = adev->dm.display_indexes_num;

	link_cnt = dm->dc->caps.max_links;
	if (amdgpu_dm_mode_config_init(dm->adev)) {
		DRM_ERROR("DM: Failed to initialize mode config\n");
		return -EINVAL;
	}

	/* There is one primary plane per CRTC */
	primary_planes = dm->dc->caps.max_streams;
	ASSERT(primary_planes <= AMDGPU_MAX_PLANES);

	/*
	 * Initialize primary planes, implicit planes for legacy IOCTLS.
	 * Order is reversed to match iteration order in atomic check.
	 */
	for (i = (primary_planes - 1); i >= 0; i--) {
		plane = &dm->dc->caps.planes[i];

		if (initialize_plane(dm, mode_info, i,
				     DRM_PLANE_TYPE_PRIMARY, plane)) {
			DRM_ERROR("KMS: Failed to initialize primary plane\n");
			goto fail;
		}
	}

	/*
	 * Initialize overlay planes, index starting after primary planes.
	 * These planes have a higher DRM index than the primary planes since
	 * they should be considered as having a higher z-order.
	 * Order is reversed to match iteration order in atomic check.
	 *
	 * Only support DCN for now, and only expose one so we don't encourage
	 * userspace to use up all the pipes.
	 */
	for (i = 0; i < dm->dc->caps.max_planes; ++i) {
		struct dc_plane_cap *plane = &dm->dc->caps.planes[i];

		if (plane->type != DC_PLANE_TYPE_DCN_UNIVERSAL)
			continue;

		if (!plane->blends_with_above || !plane->blends_with_below)
			continue;

		if (!plane->pixel_format_support.argb8888)
			continue;

		if (initialize_plane(dm, NULL, primary_planes + i,
				     DRM_PLANE_TYPE_OVERLAY, plane)) {
			DRM_ERROR("KMS: Failed to initialize overlay plane\n");
			goto fail;
		}

		/* Only create one overlay plane. */
		break;
	}

	for (i = 0; i < dm->dc->caps.max_streams; i++)
		if (amdgpu_dm_crtc_init(dm, mode_info->planes[i], i)) {
			DRM_ERROR("KMS: Failed to initialize crtc\n");
			goto fail;
		}

	/* loops over all connectors on the board */
	for (i = 0; i < link_cnt; i++) {
		struct dc_link *link = NULL;

		if (i > AMDGPU_DM_MAX_DISPLAY_INDEX) {
			DRM_ERROR(
				"KMS: Cannot support more than %d display indexes\n",
					AMDGPU_DM_MAX_DISPLAY_INDEX);
			continue;
		}

		aconnector = kzalloc(sizeof(*aconnector), GFP_KERNEL);
		if (!aconnector)
			goto fail;

		aencoder = kzalloc(sizeof(*aencoder), GFP_KERNEL);
		if (!aencoder)
			goto fail;

		if (amdgpu_dm_encoder_init(dm->ddev, aencoder, i)) {
			DRM_ERROR("KMS: Failed to initialize encoder\n");
			goto fail;
		}

		if (amdgpu_dm_connector_init(dm, aconnector, i, aencoder)) {
			DRM_ERROR("KMS: Failed to initialize connector\n");
			goto fail;
		}

		link = dc_get_link_at_index(dm->dc, i);

		if (!dc_link_detect_sink(link, &new_connection_type))
			DRM_ERROR("KMS: Failed to detect connector\n");

		if (aconnector->base.force && new_connection_type == dc_connection_none) {
			emulated_link_detect(link);
			amdgpu_dm_update_connector_after_detect(aconnector);

		} else if (dc_link_detect(link, DETECT_REASON_BOOT)) {
			amdgpu_dm_update_connector_after_detect(aconnector);
			register_backlight_device(dm, link);
			if (amdgpu_dc_feature_mask & DC_PSR_MASK)
				amdgpu_dm_set_psr_caps(link);
		}


	}

	/* Software is initialized. Now we can register interrupt handlers. */
	switch (adev->asic_type) {
#if defined(CONFIG_DRM_AMD_DC_SI)
	case CHIP_TAHITI:
	case CHIP_PITCAIRN:
	case CHIP_VERDE:
	case CHIP_OLAND:
		if (dce60_register_irq_handlers(dm->adev)) {
			DRM_ERROR("DM: Failed to initialize IRQ\n");
			goto fail;
		}
		break;
#endif
	case CHIP_BONAIRE:
	case CHIP_HAWAII:
	case CHIP_KAVERI:
	case CHIP_KABINI:
	case CHIP_MULLINS:
	case CHIP_TONGA:
	case CHIP_FIJI:
	case CHIP_CARRIZO:
	case CHIP_STONEY:
	case CHIP_POLARIS11:
	case CHIP_POLARIS10:
	case CHIP_POLARIS12:
	case CHIP_VEGAM:
	case CHIP_VEGA10:
	case CHIP_VEGA12:
	case CHIP_VEGA20:
		if (dce110_register_irq_handlers(dm->adev)) {
			DRM_ERROR("DM: Failed to initialize IRQ\n");
			goto fail;
		}
		break;
#if defined(CONFIG_DRM_AMD_DC_DCN)
	case CHIP_RAVEN:
	case CHIP_NAVI12:
	case CHIP_NAVI10:
	case CHIP_NAVI14:
	case CHIP_RENOIR:
	case CHIP_SIENNA_CICHLID:
	case CHIP_NAVY_FLOUNDER:
	case CHIP_DIMGREY_CAVEFISH:
	case CHIP_VANGOGH:
		if (dcn10_register_irq_handlers(dm->adev)) {
			DRM_ERROR("DM: Failed to initialize IRQ\n");
			goto fail;
		}
		break;
#endif
	default:
		DRM_ERROR("Unsupported ASIC type: 0x%X\n", adev->asic_type);
		goto fail;
	}

	return 0;
fail:
	kfree(aencoder);
	kfree(aconnector);

	return -EINVAL;
}

static void amdgpu_dm_destroy_drm_device(struct amdgpu_display_manager *dm)
{
	drm_mode_config_cleanup(dm->ddev);
	drm_atomic_private_obj_fini(&dm->atomic_obj);
	return;
}

/******************************************************************************
 * amdgpu_display_funcs functions
 *****************************************************************************/

/*
 * dm_bandwidth_update - program display watermarks
 *
 * @adev: amdgpu_device pointer
 *
 * Calculate and program the display watermarks and line buffer allocation.
 */
static void dm_bandwidth_update(struct amdgpu_device *adev)
{
	/* TODO: implement later */
}

static const struct amdgpu_display_funcs dm_display_funcs = {
	.bandwidth_update = dm_bandwidth_update, /* called unconditionally */
	.vblank_get_counter = dm_vblank_get_counter,/* called unconditionally */
	.backlight_set_level = NULL, /* never called for DC */
	.backlight_get_level = NULL, /* never called for DC */
	.hpd_sense = NULL,/* called unconditionally */
	.hpd_set_polarity = NULL, /* called unconditionally */
	.hpd_get_gpio_reg = NULL, /* VBIOS parsing. DAL does it. */
	.page_flip_get_scanoutpos =
		dm_crtc_get_scanoutpos,/* called unconditionally */
	.add_encoder = NULL, /* VBIOS parsing. DAL does it. */
	.add_connector = NULL, /* VBIOS parsing. DAL does it. */
};

#if defined(CONFIG_DEBUG_KERNEL_DC)

static ssize_t s3_debug_store(struct device *device,
			      struct device_attribute *attr,
			      const char *buf,
			      size_t count)
{
	int ret;
	int s3_state;
	struct drm_device *drm_dev = dev_get_drvdata(device);
	struct amdgpu_device *adev = drm_to_adev(drm_dev);

	ret = kstrtoint(buf, 0, &s3_state);

	if (ret == 0) {
		if (s3_state) {
			dm_resume(adev);
			drm_kms_helper_hotplug_event(adev_to_drm(adev));
		} else
			dm_suspend(adev);
	}

	return ret == 0 ? count : 0;
}

DEVICE_ATTR_WO(s3_debug);

#endif

static int dm_early_init(void *handle)
{
	struct amdgpu_device *adev = (struct amdgpu_device *)handle;

	switch (adev->asic_type) {
#if defined(CONFIG_DRM_AMD_DC_SI)
	case CHIP_TAHITI:
	case CHIP_PITCAIRN:
	case CHIP_VERDE:
		adev->mode_info.num_crtc = 6;
		adev->mode_info.num_hpd = 6;
		adev->mode_info.num_dig = 6;
		break;
	case CHIP_OLAND:
		adev->mode_info.num_crtc = 2;
		adev->mode_info.num_hpd = 2;
		adev->mode_info.num_dig = 2;
		break;
#endif
	case CHIP_BONAIRE:
	case CHIP_HAWAII:
		adev->mode_info.num_crtc = 6;
		adev->mode_info.num_hpd = 6;
		adev->mode_info.num_dig = 6;
		break;
	case CHIP_KAVERI:
		adev->mode_info.num_crtc = 4;
		adev->mode_info.num_hpd = 6;
		adev->mode_info.num_dig = 7;
		break;
	case CHIP_KABINI:
	case CHIP_MULLINS:
		adev->mode_info.num_crtc = 2;
		adev->mode_info.num_hpd = 6;
		adev->mode_info.num_dig = 6;
		break;
	case CHIP_FIJI:
	case CHIP_TONGA:
		adev->mode_info.num_crtc = 6;
		adev->mode_info.num_hpd = 6;
		adev->mode_info.num_dig = 7;
		break;
	case CHIP_CARRIZO:
		adev->mode_info.num_crtc = 3;
		adev->mode_info.num_hpd = 6;
		adev->mode_info.num_dig = 9;
		break;
	case CHIP_STONEY:
		adev->mode_info.num_crtc = 2;
		adev->mode_info.num_hpd = 6;
		adev->mode_info.num_dig = 9;
		break;
	case CHIP_POLARIS11:
	case CHIP_POLARIS12:
		adev->mode_info.num_crtc = 5;
		adev->mode_info.num_hpd = 5;
		adev->mode_info.num_dig = 5;
		break;
	case CHIP_POLARIS10:
	case CHIP_VEGAM:
		adev->mode_info.num_crtc = 6;
		adev->mode_info.num_hpd = 6;
		adev->mode_info.num_dig = 6;
		break;
	case CHIP_VEGA10:
	case CHIP_VEGA12:
	case CHIP_VEGA20:
		adev->mode_info.num_crtc = 6;
		adev->mode_info.num_hpd = 6;
		adev->mode_info.num_dig = 6;
		break;
#if defined(CONFIG_DRM_AMD_DC_DCN)
	case CHIP_RAVEN:
	case CHIP_RENOIR:
	case CHIP_VANGOGH:
		adev->mode_info.num_crtc = 4;
		adev->mode_info.num_hpd = 4;
		adev->mode_info.num_dig = 4;
		break;
	case CHIP_NAVI10:
	case CHIP_NAVI12:
	case CHIP_SIENNA_CICHLID:
	case CHIP_NAVY_FLOUNDER:
		adev->mode_info.num_crtc = 6;
		adev->mode_info.num_hpd = 6;
		adev->mode_info.num_dig = 6;
		break;
	case CHIP_NAVI14:
	case CHIP_DIMGREY_CAVEFISH:
		adev->mode_info.num_crtc = 5;
		adev->mode_info.num_hpd = 5;
		adev->mode_info.num_dig = 5;
		break;
#endif
	default:
		DRM_ERROR("Unsupported ASIC type: 0x%X\n", adev->asic_type);
		return -EINVAL;
	}

	amdgpu_dm_set_irq_funcs(adev);

	if (adev->mode_info.funcs == NULL)
		adev->mode_info.funcs = &dm_display_funcs;

	/*
	 * Note: Do NOT change adev->audio_endpt_rreg and
	 * adev->audio_endpt_wreg because they are initialised in
	 * amdgpu_device_init()
	 */
#if defined(CONFIG_DEBUG_KERNEL_DC)
	device_create_file(
		adev_to_drm(adev)->dev,
		&dev_attr_s3_debug);
#endif

	return 0;
}

static bool modeset_required(struct drm_crtc_state *crtc_state,
			     struct dc_stream_state *new_stream,
			     struct dc_stream_state *old_stream)
{
	return crtc_state->active && drm_atomic_crtc_needs_modeset(crtc_state);
}

static bool modereset_required(struct drm_crtc_state *crtc_state)
{
	return !crtc_state->active && drm_atomic_crtc_needs_modeset(crtc_state);
}

static void amdgpu_dm_encoder_destroy(struct drm_encoder *encoder)
{
	drm_encoder_cleanup(encoder);
	kfree(encoder);
}

static const struct drm_encoder_funcs amdgpu_dm_encoder_funcs = {
	.destroy = amdgpu_dm_encoder_destroy,
};


static void get_min_max_dc_plane_scaling(struct drm_device *dev,
					 struct drm_framebuffer *fb,
					 int *min_downscale, int *max_upscale)
{
	struct amdgpu_device *adev = drm_to_adev(dev);
	struct dc *dc = adev->dm.dc;
	/* Caps for all supported planes are the same on DCE and DCN 1 - 3 */
	struct dc_plane_cap *plane_cap = &dc->caps.planes[0];

	switch (fb->format->format) {
	case DRM_FORMAT_P010:
	case DRM_FORMAT_NV12:
	case DRM_FORMAT_NV21:
		*max_upscale = plane_cap->max_upscale_factor.nv12;
		*min_downscale = plane_cap->max_downscale_factor.nv12;
		break;

	case DRM_FORMAT_XRGB16161616F:
	case DRM_FORMAT_ARGB16161616F:
	case DRM_FORMAT_XBGR16161616F:
	case DRM_FORMAT_ABGR16161616F:
		*max_upscale = plane_cap->max_upscale_factor.fp16;
		*min_downscale = plane_cap->max_downscale_factor.fp16;
		break;

	default:
		*max_upscale = plane_cap->max_upscale_factor.argb8888;
		*min_downscale = plane_cap->max_downscale_factor.argb8888;
		break;
	}

	/*
	 * A factor of 1 in the plane_cap means to not allow scaling, ie. use a
	 * scaling factor of 1.0 == 1000 units.
	 */
	if (*max_upscale == 1)
		*max_upscale = 1000;

	if (*min_downscale == 1)
		*min_downscale = 1000;
}


static int fill_dc_scaling_info(const struct drm_plane_state *state,
				struct dc_scaling_info *scaling_info)
{
	int scale_w, scale_h, min_downscale, max_upscale;

	memset(scaling_info, 0, sizeof(*scaling_info));

	/* Source is fixed 16.16 but we ignore mantissa for now... */
	scaling_info->src_rect.x = state->src_x >> 16;
	scaling_info->src_rect.y = state->src_y >> 16;

	/*
	 * For reasons we don't (yet) fully understand a non-zero
	 * src_y coordinate into an NV12 buffer can cause a
	 * system hang. To avoid hangs (and maybe be overly cautious)
	 * let's reject both non-zero src_x and src_y.
	 *
	 * We currently know of only one use-case to reproduce a
	 * scenario with non-zero src_x and src_y for NV12, which
	 * is to gesture the YouTube Android app into full screen
	 * on ChromeOS.
	 */
	if (state->fb &&
	    state->fb->format->format == DRM_FORMAT_NV12 &&
	    (scaling_info->src_rect.x != 0 ||
	     scaling_info->src_rect.y != 0))
		return -EINVAL;

	scaling_info->src_rect.width = state->src_w >> 16;
	if (scaling_info->src_rect.width == 0)
		return -EINVAL;

	scaling_info->src_rect.height = state->src_h >> 16;
	if (scaling_info->src_rect.height == 0)
		return -EINVAL;

	scaling_info->dst_rect.x = state->crtc_x;
	scaling_info->dst_rect.y = state->crtc_y;

	if (state->crtc_w == 0)
		return -EINVAL;

	scaling_info->dst_rect.width = state->crtc_w;

	if (state->crtc_h == 0)
		return -EINVAL;

	scaling_info->dst_rect.height = state->crtc_h;

	/* DRM doesn't specify clipping on destination output. */
	scaling_info->clip_rect = scaling_info->dst_rect;

	/* Validate scaling per-format with DC plane caps */
	if (state->plane && state->plane->dev && state->fb) {
		get_min_max_dc_plane_scaling(state->plane->dev, state->fb,
					     &min_downscale, &max_upscale);
	} else {
		min_downscale = 250;
		max_upscale = 16000;
	}

	scale_w = scaling_info->dst_rect.width * 1000 /
		  scaling_info->src_rect.width;

	if (scale_w < min_downscale || scale_w > max_upscale)
		return -EINVAL;

	scale_h = scaling_info->dst_rect.height * 1000 /
		  scaling_info->src_rect.height;

	if (scale_h < min_downscale || scale_h > max_upscale)
		return -EINVAL;

	/*
	 * The "scaling_quality" can be ignored for now, quality = 0 has DC
	 * assume reasonable defaults based on the format.
	 */

	return 0;
}

static void
fill_gfx8_tiling_info_from_flags(union dc_tiling_info *tiling_info,
				 uint64_t tiling_flags)
{
	/* Fill GFX8 params */
	if (AMDGPU_TILING_GET(tiling_flags, ARRAY_MODE) == DC_ARRAY_2D_TILED_THIN1) {
		unsigned int bankw, bankh, mtaspect, tile_split, num_banks;

		bankw = AMDGPU_TILING_GET(tiling_flags, BANK_WIDTH);
		bankh = AMDGPU_TILING_GET(tiling_flags, BANK_HEIGHT);
		mtaspect = AMDGPU_TILING_GET(tiling_flags, MACRO_TILE_ASPECT);
		tile_split = AMDGPU_TILING_GET(tiling_flags, TILE_SPLIT);
		num_banks = AMDGPU_TILING_GET(tiling_flags, NUM_BANKS);

		/* XXX fix me for VI */
		tiling_info->gfx8.num_banks = num_banks;
		tiling_info->gfx8.array_mode =
				DC_ARRAY_2D_TILED_THIN1;
		tiling_info->gfx8.tile_split = tile_split;
		tiling_info->gfx8.bank_width = bankw;
		tiling_info->gfx8.bank_height = bankh;
		tiling_info->gfx8.tile_aspect = mtaspect;
		tiling_info->gfx8.tile_mode =
				DC_ADDR_SURF_MICRO_TILING_DISPLAY;
	} else if (AMDGPU_TILING_GET(tiling_flags, ARRAY_MODE)
			== DC_ARRAY_1D_TILED_THIN1) {
		tiling_info->gfx8.array_mode = DC_ARRAY_1D_TILED_THIN1;
	}

	tiling_info->gfx8.pipe_config =
			AMDGPU_TILING_GET(tiling_flags, PIPE_CONFIG);
}

static void
fill_gfx9_tiling_info_from_device(const struct amdgpu_device *adev,
				  union dc_tiling_info *tiling_info)
{
	tiling_info->gfx9.num_pipes =
		adev->gfx.config.gb_addr_config_fields.num_pipes;
	tiling_info->gfx9.num_banks =
		adev->gfx.config.gb_addr_config_fields.num_banks;
	tiling_info->gfx9.pipe_interleave =
		adev->gfx.config.gb_addr_config_fields.pipe_interleave_size;
	tiling_info->gfx9.num_shader_engines =
		adev->gfx.config.gb_addr_config_fields.num_se;
	tiling_info->gfx9.max_compressed_frags =
		adev->gfx.config.gb_addr_config_fields.max_compress_frags;
	tiling_info->gfx9.num_rb_per_se =
		adev->gfx.config.gb_addr_config_fields.num_rb_per_se;
	tiling_info->gfx9.shaderEnable = 1;
	if (adev->asic_type == CHIP_SIENNA_CICHLID ||
	    adev->asic_type == CHIP_NAVY_FLOUNDER ||
	    adev->asic_type == CHIP_DIMGREY_CAVEFISH ||
	    adev->asic_type == CHIP_VANGOGH)
		tiling_info->gfx9.num_pkrs = adev->gfx.config.gb_addr_config_fields.num_pkrs;
}

static int
validate_dcc(struct amdgpu_device *adev,
	     const enum surface_pixel_format format,
	     const enum dc_rotation_angle rotation,
	     const union dc_tiling_info *tiling_info,
	     const struct dc_plane_dcc_param *dcc,
	     const struct dc_plane_address *address,
	     const struct plane_size *plane_size)
{
	struct dc *dc = adev->dm.dc;
	struct dc_dcc_surface_param input;
	struct dc_surface_dcc_cap output;

	memset(&input, 0, sizeof(input));
	memset(&output, 0, sizeof(output));

	if (!dcc->enable)
		return 0;

	if (format >= SURFACE_PIXEL_FORMAT_VIDEO_BEGIN ||
	    !dc->cap_funcs.get_dcc_compression_cap)
		return -EINVAL;

	input.format = format;
	input.surface_size.width = plane_size->surface_size.width;
	input.surface_size.height = plane_size->surface_size.height;
	input.swizzle_mode = tiling_info->gfx9.swizzle;

	if (rotation == ROTATION_ANGLE_0 || rotation == ROTATION_ANGLE_180)
		input.scan = SCAN_DIRECTION_HORIZONTAL;
	else if (rotation == ROTATION_ANGLE_90 || rotation == ROTATION_ANGLE_270)
		input.scan = SCAN_DIRECTION_VERTICAL;

	if (!dc->cap_funcs.get_dcc_compression_cap(dc, &input, &output))
		return -EINVAL;

	if (!output.capable)
		return -EINVAL;

	if (dcc->independent_64b_blks == 0 &&
	    output.grph.rgb.independent_64b_blks != 0)
		return -EINVAL;

	return 0;
}

static bool
modifier_has_dcc(uint64_t modifier)
{
	return IS_AMD_FMT_MOD(modifier) && AMD_FMT_MOD_GET(DCC, modifier);
}

static unsigned
modifier_gfx9_swizzle_mode(uint64_t modifier)
{
	if (modifier == DRM_FORMAT_MOD_LINEAR)
		return 0;

	return AMD_FMT_MOD_GET(TILE, modifier);
}

static const struct drm_format_info *
amd_get_format_info(const struct drm_mode_fb_cmd2 *cmd)
{
	return amdgpu_lookup_format_info(cmd->pixel_format, cmd->modifier[0]);
}

static void
fill_gfx9_tiling_info_from_modifier(const struct amdgpu_device *adev,
				    union dc_tiling_info *tiling_info,
				    uint64_t modifier)
{
	unsigned int mod_bank_xor_bits = AMD_FMT_MOD_GET(BANK_XOR_BITS, modifier);
	unsigned int mod_pipe_xor_bits = AMD_FMT_MOD_GET(PIPE_XOR_BITS, modifier);
	unsigned int pkrs_log2 = AMD_FMT_MOD_GET(PACKERS, modifier);
	unsigned int pipes_log2 = min(4u, mod_pipe_xor_bits);

	fill_gfx9_tiling_info_from_device(adev, tiling_info);

	if (!IS_AMD_FMT_MOD(modifier))
		return;

	tiling_info->gfx9.num_pipes = 1u << pipes_log2;
	tiling_info->gfx9.num_shader_engines = 1u << (mod_pipe_xor_bits - pipes_log2);

	if (adev->family >= AMDGPU_FAMILY_NV) {
		tiling_info->gfx9.num_pkrs = 1u << pkrs_log2;
	} else {
		tiling_info->gfx9.num_banks = 1u << mod_bank_xor_bits;

		/* for DCC we know it isn't rb aligned, so rb_per_se doesn't matter. */
	}
}

enum dm_micro_swizzle {
	MICRO_SWIZZLE_Z = 0,
	MICRO_SWIZZLE_S = 1,
	MICRO_SWIZZLE_D = 2,
	MICRO_SWIZZLE_R = 3
};

static bool dm_plane_format_mod_supported(struct drm_plane *plane,
					  uint32_t format,
					  uint64_t modifier)
{
	struct amdgpu_device *adev = drm_to_adev(plane->dev);
	const struct drm_format_info *info = drm_format_info(format);
	int i;

	enum dm_micro_swizzle microtile = modifier_gfx9_swizzle_mode(modifier) & 3;

	if (!info)
		return false;

	/*
	 * We always have to allow these modifiers:
	 * 1. Core DRM checks for LINEAR support if userspace does not provide modifiers.
	 * 2. Not passing any modifiers is the same as explicitly passing INVALID.
	 */
	if (modifier == DRM_FORMAT_MOD_LINEAR ||
	    modifier == DRM_FORMAT_MOD_INVALID) {
		return true;
	}

	/* Check that the modifier is on the list of the plane's supported modifiers. */
	for (i = 0; i < plane->modifier_count; i++) {
		if (modifier == plane->modifiers[i])
			break;
	}
	if (i == plane->modifier_count)
		return false;

	/*
	 * For D swizzle the canonical modifier depends on the bpp, so check
	 * it here.
	 */
	if (AMD_FMT_MOD_GET(TILE_VERSION, modifier) == AMD_FMT_MOD_TILE_VER_GFX9 &&
	    adev->family >= AMDGPU_FAMILY_NV) {
		if (microtile == MICRO_SWIZZLE_D && info->cpp[0] == 4)
			return false;
	}

	if (adev->family >= AMDGPU_FAMILY_RV && microtile == MICRO_SWIZZLE_D &&
	    info->cpp[0] < 8)
		return false;

	if (modifier_has_dcc(modifier)) {
		/* Per radeonsi comments 16/64 bpp are more complicated. */
		if (info->cpp[0] != 4)
			return false;
		/* We support multi-planar formats, but not when combined with
		 * additional DCC metadata planes. */
		if (info->num_planes > 1)
			return false;
	}

	return true;
}

static void
add_modifier(uint64_t **mods, uint64_t *size, uint64_t *cap, uint64_t mod)
{
	if (!*mods)
		return;

	if (*cap - *size < 1) {
		uint64_t new_cap = *cap * 2;
		uint64_t *new_mods = kmalloc(new_cap * sizeof(uint64_t), GFP_KERNEL);

		if (!new_mods) {
			kfree(*mods);
			*mods = NULL;
			return;
		}

		memcpy(new_mods, *mods, sizeof(uint64_t) * *size);
		kfree(*mods);
		*mods = new_mods;
		*cap = new_cap;
	}

	(*mods)[*size] = mod;
	*size += 1;
}

static void
add_gfx9_modifiers(const struct amdgpu_device *adev,
		   uint64_t **mods, uint64_t *size, uint64_t *capacity)
{
	int pipes = ilog2(adev->gfx.config.gb_addr_config_fields.num_pipes);
	int pipe_xor_bits = min(8, pipes +
				ilog2(adev->gfx.config.gb_addr_config_fields.num_se));
	int bank_xor_bits = min(8 - pipe_xor_bits,
				ilog2(adev->gfx.config.gb_addr_config_fields.num_banks));
	int rb = ilog2(adev->gfx.config.gb_addr_config_fields.num_se) +
		 ilog2(adev->gfx.config.gb_addr_config_fields.num_rb_per_se);


	if (adev->family == AMDGPU_FAMILY_RV) {
		/* Raven2 and later */
		bool has_constant_encode = adev->asic_type > CHIP_RAVEN || adev->external_rev_id >= 0x81;

		/*
		 * No _D DCC swizzles yet because we only allow 32bpp, which
		 * doesn't support _D on DCN
		 */

		if (has_constant_encode) {
			add_modifier(mods, size, capacity, AMD_FMT_MOD |
				    AMD_FMT_MOD_SET(TILE, AMD_FMT_MOD_TILE_GFX9_64K_S_X) |
				    AMD_FMT_MOD_SET(TILE_VERSION, AMD_FMT_MOD_TILE_VER_GFX9) |
				    AMD_FMT_MOD_SET(PIPE_XOR_BITS, pipe_xor_bits) |
				    AMD_FMT_MOD_SET(BANK_XOR_BITS, bank_xor_bits) |
				    AMD_FMT_MOD_SET(DCC, 1) |
				    AMD_FMT_MOD_SET(DCC_INDEPENDENT_64B, 1) |
				    AMD_FMT_MOD_SET(DCC_MAX_COMPRESSED_BLOCK, AMD_FMT_MOD_DCC_BLOCK_64B) |
				    AMD_FMT_MOD_SET(DCC_CONSTANT_ENCODE, 1));
		}

		add_modifier(mods, size, capacity, AMD_FMT_MOD |
			    AMD_FMT_MOD_SET(TILE, AMD_FMT_MOD_TILE_GFX9_64K_S_X) |
			    AMD_FMT_MOD_SET(TILE_VERSION, AMD_FMT_MOD_TILE_VER_GFX9) |
			    AMD_FMT_MOD_SET(PIPE_XOR_BITS, pipe_xor_bits) |
			    AMD_FMT_MOD_SET(BANK_XOR_BITS, bank_xor_bits) |
			    AMD_FMT_MOD_SET(DCC, 1) |
			    AMD_FMT_MOD_SET(DCC_INDEPENDENT_64B, 1) |
			    AMD_FMT_MOD_SET(DCC_MAX_COMPRESSED_BLOCK, AMD_FMT_MOD_DCC_BLOCK_64B) |
			    AMD_FMT_MOD_SET(DCC_CONSTANT_ENCODE, 0));

		if (has_constant_encode) {
			add_modifier(mods, size, capacity, AMD_FMT_MOD |
				    AMD_FMT_MOD_SET(TILE, AMD_FMT_MOD_TILE_GFX9_64K_S_X) |
				    AMD_FMT_MOD_SET(TILE_VERSION, AMD_FMT_MOD_TILE_VER_GFX9) |
				    AMD_FMT_MOD_SET(PIPE_XOR_BITS, pipe_xor_bits) |
				    AMD_FMT_MOD_SET(BANK_XOR_BITS, bank_xor_bits) |
				    AMD_FMT_MOD_SET(DCC, 1) |
				    AMD_FMT_MOD_SET(DCC_RETILE, 1) |
				    AMD_FMT_MOD_SET(DCC_INDEPENDENT_64B, 1) |
				    AMD_FMT_MOD_SET(DCC_MAX_COMPRESSED_BLOCK, AMD_FMT_MOD_DCC_BLOCK_64B) |

				    AMD_FMT_MOD_SET(DCC_CONSTANT_ENCODE, 1) |
				    AMD_FMT_MOD_SET(RB, rb) |
				    AMD_FMT_MOD_SET(PIPE, pipes));
		}

		add_modifier(mods, size, capacity, AMD_FMT_MOD |
			    AMD_FMT_MOD_SET(TILE, AMD_FMT_MOD_TILE_GFX9_64K_S_X) |
			    AMD_FMT_MOD_SET(TILE_VERSION, AMD_FMT_MOD_TILE_VER_GFX9) |
			    AMD_FMT_MOD_SET(PIPE_XOR_BITS, pipe_xor_bits) |
			    AMD_FMT_MOD_SET(BANK_XOR_BITS, bank_xor_bits) |
			    AMD_FMT_MOD_SET(DCC, 1) |
			    AMD_FMT_MOD_SET(DCC_RETILE, 1) |
			    AMD_FMT_MOD_SET(DCC_INDEPENDENT_64B, 1) |
			    AMD_FMT_MOD_SET(DCC_MAX_COMPRESSED_BLOCK, AMD_FMT_MOD_DCC_BLOCK_64B) |
			    AMD_FMT_MOD_SET(DCC_CONSTANT_ENCODE, 0) |
			    AMD_FMT_MOD_SET(RB, rb) |
			    AMD_FMT_MOD_SET(PIPE, pipes));
	}

	/*
	 * Only supported for 64bpp on Raven, will be filtered on format in
	 * dm_plane_format_mod_supported.
	 */
	add_modifier(mods, size, capacity, AMD_FMT_MOD |
		    AMD_FMT_MOD_SET(TILE, AMD_FMT_MOD_TILE_GFX9_64K_D_X) |
		    AMD_FMT_MOD_SET(TILE_VERSION, AMD_FMT_MOD_TILE_VER_GFX9) |
		    AMD_FMT_MOD_SET(PIPE_XOR_BITS, pipe_xor_bits) |
		    AMD_FMT_MOD_SET(BANK_XOR_BITS, bank_xor_bits));

	if (adev->family == AMDGPU_FAMILY_RV) {
		add_modifier(mods, size, capacity, AMD_FMT_MOD |
			    AMD_FMT_MOD_SET(TILE, AMD_FMT_MOD_TILE_GFX9_64K_S_X) |
			    AMD_FMT_MOD_SET(TILE_VERSION, AMD_FMT_MOD_TILE_VER_GFX9) |
			    AMD_FMT_MOD_SET(PIPE_XOR_BITS, pipe_xor_bits) |
			    AMD_FMT_MOD_SET(BANK_XOR_BITS, bank_xor_bits));
	}

	/*
	 * Only supported for 64bpp on Raven, will be filtered on format in
	 * dm_plane_format_mod_supported.
	 */
	add_modifier(mods, size, capacity, AMD_FMT_MOD |
		    AMD_FMT_MOD_SET(TILE, AMD_FMT_MOD_TILE_GFX9_64K_D) |
		    AMD_FMT_MOD_SET(TILE_VERSION, AMD_FMT_MOD_TILE_VER_GFX9));

	if (adev->family == AMDGPU_FAMILY_RV) {
		add_modifier(mods, size, capacity, AMD_FMT_MOD |
			    AMD_FMT_MOD_SET(TILE, AMD_FMT_MOD_TILE_GFX9_64K_S) |
			    AMD_FMT_MOD_SET(TILE_VERSION, AMD_FMT_MOD_TILE_VER_GFX9));
	}
}

static void
add_gfx10_1_modifiers(const struct amdgpu_device *adev,
		      uint64_t **mods, uint64_t *size, uint64_t *capacity)
{
	int pipe_xor_bits = ilog2(adev->gfx.config.gb_addr_config_fields.num_pipes);

	add_modifier(mods, size, capacity, AMD_FMT_MOD |
		    AMD_FMT_MOD_SET(TILE, AMD_FMT_MOD_TILE_GFX9_64K_R_X) |
		    AMD_FMT_MOD_SET(TILE_VERSION, AMD_FMT_MOD_TILE_VER_GFX10) |
		    AMD_FMT_MOD_SET(PIPE_XOR_BITS, pipe_xor_bits) |
		    AMD_FMT_MOD_SET(DCC, 1) |
		    AMD_FMT_MOD_SET(DCC_CONSTANT_ENCODE, 1) |
		    AMD_FMT_MOD_SET(DCC_INDEPENDENT_64B, 1) |
		    AMD_FMT_MOD_SET(DCC_MAX_COMPRESSED_BLOCK, AMD_FMT_MOD_DCC_BLOCK_64B));

	add_modifier(mods, size, capacity, AMD_FMT_MOD |
		    AMD_FMT_MOD_SET(TILE, AMD_FMT_MOD_TILE_GFX9_64K_R_X) |
		    AMD_FMT_MOD_SET(TILE_VERSION, AMD_FMT_MOD_TILE_VER_GFX10) |
		    AMD_FMT_MOD_SET(PIPE_XOR_BITS, pipe_xor_bits) |
		    AMD_FMT_MOD_SET(DCC, 1) |
		    AMD_FMT_MOD_SET(DCC_RETILE, 1) |
		    AMD_FMT_MOD_SET(DCC_CONSTANT_ENCODE, 1) |
		    AMD_FMT_MOD_SET(DCC_INDEPENDENT_64B, 1) |
		    AMD_FMT_MOD_SET(DCC_MAX_COMPRESSED_BLOCK, AMD_FMT_MOD_DCC_BLOCK_64B));

	add_modifier(mods, size, capacity, AMD_FMT_MOD |
		    AMD_FMT_MOD_SET(TILE, AMD_FMT_MOD_TILE_GFX9_64K_R_X) |
		    AMD_FMT_MOD_SET(TILE_VERSION, AMD_FMT_MOD_TILE_VER_GFX10) |
		    AMD_FMT_MOD_SET(PIPE_XOR_BITS, pipe_xor_bits));

	add_modifier(mods, size, capacity, AMD_FMT_MOD |
		    AMD_FMT_MOD_SET(TILE, AMD_FMT_MOD_TILE_GFX9_64K_S_X) |
		    AMD_FMT_MOD_SET(TILE_VERSION, AMD_FMT_MOD_TILE_VER_GFX10) |
		    AMD_FMT_MOD_SET(PIPE_XOR_BITS, pipe_xor_bits));


	/* Only supported for 64bpp, will be filtered in dm_plane_format_mod_supported */
	add_modifier(mods, size, capacity, AMD_FMT_MOD |
		    AMD_FMT_MOD_SET(TILE, AMD_FMT_MOD_TILE_GFX9_64K_D) |
		    AMD_FMT_MOD_SET(TILE_VERSION, AMD_FMT_MOD_TILE_VER_GFX9));

	add_modifier(mods, size, capacity, AMD_FMT_MOD |
		    AMD_FMT_MOD_SET(TILE, AMD_FMT_MOD_TILE_GFX9_64K_S) |
		    AMD_FMT_MOD_SET(TILE_VERSION, AMD_FMT_MOD_TILE_VER_GFX9));
}

static void
add_gfx10_3_modifiers(const struct amdgpu_device *adev,
		      uint64_t **mods, uint64_t *size, uint64_t *capacity)
{
	int pipe_xor_bits = ilog2(adev->gfx.config.gb_addr_config_fields.num_pipes);
	int pkrs = ilog2(adev->gfx.config.gb_addr_config_fields.num_pkrs);

	add_modifier(mods, size, capacity, AMD_FMT_MOD |
		    AMD_FMT_MOD_SET(TILE, AMD_FMT_MOD_TILE_GFX9_64K_R_X) |
		    AMD_FMT_MOD_SET(TILE_VERSION, AMD_FMT_MOD_TILE_VER_GFX10_RBPLUS) |
		    AMD_FMT_MOD_SET(PIPE_XOR_BITS, pipe_xor_bits) |
		    AMD_FMT_MOD_SET(PACKERS, pkrs) |
		    AMD_FMT_MOD_SET(DCC, 1) |
		    AMD_FMT_MOD_SET(DCC_CONSTANT_ENCODE, 1) |
		    AMD_FMT_MOD_SET(DCC_INDEPENDENT_64B, 1) |
		    AMD_FMT_MOD_SET(DCC_INDEPENDENT_128B, 1) |
		    AMD_FMT_MOD_SET(DCC_MAX_COMPRESSED_BLOCK, AMD_FMT_MOD_DCC_BLOCK_64B));

	add_modifier(mods, size, capacity, AMD_FMT_MOD |
		    AMD_FMT_MOD_SET(TILE, AMD_FMT_MOD_TILE_GFX9_64K_R_X) |
		    AMD_FMT_MOD_SET(TILE_VERSION, AMD_FMT_MOD_TILE_VER_GFX10_RBPLUS) |
		    AMD_FMT_MOD_SET(PIPE_XOR_BITS, pipe_xor_bits) |
		    AMD_FMT_MOD_SET(PACKERS, pkrs) |
		    AMD_FMT_MOD_SET(DCC, 1) |
		    AMD_FMT_MOD_SET(DCC_RETILE, 1) |
		    AMD_FMT_MOD_SET(DCC_CONSTANT_ENCODE, 1) |
		    AMD_FMT_MOD_SET(DCC_INDEPENDENT_64B, 1) |
		    AMD_FMT_MOD_SET(DCC_INDEPENDENT_128B, 1) |
		    AMD_FMT_MOD_SET(DCC_MAX_COMPRESSED_BLOCK, AMD_FMT_MOD_DCC_BLOCK_64B));

	add_modifier(mods, size, capacity, AMD_FMT_MOD |
		    AMD_FMT_MOD_SET(TILE, AMD_FMT_MOD_TILE_GFX9_64K_R_X) |
		    AMD_FMT_MOD_SET(TILE_VERSION, AMD_FMT_MOD_TILE_VER_GFX10_RBPLUS) |
		    AMD_FMT_MOD_SET(PIPE_XOR_BITS, pipe_xor_bits) |
		    AMD_FMT_MOD_SET(PACKERS, pkrs));

	add_modifier(mods, size, capacity, AMD_FMT_MOD |
		    AMD_FMT_MOD_SET(TILE, AMD_FMT_MOD_TILE_GFX9_64K_S_X) |
		    AMD_FMT_MOD_SET(TILE_VERSION, AMD_FMT_MOD_TILE_VER_GFX10_RBPLUS) |
		    AMD_FMT_MOD_SET(PIPE_XOR_BITS, pipe_xor_bits) |
		    AMD_FMT_MOD_SET(PACKERS, pkrs));

	/* Only supported for 64bpp, will be filtered in dm_plane_format_mod_supported */
	add_modifier(mods, size, capacity, AMD_FMT_MOD |
		    AMD_FMT_MOD_SET(TILE, AMD_FMT_MOD_TILE_GFX9_64K_D) |
		    AMD_FMT_MOD_SET(TILE_VERSION, AMD_FMT_MOD_TILE_VER_GFX9));

	add_modifier(mods, size, capacity, AMD_FMT_MOD |
		    AMD_FMT_MOD_SET(TILE, AMD_FMT_MOD_TILE_GFX9_64K_S) |
		    AMD_FMT_MOD_SET(TILE_VERSION, AMD_FMT_MOD_TILE_VER_GFX9));
}

static int
get_plane_modifiers(const struct amdgpu_device *adev, unsigned int plane_type, uint64_t **mods)
{
	uint64_t size = 0, capacity = 128;
	*mods = NULL;

	/* We have not hooked up any pre-GFX9 modifiers. */
	if (adev->family < AMDGPU_FAMILY_AI)
		return 0;

	*mods = kmalloc(capacity * sizeof(uint64_t), GFP_KERNEL);

	if (plane_type == DRM_PLANE_TYPE_CURSOR) {
		add_modifier(mods, &size, &capacity, DRM_FORMAT_MOD_LINEAR);
		add_modifier(mods, &size, &capacity, DRM_FORMAT_MOD_INVALID);
		return *mods ? 0 : -ENOMEM;
	}

	switch (adev->family) {
	case AMDGPU_FAMILY_AI:
	case AMDGPU_FAMILY_RV:
		add_gfx9_modifiers(adev, mods, &size, &capacity);
		break;
	case AMDGPU_FAMILY_NV:
	case AMDGPU_FAMILY_VGH:
		if (adev->asic_type >= CHIP_SIENNA_CICHLID)
			add_gfx10_3_modifiers(adev, mods, &size, &capacity);
		else
			add_gfx10_1_modifiers(adev, mods, &size, &capacity);
		break;
	}

	add_modifier(mods, &size, &capacity, DRM_FORMAT_MOD_LINEAR);

	/* INVALID marks the end of the list. */
	add_modifier(mods, &size, &capacity, DRM_FORMAT_MOD_INVALID);

	if (!*mods)
		return -ENOMEM;

	return 0;
}

static int
fill_gfx9_plane_attributes_from_modifiers(struct amdgpu_device *adev,
					  const struct amdgpu_framebuffer *afb,
					  const enum surface_pixel_format format,
					  const enum dc_rotation_angle rotation,
					  const struct plane_size *plane_size,
					  union dc_tiling_info *tiling_info,
					  struct dc_plane_dcc_param *dcc,
					  struct dc_plane_address *address,
					  const bool force_disable_dcc)
{
	const uint64_t modifier = afb->base.modifier;
	int ret;

	fill_gfx9_tiling_info_from_modifier(adev, tiling_info, modifier);
	tiling_info->gfx9.swizzle = modifier_gfx9_swizzle_mode(modifier);

	if (modifier_has_dcc(modifier) && !force_disable_dcc) {
		uint64_t dcc_address = afb->address + afb->base.offsets[1];

		dcc->enable = 1;
		dcc->meta_pitch = afb->base.pitches[1];
		dcc->independent_64b_blks = AMD_FMT_MOD_GET(DCC_INDEPENDENT_64B, modifier);

		address->grph.meta_addr.low_part = lower_32_bits(dcc_address);
		address->grph.meta_addr.high_part = upper_32_bits(dcc_address);
	}

	ret = validate_dcc(adev, format, rotation, tiling_info, dcc, address, plane_size);
	if (ret)
		return ret;

	return 0;
}

static int
fill_plane_buffer_attributes(struct amdgpu_device *adev,
			     const struct amdgpu_framebuffer *afb,
			     const enum surface_pixel_format format,
			     const enum dc_rotation_angle rotation,
			     const uint64_t tiling_flags,
			     union dc_tiling_info *tiling_info,
			     struct plane_size *plane_size,
			     struct dc_plane_dcc_param *dcc,
			     struct dc_plane_address *address,
			     bool tmz_surface,
			     bool force_disable_dcc)
{
	const struct drm_framebuffer *fb = &afb->base;
	int ret;

	memset(tiling_info, 0, sizeof(*tiling_info));
	memset(plane_size, 0, sizeof(*plane_size));
	memset(dcc, 0, sizeof(*dcc));
	memset(address, 0, sizeof(*address));

	address->tmz_surface = tmz_surface;

	if (format < SURFACE_PIXEL_FORMAT_VIDEO_BEGIN) {
		uint64_t addr = afb->address + fb->offsets[0];

		plane_size->surface_size.x = 0;
		plane_size->surface_size.y = 0;
		plane_size->surface_size.width = fb->width;
		plane_size->surface_size.height = fb->height;
		plane_size->surface_pitch =
			fb->pitches[0] / fb->format->cpp[0];

		address->type = PLN_ADDR_TYPE_GRAPHICS;
		address->grph.addr.low_part = lower_32_bits(addr);
		address->grph.addr.high_part = upper_32_bits(addr);
	} else if (format < SURFACE_PIXEL_FORMAT_INVALID) {
		uint64_t luma_addr = afb->address + fb->offsets[0];
		uint64_t chroma_addr = afb->address + fb->offsets[1];

		plane_size->surface_size.x = 0;
		plane_size->surface_size.y = 0;
		plane_size->surface_size.width = fb->width;
		plane_size->surface_size.height = fb->height;
		plane_size->surface_pitch =
			fb->pitches[0] / fb->format->cpp[0];

		plane_size->chroma_size.x = 0;
		plane_size->chroma_size.y = 0;
		/* TODO: set these based on surface format */
		plane_size->chroma_size.width = fb->width / 2;
		plane_size->chroma_size.height = fb->height / 2;

		plane_size->chroma_pitch =
			fb->pitches[1] / fb->format->cpp[1];

		address->type = PLN_ADDR_TYPE_VIDEO_PROGRESSIVE;
		address->video_progressive.luma_addr.low_part =
			lower_32_bits(luma_addr);
		address->video_progressive.luma_addr.high_part =
			upper_32_bits(luma_addr);
		address->video_progressive.chroma_addr.low_part =
			lower_32_bits(chroma_addr);
		address->video_progressive.chroma_addr.high_part =
			upper_32_bits(chroma_addr);
	}

	if (adev->family >= AMDGPU_FAMILY_AI) {
		ret = fill_gfx9_plane_attributes_from_modifiers(adev, afb, format,
								rotation, plane_size,
								tiling_info, dcc,
								address,
								force_disable_dcc);
		if (ret)
			return ret;
	} else {
		fill_gfx8_tiling_info_from_flags(tiling_info, tiling_flags);
	}

	return 0;
}

static void
fill_blending_from_plane_state(const struct drm_plane_state *plane_state,
			       bool *per_pixel_alpha, bool *global_alpha,
			       int *global_alpha_value)
{
	*per_pixel_alpha = false;
	*global_alpha = false;
	*global_alpha_value = 0xff;

	if (plane_state->plane->type != DRM_PLANE_TYPE_OVERLAY)
		return;

	if (plane_state->pixel_blend_mode == DRM_MODE_BLEND_PREMULTI) {
		static const uint32_t alpha_formats[] = {
			DRM_FORMAT_ARGB8888,
			DRM_FORMAT_RGBA8888,
			DRM_FORMAT_ABGR8888,
		};
		uint32_t format = plane_state->fb->format->format;
		unsigned int i;

		for (i = 0; i < ARRAY_SIZE(alpha_formats); ++i) {
			if (format == alpha_formats[i]) {
				*per_pixel_alpha = true;
				break;
			}
		}
	}

	if (plane_state->alpha < 0xffff) {
		*global_alpha = true;
		*global_alpha_value = plane_state->alpha >> 8;
	}
}

static int
fill_plane_color_attributes(const struct drm_plane_state *plane_state,
			    const enum surface_pixel_format format,
			    enum dc_color_space *color_space)
{
	bool full_range;

	*color_space = COLOR_SPACE_SRGB;

	/* DRM color properties only affect non-RGB formats. */
	if (format < SURFACE_PIXEL_FORMAT_VIDEO_BEGIN)
		return 0;

	full_range = (plane_state->color_range == DRM_COLOR_YCBCR_FULL_RANGE);

	switch (plane_state->color_encoding) {
	case DRM_COLOR_YCBCR_BT601:
		if (full_range)
			*color_space = COLOR_SPACE_YCBCR601;
		else
			*color_space = COLOR_SPACE_YCBCR601_LIMITED;
		break;

	case DRM_COLOR_YCBCR_BT709:
		if (full_range)
			*color_space = COLOR_SPACE_YCBCR709;
		else
			*color_space = COLOR_SPACE_YCBCR709_LIMITED;
		break;

	case DRM_COLOR_YCBCR_BT2020:
		if (full_range)
			*color_space = COLOR_SPACE_2020_YCBCR;
		else
			return -EINVAL;
		break;

	default:
		return -EINVAL;
	}

	return 0;
}

static int
fill_dc_plane_info_and_addr(struct amdgpu_device *adev,
			    const struct drm_plane_state *plane_state,
			    const uint64_t tiling_flags,
			    struct dc_plane_info *plane_info,
			    struct dc_plane_address *address,
			    bool tmz_surface,
			    bool force_disable_dcc)
{
	const struct drm_framebuffer *fb = plane_state->fb;
	const struct amdgpu_framebuffer *afb =
		to_amdgpu_framebuffer(plane_state->fb);
	int ret;

	memset(plane_info, 0, sizeof(*plane_info));

	switch (fb->format->format) {
	case DRM_FORMAT_C8:
		plane_info->format =
			SURFACE_PIXEL_FORMAT_GRPH_PALETA_256_COLORS;
		break;
	case DRM_FORMAT_RGB565:
		plane_info->format = SURFACE_PIXEL_FORMAT_GRPH_RGB565;
		break;
	case DRM_FORMAT_XRGB8888:
	case DRM_FORMAT_ARGB8888:
		plane_info->format = SURFACE_PIXEL_FORMAT_GRPH_ARGB8888;
		break;
	case DRM_FORMAT_XRGB2101010:
	case DRM_FORMAT_ARGB2101010:
		plane_info->format = SURFACE_PIXEL_FORMAT_GRPH_ARGB2101010;
		break;
	case DRM_FORMAT_XBGR2101010:
	case DRM_FORMAT_ABGR2101010:
		plane_info->format = SURFACE_PIXEL_FORMAT_GRPH_ABGR2101010;
		break;
	case DRM_FORMAT_XBGR8888:
	case DRM_FORMAT_ABGR8888:
		plane_info->format = SURFACE_PIXEL_FORMAT_GRPH_ABGR8888;
		break;
	case DRM_FORMAT_NV21:
		plane_info->format = SURFACE_PIXEL_FORMAT_VIDEO_420_YCbCr;
		break;
	case DRM_FORMAT_NV12:
		plane_info->format = SURFACE_PIXEL_FORMAT_VIDEO_420_YCrCb;
		break;
	case DRM_FORMAT_P010:
		plane_info->format = SURFACE_PIXEL_FORMAT_VIDEO_420_10bpc_YCrCb;
		break;
	case DRM_FORMAT_XRGB16161616F:
	case DRM_FORMAT_ARGB16161616F:
		plane_info->format = SURFACE_PIXEL_FORMAT_GRPH_ARGB16161616F;
		break;
	case DRM_FORMAT_XBGR16161616F:
	case DRM_FORMAT_ABGR16161616F:
		plane_info->format = SURFACE_PIXEL_FORMAT_GRPH_ABGR16161616F;
		break;
	default:
		DRM_ERROR(
			"Unsupported screen format %p4cc\n",
			&fb->format->format);
		return -EINVAL;
	}

	switch (plane_state->rotation & DRM_MODE_ROTATE_MASK) {
	case DRM_MODE_ROTATE_0:
		plane_info->rotation = ROTATION_ANGLE_0;
		break;
	case DRM_MODE_ROTATE_90:
		plane_info->rotation = ROTATION_ANGLE_90;
		break;
	case DRM_MODE_ROTATE_180:
		plane_info->rotation = ROTATION_ANGLE_180;
		break;
	case DRM_MODE_ROTATE_270:
		plane_info->rotation = ROTATION_ANGLE_270;
		break;
	default:
		plane_info->rotation = ROTATION_ANGLE_0;
		break;
	}

	plane_info->visible = true;
	plane_info->stereo_format = PLANE_STEREO_FORMAT_NONE;

	plane_info->layer_index = 0;

	ret = fill_plane_color_attributes(plane_state, plane_info->format,
					  &plane_info->color_space);
	if (ret)
		return ret;

	ret = fill_plane_buffer_attributes(adev, afb, plane_info->format,
					   plane_info->rotation, tiling_flags,
					   &plane_info->tiling_info,
					   &plane_info->plane_size,
					   &plane_info->dcc, address, tmz_surface,
					   force_disable_dcc);
	if (ret)
		return ret;

	fill_blending_from_plane_state(
		plane_state, &plane_info->per_pixel_alpha,
		&plane_info->global_alpha, &plane_info->global_alpha_value);

	return 0;
}

static int fill_dc_plane_attributes(struct amdgpu_device *adev,
				    struct dc_plane_state *dc_plane_state,
				    struct drm_plane_state *plane_state,
				    struct drm_crtc_state *crtc_state)
{
	struct dm_crtc_state *dm_crtc_state = to_dm_crtc_state(crtc_state);
	struct amdgpu_framebuffer *afb = (struct amdgpu_framebuffer *)plane_state->fb;
	struct dc_scaling_info scaling_info;
	struct dc_plane_info plane_info;
	int ret;
	bool force_disable_dcc = false;

	ret = fill_dc_scaling_info(plane_state, &scaling_info);
	if (ret)
		return ret;

	dc_plane_state->src_rect = scaling_info.src_rect;
	dc_plane_state->dst_rect = scaling_info.dst_rect;
	dc_plane_state->clip_rect = scaling_info.clip_rect;
	dc_plane_state->scaling_quality = scaling_info.scaling_quality;

	force_disable_dcc = adev->asic_type == CHIP_RAVEN && adev->in_suspend;
	ret = fill_dc_plane_info_and_addr(adev, plane_state,
					  afb->tiling_flags,
					  &plane_info,
					  &dc_plane_state->address,
					  afb->tmz_surface,
					  force_disable_dcc);
	if (ret)
		return ret;

	dc_plane_state->format = plane_info.format;
	dc_plane_state->color_space = plane_info.color_space;
	dc_plane_state->format = plane_info.format;
	dc_plane_state->plane_size = plane_info.plane_size;
	dc_plane_state->rotation = plane_info.rotation;
	dc_plane_state->horizontal_mirror = plane_info.horizontal_mirror;
	dc_plane_state->stereo_format = plane_info.stereo_format;
	dc_plane_state->tiling_info = plane_info.tiling_info;
	dc_plane_state->visible = plane_info.visible;
	dc_plane_state->per_pixel_alpha = plane_info.per_pixel_alpha;
	dc_plane_state->global_alpha = plane_info.global_alpha;
	dc_plane_state->global_alpha_value = plane_info.global_alpha_value;
	dc_plane_state->dcc = plane_info.dcc;
	dc_plane_state->layer_index = plane_info.layer_index; // Always returns 0
	dc_plane_state->flip_int_enabled = true;

	/*
	 * Always set input transfer function, since plane state is refreshed
	 * every time.
	 */
	ret = amdgpu_dm_update_plane_color_mgmt(dm_crtc_state, dc_plane_state);
	if (ret)
		return ret;

	return 0;
}

static void update_stream_scaling_settings(const struct drm_display_mode *mode,
					   const struct dm_connector_state *dm_state,
					   struct dc_stream_state *stream)
{
	enum amdgpu_rmx_type rmx_type;

	struct rect src = { 0 }; /* viewport in composition space*/
	struct rect dst = { 0 }; /* stream addressable area */

	/* no mode. nothing to be done */
	if (!mode)
		return;

	/* Full screen scaling by default */
	src.width = mode->hdisplay;
	src.height = mode->vdisplay;
	dst.width = stream->timing.h_addressable;
	dst.height = stream->timing.v_addressable;

	if (dm_state) {
		rmx_type = dm_state->scaling;
		if (rmx_type == RMX_ASPECT || rmx_type == RMX_OFF) {
			if (src.width * dst.height <
					src.height * dst.width) {
				/* height needs less upscaling/more downscaling */
				dst.width = src.width *
						dst.height / src.height;
			} else {
				/* width needs less upscaling/more downscaling */
				dst.height = src.height *
						dst.width / src.width;
			}
		} else if (rmx_type == RMX_CENTER) {
			dst = src;
		}

		dst.x = (stream->timing.h_addressable - dst.width) / 2;
		dst.y = (stream->timing.v_addressable - dst.height) / 2;

		if (dm_state->underscan_enable) {
			dst.x += dm_state->underscan_hborder / 2;
			dst.y += dm_state->underscan_vborder / 2;
			dst.width -= dm_state->underscan_hborder;
			dst.height -= dm_state->underscan_vborder;
		}
	}

	stream->src = src;
	stream->dst = dst;

	DRM_DEBUG_KMS("Destination Rectangle x:%d  y:%d  width:%d  height:%d\n",
		      dst.x, dst.y, dst.width, dst.height);

}

static enum dc_color_depth
convert_color_depth_from_display_info(const struct drm_connector *connector,
				      bool is_y420, int requested_bpc)
{
	uint8_t bpc;

	if (is_y420) {
		bpc = 8;

		/* Cap display bpc based on HDMI 2.0 HF-VSDB */
		if (connector->display_info.hdmi.y420_dc_modes & DRM_EDID_YCBCR420_DC_48)
			bpc = 16;
		else if (connector->display_info.hdmi.y420_dc_modes & DRM_EDID_YCBCR420_DC_36)
			bpc = 12;
		else if (connector->display_info.hdmi.y420_dc_modes & DRM_EDID_YCBCR420_DC_30)
			bpc = 10;
	} else {
		bpc = (uint8_t)connector->display_info.bpc;
		/* Assume 8 bpc by default if no bpc is specified. */
		bpc = bpc ? bpc : 8;
	}

	if (requested_bpc > 0) {
		/*
		 * Cap display bpc based on the user requested value.
		 *
		 * The value for state->max_bpc may not correctly updated
		 * depending on when the connector gets added to the state
		 * or if this was called outside of atomic check, so it
		 * can't be used directly.
		 */
		bpc = min_t(u8, bpc, requested_bpc);

		/* Round down to the nearest even number. */
		bpc = bpc - (bpc & 1);
	}

	switch (bpc) {
	case 0:
		/*
		 * Temporary Work around, DRM doesn't parse color depth for
		 * EDID revision before 1.4
		 * TODO: Fix edid parsing
		 */
		return COLOR_DEPTH_888;
	case 6:
		return COLOR_DEPTH_666;
	case 8:
		return COLOR_DEPTH_888;
	case 10:
		return COLOR_DEPTH_101010;
	case 12:
		return COLOR_DEPTH_121212;
	case 14:
		return COLOR_DEPTH_141414;
	case 16:
		return COLOR_DEPTH_161616;
	default:
		return COLOR_DEPTH_UNDEFINED;
	}
}

static enum dc_aspect_ratio
get_aspect_ratio(const struct drm_display_mode *mode_in)
{
	/* 1-1 mapping, since both enums follow the HDMI spec. */
	return (enum dc_aspect_ratio) mode_in->picture_aspect_ratio;
}

static enum dc_color_space
get_output_color_space(const struct dc_crtc_timing *dc_crtc_timing)
{
	enum dc_color_space color_space = COLOR_SPACE_SRGB;

	switch (dc_crtc_timing->pixel_encoding)	{
	case PIXEL_ENCODING_YCBCR422:
	case PIXEL_ENCODING_YCBCR444:
	case PIXEL_ENCODING_YCBCR420:
	{
		/*
		 * 27030khz is the separation point between HDTV and SDTV
		 * according to HDMI spec, we use YCbCr709 and YCbCr601
		 * respectively
		 */
		if (dc_crtc_timing->pix_clk_100hz > 270300) {
			if (dc_crtc_timing->flags.Y_ONLY)
				color_space =
					COLOR_SPACE_YCBCR709_LIMITED;
			else
				color_space = COLOR_SPACE_YCBCR709;
		} else {
			if (dc_crtc_timing->flags.Y_ONLY)
				color_space =
					COLOR_SPACE_YCBCR601_LIMITED;
			else
				color_space = COLOR_SPACE_YCBCR601;
		}

	}
	break;
	case PIXEL_ENCODING_RGB:
		color_space = COLOR_SPACE_SRGB;
		break;

	default:
		WARN_ON(1);
		break;
	}

	return color_space;
}

static bool adjust_colour_depth_from_display_info(
	struct dc_crtc_timing *timing_out,
	const struct drm_display_info *info)
{
	enum dc_color_depth depth = timing_out->display_color_depth;
	int normalized_clk;
	do {
		normalized_clk = timing_out->pix_clk_100hz / 10;
		/* YCbCr 4:2:0 requires additional adjustment of 1/2 */
		if (timing_out->pixel_encoding == PIXEL_ENCODING_YCBCR420)
			normalized_clk /= 2;
		/* Adjusting pix clock following on HDMI spec based on colour depth */
		switch (depth) {
		case COLOR_DEPTH_888:
			break;
		case COLOR_DEPTH_101010:
			normalized_clk = (normalized_clk * 30) / 24;
			break;
		case COLOR_DEPTH_121212:
			normalized_clk = (normalized_clk * 36) / 24;
			break;
		case COLOR_DEPTH_161616:
			normalized_clk = (normalized_clk * 48) / 24;
			break;
		default:
			/* The above depths are the only ones valid for HDMI. */
			return false;
		}
		if (normalized_clk <= info->max_tmds_clock) {
			timing_out->display_color_depth = depth;
			return true;
		}
	} while (--depth > COLOR_DEPTH_666);
	return false;
}

static void fill_stream_properties_from_drm_display_mode(
	struct dc_stream_state *stream,
	const struct drm_display_mode *mode_in,
	const struct drm_connector *connector,
	const struct drm_connector_state *connector_state,
	const struct dc_stream_state *old_stream,
	int requested_bpc)
{
	struct dc_crtc_timing *timing_out = &stream->timing;
	const struct drm_display_info *info = &connector->display_info;
	struct amdgpu_dm_connector *aconnector = to_amdgpu_dm_connector(connector);
	struct hdmi_vendor_infoframe hv_frame;
	struct hdmi_avi_infoframe avi_frame;

	memset(&hv_frame, 0, sizeof(hv_frame));
	memset(&avi_frame, 0, sizeof(avi_frame));

	timing_out->h_border_left = 0;
	timing_out->h_border_right = 0;
	timing_out->v_border_top = 0;
	timing_out->v_border_bottom = 0;
	/* TODO: un-hardcode */
	if (drm_mode_is_420_only(info, mode_in)
			&& stream->signal == SIGNAL_TYPE_HDMI_TYPE_A)
		timing_out->pixel_encoding = PIXEL_ENCODING_YCBCR420;
	else if (drm_mode_is_420_also(info, mode_in)
			&& aconnector->force_yuv420_output)
		timing_out->pixel_encoding = PIXEL_ENCODING_YCBCR420;
	else if ((connector->display_info.color_formats & DRM_COLOR_FORMAT_YCRCB444)
			&& stream->signal == SIGNAL_TYPE_HDMI_TYPE_A)
		timing_out->pixel_encoding = PIXEL_ENCODING_YCBCR444;
	else
		timing_out->pixel_encoding = PIXEL_ENCODING_RGB;

	timing_out->timing_3d_format = TIMING_3D_FORMAT_NONE;
	timing_out->display_color_depth = convert_color_depth_from_display_info(
		connector,
		(timing_out->pixel_encoding == PIXEL_ENCODING_YCBCR420),
		requested_bpc);
	timing_out->scan_type = SCANNING_TYPE_NODATA;
	timing_out->hdmi_vic = 0;

	if(old_stream) {
		timing_out->vic = old_stream->timing.vic;
		timing_out->flags.HSYNC_POSITIVE_POLARITY = old_stream->timing.flags.HSYNC_POSITIVE_POLARITY;
		timing_out->flags.VSYNC_POSITIVE_POLARITY = old_stream->timing.flags.VSYNC_POSITIVE_POLARITY;
	} else {
		timing_out->vic = drm_match_cea_mode(mode_in);
		if (mode_in->flags & DRM_MODE_FLAG_PHSYNC)
			timing_out->flags.HSYNC_POSITIVE_POLARITY = 1;
		if (mode_in->flags & DRM_MODE_FLAG_PVSYNC)
			timing_out->flags.VSYNC_POSITIVE_POLARITY = 1;
	}

	if (stream->signal == SIGNAL_TYPE_HDMI_TYPE_A) {
		drm_hdmi_avi_infoframe_from_display_mode(&avi_frame, (struct drm_connector *)connector, mode_in);
		timing_out->vic = avi_frame.video_code;
		drm_hdmi_vendor_infoframe_from_display_mode(&hv_frame, (struct drm_connector *)connector, mode_in);
		timing_out->hdmi_vic = hv_frame.vic;
	}

	if (is_freesync_video_mode(mode_in, aconnector)) {
		timing_out->h_addressable = mode_in->hdisplay;
		timing_out->h_total = mode_in->htotal;
		timing_out->h_sync_width = mode_in->hsync_end - mode_in->hsync_start;
		timing_out->h_front_porch = mode_in->hsync_start - mode_in->hdisplay;
		timing_out->v_total = mode_in->vtotal;
		timing_out->v_addressable = mode_in->vdisplay;
		timing_out->v_front_porch = mode_in->vsync_start - mode_in->vdisplay;
		timing_out->v_sync_width = mode_in->vsync_end - mode_in->vsync_start;
		timing_out->pix_clk_100hz = mode_in->clock * 10;
	} else {
		timing_out->h_addressable = mode_in->crtc_hdisplay;
		timing_out->h_total = mode_in->crtc_htotal;
		timing_out->h_sync_width = mode_in->crtc_hsync_end - mode_in->crtc_hsync_start;
		timing_out->h_front_porch = mode_in->crtc_hsync_start - mode_in->crtc_hdisplay;
		timing_out->v_total = mode_in->crtc_vtotal;
		timing_out->v_addressable = mode_in->crtc_vdisplay;
		timing_out->v_front_porch = mode_in->crtc_vsync_start - mode_in->crtc_vdisplay;
		timing_out->v_sync_width = mode_in->crtc_vsync_end - mode_in->crtc_vsync_start;
		timing_out->pix_clk_100hz = mode_in->crtc_clock * 10;
	}

	timing_out->aspect_ratio = get_aspect_ratio(mode_in);

	stream->output_color_space = get_output_color_space(timing_out);

	stream->out_transfer_func->type = TF_TYPE_PREDEFINED;
	stream->out_transfer_func->tf = TRANSFER_FUNCTION_SRGB;
	if (stream->signal == SIGNAL_TYPE_HDMI_TYPE_A) {
		if (!adjust_colour_depth_from_display_info(timing_out, info) &&
		    drm_mode_is_420_also(info, mode_in) &&
		    timing_out->pixel_encoding != PIXEL_ENCODING_YCBCR420) {
			timing_out->pixel_encoding = PIXEL_ENCODING_YCBCR420;
			adjust_colour_depth_from_display_info(timing_out, info);
		}
	}
}

static void fill_audio_info(struct audio_info *audio_info,
			    const struct drm_connector *drm_connector,
			    const struct dc_sink *dc_sink)
{
	int i = 0;
	int cea_revision = 0;
	const struct dc_edid_caps *edid_caps = &dc_sink->edid_caps;

	audio_info->manufacture_id = edid_caps->manufacturer_id;
	audio_info->product_id = edid_caps->product_id;

	cea_revision = drm_connector->display_info.cea_rev;

	strscpy(audio_info->display_name,
		edid_caps->display_name,
		AUDIO_INFO_DISPLAY_NAME_SIZE_IN_CHARS);

	if (cea_revision >= 3) {
		audio_info->mode_count = edid_caps->audio_mode_count;

		for (i = 0; i < audio_info->mode_count; ++i) {
			audio_info->modes[i].format_code =
					(enum audio_format_code)
					(edid_caps->audio_modes[i].format_code);
			audio_info->modes[i].channel_count =
					edid_caps->audio_modes[i].channel_count;
			audio_info->modes[i].sample_rates.all =
					edid_caps->audio_modes[i].sample_rate;
			audio_info->modes[i].sample_size =
					edid_caps->audio_modes[i].sample_size;
		}
	}

	audio_info->flags.all = edid_caps->speaker_flags;

	/* TODO: We only check for the progressive mode, check for interlace mode too */
	if (drm_connector->latency_present[0]) {
		audio_info->video_latency = drm_connector->video_latency[0];
		audio_info->audio_latency = drm_connector->audio_latency[0];
	}

	/* TODO: For DP, video and audio latency should be calculated from DPCD caps */

}

static void
copy_crtc_timing_for_drm_display_mode(const struct drm_display_mode *src_mode,
				      struct drm_display_mode *dst_mode)
{
	dst_mode->crtc_hdisplay = src_mode->crtc_hdisplay;
	dst_mode->crtc_vdisplay = src_mode->crtc_vdisplay;
	dst_mode->crtc_clock = src_mode->crtc_clock;
	dst_mode->crtc_hblank_start = src_mode->crtc_hblank_start;
	dst_mode->crtc_hblank_end = src_mode->crtc_hblank_end;
	dst_mode->crtc_hsync_start =  src_mode->crtc_hsync_start;
	dst_mode->crtc_hsync_end = src_mode->crtc_hsync_end;
	dst_mode->crtc_htotal = src_mode->crtc_htotal;
	dst_mode->crtc_hskew = src_mode->crtc_hskew;
	dst_mode->crtc_vblank_start = src_mode->crtc_vblank_start;
	dst_mode->crtc_vblank_end = src_mode->crtc_vblank_end;
	dst_mode->crtc_vsync_start = src_mode->crtc_vsync_start;
	dst_mode->crtc_vsync_end = src_mode->crtc_vsync_end;
	dst_mode->crtc_vtotal = src_mode->crtc_vtotal;
}

static void
decide_crtc_timing_for_drm_display_mode(struct drm_display_mode *drm_mode,
					const struct drm_display_mode *native_mode,
					bool scale_enabled)
{
	if (scale_enabled) {
		copy_crtc_timing_for_drm_display_mode(native_mode, drm_mode);
	} else if (native_mode->clock == drm_mode->clock &&
			native_mode->htotal == drm_mode->htotal &&
			native_mode->vtotal == drm_mode->vtotal) {
		copy_crtc_timing_for_drm_display_mode(native_mode, drm_mode);
	} else {
		/* no scaling nor amdgpu inserted, no need to patch */
	}
}

static struct dc_sink *
create_fake_sink(struct amdgpu_dm_connector *aconnector)
{
	struct dc_sink_init_data sink_init_data = { 0 };
	struct dc_sink *sink = NULL;
	sink_init_data.link = aconnector->dc_link;
	sink_init_data.sink_signal = aconnector->dc_link->connector_signal;

	sink = dc_sink_create(&sink_init_data);
	if (!sink) {
		DRM_ERROR("Failed to create sink!\n");
		return NULL;
	}
	sink->sink_signal = SIGNAL_TYPE_VIRTUAL;

	return sink;
}

static void set_multisync_trigger_params(
		struct dc_stream_state *stream)
{
	struct dc_stream_state *master = NULL;

	if (stream->triggered_crtc_reset.enabled) {
		master = stream->triggered_crtc_reset.event_source;
		stream->triggered_crtc_reset.event =
			master->timing.flags.VSYNC_POSITIVE_POLARITY ?
			CRTC_EVENT_VSYNC_RISING : CRTC_EVENT_VSYNC_FALLING;
		stream->triggered_crtc_reset.delay = TRIGGER_DELAY_NEXT_PIXEL;
	}
}

static void set_master_stream(struct dc_stream_state *stream_set[],
			      int stream_count)
{
	int j, highest_rfr = 0, master_stream = 0;

	for (j = 0;  j < stream_count; j++) {
		if (stream_set[j] && stream_set[j]->triggered_crtc_reset.enabled) {
			int refresh_rate = 0;

			refresh_rate = (stream_set[j]->timing.pix_clk_100hz*100)/
				(stream_set[j]->timing.h_total*stream_set[j]->timing.v_total);
			if (refresh_rate > highest_rfr) {
				highest_rfr = refresh_rate;
				master_stream = j;
			}
		}
	}
	for (j = 0;  j < stream_count; j++) {
		if (stream_set[j])
			stream_set[j]->triggered_crtc_reset.event_source = stream_set[master_stream];
	}
}

static void dm_enable_per_frame_crtc_master_sync(struct dc_state *context)
{
	int i = 0;
	struct dc_stream_state *stream;

	if (context->stream_count < 2)
		return;
	for (i = 0; i < context->stream_count ; i++) {
		if (!context->streams[i])
			continue;
		/*
		 * TODO: add a function to read AMD VSDB bits and set
		 * crtc_sync_master.multi_sync_enabled flag
		 * For now it's set to false
		 */
	}

	set_master_stream(context->streams, context->stream_count);

	for (i = 0; i < context->stream_count ; i++) {
		stream = context->streams[i];

		if (!stream)
			continue;

		set_multisync_trigger_params(stream);
	}
}

static struct drm_display_mode *
get_highest_refresh_rate_mode(struct amdgpu_dm_connector *aconnector,
			  bool use_probed_modes)
{
	struct drm_display_mode *m, *m_pref = NULL;
	u16 current_refresh, highest_refresh;
	struct list_head *list_head = use_probed_modes ?
						    &aconnector->base.probed_modes :
						    &aconnector->base.modes;

	if (aconnector->freesync_vid_base.clock != 0)
		return &aconnector->freesync_vid_base;

	/* Find the preferred mode */
	list_for_each_entry (m, list_head, head) {
		if (m->type & DRM_MODE_TYPE_PREFERRED) {
			m_pref = m;
			break;
		}
	}

	if (!m_pref) {
		/* Probably an EDID with no preferred mode. Fallback to first entry */
		m_pref = list_first_entry_or_null(
			&aconnector->base.modes, struct drm_display_mode, head);
		if (!m_pref) {
			DRM_DEBUG_DRIVER("No preferred mode found in EDID\n");
			return NULL;
		}
	}

	highest_refresh = drm_mode_vrefresh(m_pref);

	/*
	 * Find the mode with highest refresh rate with same resolution.
	 * For some monitors, preferred mode is not the mode with highest
	 * supported refresh rate.
	 */
	list_for_each_entry (m, list_head, head) {
		current_refresh  = drm_mode_vrefresh(m);

		if (m->hdisplay == m_pref->hdisplay &&
		    m->vdisplay == m_pref->vdisplay &&
		    highest_refresh < current_refresh) {
			highest_refresh = current_refresh;
			m_pref = m;
		}
	}

	aconnector->freesync_vid_base = *m_pref;
	return m_pref;
}

static bool is_freesync_video_mode(const struct drm_display_mode *mode,
				   struct amdgpu_dm_connector *aconnector)
{
	struct drm_display_mode *high_mode;
	int timing_diff;

	high_mode = get_highest_refresh_rate_mode(aconnector, false);
	if (!high_mode || !mode)
		return false;

	timing_diff = high_mode->vtotal - mode->vtotal;

	if (high_mode->clock == 0 || high_mode->clock != mode->clock ||
	    high_mode->hdisplay != mode->hdisplay ||
	    high_mode->vdisplay != mode->vdisplay ||
	    high_mode->hsync_start != mode->hsync_start ||
	    high_mode->hsync_end != mode->hsync_end ||
	    high_mode->htotal != mode->htotal ||
	    high_mode->hskew != mode->hskew ||
	    high_mode->vscan != mode->vscan ||
	    high_mode->vsync_start - mode->vsync_start != timing_diff ||
	    high_mode->vsync_end - mode->vsync_end != timing_diff)
		return false;
	else
		return true;
}

static struct dc_stream_state *
create_stream_for_sink(struct amdgpu_dm_connector *aconnector,
		       const struct drm_display_mode *drm_mode,
		       const struct dm_connector_state *dm_state,
		       const struct dc_stream_state *old_stream,
		       int requested_bpc)
{
	struct drm_display_mode *preferred_mode = NULL;
	struct drm_connector *drm_connector;
	const struct drm_connector_state *con_state =
		dm_state ? &dm_state->base : NULL;
	struct dc_stream_state *stream = NULL;
	struct drm_display_mode mode = *drm_mode;
	struct drm_display_mode saved_mode;
	struct drm_display_mode *freesync_mode = NULL;
	bool native_mode_found = false;
	bool recalculate_timing = false;
	bool scale = dm_state ? (dm_state->scaling != RMX_OFF) : false;
	int mode_refresh;
	int preferred_refresh = 0;
#if defined(CONFIG_DRM_AMD_DC_DCN)
	struct dsc_dec_dpcd_caps dsc_caps;
	uint32_t link_bandwidth_kbps;
#endif
	struct dc_sink *sink = NULL;

	memset(&saved_mode, 0, sizeof(saved_mode));

	if (aconnector == NULL) {
		DRM_ERROR("aconnector is NULL!\n");
		return stream;
	}

	drm_connector = &aconnector->base;

	if (!aconnector->dc_sink) {
		sink = create_fake_sink(aconnector);
		if (!sink)
			return stream;
	} else {
		sink = aconnector->dc_sink;
		dc_sink_retain(sink);
	}

	stream = dc_create_stream_for_sink(sink);

	if (stream == NULL) {
		DRM_ERROR("Failed to create stream for sink!\n");
		goto finish;
	}

	stream->dm_stream_context = aconnector;

	stream->timing.flags.LTE_340MCSC_SCRAMBLE =
		drm_connector->display_info.hdmi.scdc.scrambling.low_rates;

	list_for_each_entry(preferred_mode, &aconnector->base.modes, head) {
		/* Search for preferred mode */
		if (preferred_mode->type & DRM_MODE_TYPE_PREFERRED) {
			native_mode_found = true;
			break;
		}
	}
	if (!native_mode_found)
		preferred_mode = list_first_entry_or_null(
				&aconnector->base.modes,
				struct drm_display_mode,
				head);

	mode_refresh = drm_mode_vrefresh(&mode);

	if (preferred_mode == NULL) {
		/*
		 * This may not be an error, the use case is when we have no
		 * usermode calls to reset and set mode upon hotplug. In this
		 * case, we call set mode ourselves to restore the previous mode
		 * and the modelist may not be filled in in time.
		 */
		DRM_DEBUG_DRIVER("No preferred mode found\n");
	} else {
		recalculate_timing = amdgpu_freesync_vid_mode &&
				 is_freesync_video_mode(&mode, aconnector);
		if (recalculate_timing) {
			freesync_mode = get_highest_refresh_rate_mode(aconnector, false);
			saved_mode = mode;
			mode = *freesync_mode;
		} else {
			decide_crtc_timing_for_drm_display_mode(
				&mode, preferred_mode, scale);

			preferred_refresh = drm_mode_vrefresh(preferred_mode);
		}
	}

	if (recalculate_timing)
		drm_mode_set_crtcinfo(&saved_mode, 0);
	else if (!dm_state)
		drm_mode_set_crtcinfo(&mode, 0);

       /*
	* If scaling is enabled and refresh rate didn't change
	* we copy the vic and polarities of the old timings
	*/
	if (!scale || mode_refresh != preferred_refresh)
		fill_stream_properties_from_drm_display_mode(
			stream, &mode, &aconnector->base, con_state, NULL,
			requested_bpc);
	else
		fill_stream_properties_from_drm_display_mode(
			stream, &mode, &aconnector->base, con_state, old_stream,
			requested_bpc);

	stream->timing.flags.DSC = 0;

	if (aconnector->dc_link && sink->sink_signal == SIGNAL_TYPE_DISPLAY_PORT) {
#if defined(CONFIG_DRM_AMD_DC_DCN)
		dc_dsc_parse_dsc_dpcd(aconnector->dc_link->ctx->dc,
				      aconnector->dc_link->dpcd_caps.dsc_caps.dsc_basic_caps.raw,
				      aconnector->dc_link->dpcd_caps.dsc_caps.dsc_branch_decoder_caps.raw,
				      &dsc_caps);
		link_bandwidth_kbps = dc_link_bandwidth_kbps(aconnector->dc_link,
							     dc_link_get_link_cap(aconnector->dc_link));

		if (aconnector->dsc_settings.dsc_force_enable != DSC_CLK_FORCE_DISABLE && dsc_caps.is_dsc_supported) {
			/* Set DSC policy according to dsc_clock_en */
			dc_dsc_policy_set_enable_dsc_when_not_needed(
				aconnector->dsc_settings.dsc_force_enable == DSC_CLK_FORCE_ENABLE);

			if (dc_dsc_compute_config(aconnector->dc_link->ctx->dc->res_pool->dscs[0],
						  &dsc_caps,
						  aconnector->dc_link->ctx->dc->debug.dsc_min_slice_height_override,
						  0,
						  link_bandwidth_kbps,
						  &stream->timing,
						  &stream->timing.dsc_cfg))
				stream->timing.flags.DSC = 1;
			/* Overwrite the stream flag if DSC is enabled through debugfs */
			if (aconnector->dsc_settings.dsc_force_enable == DSC_CLK_FORCE_ENABLE)
				stream->timing.flags.DSC = 1;

			if (stream->timing.flags.DSC && aconnector->dsc_settings.dsc_num_slices_h)
				stream->timing.dsc_cfg.num_slices_h = aconnector->dsc_settings.dsc_num_slices_h;

			if (stream->timing.flags.DSC && aconnector->dsc_settings.dsc_num_slices_v)
				stream->timing.dsc_cfg.num_slices_v = aconnector->dsc_settings.dsc_num_slices_v;

			if (stream->timing.flags.DSC && aconnector->dsc_settings.dsc_bits_per_pixel)
				stream->timing.dsc_cfg.bits_per_pixel = aconnector->dsc_settings.dsc_bits_per_pixel;
		}
#endif
	}

	update_stream_scaling_settings(&mode, dm_state, stream);

	fill_audio_info(
		&stream->audio_info,
		drm_connector,
		sink);

	update_stream_signal(stream, sink);

	if (stream->signal == SIGNAL_TYPE_HDMI_TYPE_A)
		mod_build_hf_vsif_infopacket(stream, &stream->vsp_infopacket);

	if (stream->link->psr_settings.psr_feature_enabled) {
		//
		// should decide stream support vsc sdp colorimetry capability
		// before building vsc info packet
		//
		stream->use_vsc_sdp_for_colorimetry = false;
		if (aconnector->dc_sink->sink_signal == SIGNAL_TYPE_DISPLAY_PORT_MST) {
			stream->use_vsc_sdp_for_colorimetry =
				aconnector->dc_sink->is_vsc_sdp_colorimetry_supported;
		} else {
			if (stream->link->dpcd_caps.dprx_feature.bits.VSC_SDP_COLORIMETRY_SUPPORTED)
				stream->use_vsc_sdp_for_colorimetry = true;
		}
		mod_build_vsc_infopacket(stream, &stream->vsc_infopacket);
	}
finish:
	dc_sink_release(sink);

	return stream;
}

static void amdgpu_dm_crtc_destroy(struct drm_crtc *crtc)
{
	drm_crtc_cleanup(crtc);
	kfree(crtc);
}

static void dm_crtc_destroy_state(struct drm_crtc *crtc,
				  struct drm_crtc_state *state)
{
	struct dm_crtc_state *cur = to_dm_crtc_state(state);

	/* TODO Destroy dc_stream objects are stream object is flattened */
	if (cur->stream)
		dc_stream_release(cur->stream);


	__drm_atomic_helper_crtc_destroy_state(state);


	kfree(state);
}

static void dm_crtc_reset_state(struct drm_crtc *crtc)
{
	struct dm_crtc_state *state;

	if (crtc->state)
		dm_crtc_destroy_state(crtc, crtc->state);

	state = kzalloc(sizeof(*state), GFP_KERNEL);
	if (WARN_ON(!state))
		return;

	__drm_atomic_helper_crtc_reset(crtc, &state->base);
}

static struct drm_crtc_state *
dm_crtc_duplicate_state(struct drm_crtc *crtc)
{
	struct dm_crtc_state *state, *cur;

	cur = to_dm_crtc_state(crtc->state);

	if (WARN_ON(!crtc->state))
		return NULL;

	state = kzalloc(sizeof(*state), GFP_KERNEL);
	if (!state)
		return NULL;

	__drm_atomic_helper_crtc_duplicate_state(crtc, &state->base);

	if (cur->stream) {
		state->stream = cur->stream;
		dc_stream_retain(state->stream);
	}

	state->active_planes = cur->active_planes;
	state->vrr_infopacket = cur->vrr_infopacket;
	state->abm_level = cur->abm_level;
	state->vrr_supported = cur->vrr_supported;
	state->freesync_config = cur->freesync_config;
	state->cm_has_degamma = cur->cm_has_degamma;
	state->cm_is_degamma_srgb = cur->cm_is_degamma_srgb;
	/* TODO Duplicate dc_stream after objects are stream object is flattened */

	return &state->base;
}

#ifdef CONFIG_DRM_AMD_SECURE_DISPLAY
static int amdgpu_dm_crtc_late_register(struct drm_crtc *crtc)
{
	crtc_debugfs_init(crtc);

	return 0;
}
#endif

static inline int dm_set_vupdate_irq(struct drm_crtc *crtc, bool enable)
{
	enum dc_irq_source irq_source;
	struct amdgpu_crtc *acrtc = to_amdgpu_crtc(crtc);
	struct amdgpu_device *adev = drm_to_adev(crtc->dev);
	int rc;

	irq_source = IRQ_TYPE_VUPDATE + acrtc->otg_inst;

	rc = dc_interrupt_set(adev->dm.dc, irq_source, enable) ? 0 : -EBUSY;

	DRM_DEBUG_VBL("crtc %d - vupdate irq %sabling: r=%d\n",
		      acrtc->crtc_id, enable ? "en" : "dis", rc);
	return rc;
}

static inline int dm_set_vblank(struct drm_crtc *crtc, bool enable)
{
	enum dc_irq_source irq_source;
	struct amdgpu_crtc *acrtc = to_amdgpu_crtc(crtc);
	struct amdgpu_device *adev = drm_to_adev(crtc->dev);
	struct dm_crtc_state *acrtc_state = to_dm_crtc_state(crtc->state);
#if defined(CONFIG_DRM_AMD_DC_DCN)
	struct amdgpu_display_manager *dm = &adev->dm;
	unsigned long flags;
#endif
	int rc = 0;

	if (enable) {
		/* vblank irq on -> Only need vupdate irq in vrr mode */
		if (amdgpu_dm_vrr_active(acrtc_state))
			rc = dm_set_vupdate_irq(crtc, true);
	} else {
		/* vblank irq off -> vupdate irq off */
		rc = dm_set_vupdate_irq(crtc, false);
	}

	if (rc)
		return rc;

	irq_source = IRQ_TYPE_VBLANK + acrtc->otg_inst;

	if (!dc_interrupt_set(adev->dm.dc, irq_source, enable))
		return -EBUSY;

	if (amdgpu_in_reset(adev))
		return 0;

#if defined(CONFIG_DRM_AMD_DC_DCN)
	spin_lock_irqsave(&dm->vblank_lock, flags);
	dm->vblank_workqueue->dm = dm;
	dm->vblank_workqueue->otg_inst = acrtc->otg_inst;
	dm->vblank_workqueue->enable = enable;
	spin_unlock_irqrestore(&dm->vblank_lock, flags);
	schedule_work(&dm->vblank_workqueue->mall_work);
#endif

	return 0;
}

static int dm_enable_vblank(struct drm_crtc *crtc)
{
	return dm_set_vblank(crtc, true);
}

static void dm_disable_vblank(struct drm_crtc *crtc)
{
	dm_set_vblank(crtc, false);
}

/* Implemented only the options currently availible for the driver */
static const struct drm_crtc_funcs amdgpu_dm_crtc_funcs = {
	.reset = dm_crtc_reset_state,
	.destroy = amdgpu_dm_crtc_destroy,
	.set_config = drm_atomic_helper_set_config,
	.page_flip = drm_atomic_helper_page_flip,
	.atomic_duplicate_state = dm_crtc_duplicate_state,
	.atomic_destroy_state = dm_crtc_destroy_state,
	.set_crc_source = amdgpu_dm_crtc_set_crc_source,
	.verify_crc_source = amdgpu_dm_crtc_verify_crc_source,
	.get_crc_sources = amdgpu_dm_crtc_get_crc_sources,
	.get_vblank_counter = amdgpu_get_vblank_counter_kms,
	.enable_vblank = dm_enable_vblank,
	.disable_vblank = dm_disable_vblank,
	.get_vblank_timestamp = drm_crtc_vblank_helper_get_vblank_timestamp,
#if defined(CONFIG_DRM_AMD_SECURE_DISPLAY)
	.late_register = amdgpu_dm_crtc_late_register,
#endif
};

static enum drm_connector_status
amdgpu_dm_connector_detect(struct drm_connector *connector, bool force)
{
	bool connected;
	struct amdgpu_dm_connector *aconnector = to_amdgpu_dm_connector(connector);

	/*
	 * Notes:
	 * 1. This interface is NOT called in context of HPD irq.
	 * 2. This interface *is called* in context of user-mode ioctl. Which
	 * makes it a bad place for *any* MST-related activity.
	 */

	if (aconnector->base.force == DRM_FORCE_UNSPECIFIED &&
	    !aconnector->fake_enable)
		connected = (aconnector->dc_sink != NULL);
	else
		connected = (aconnector->base.force == DRM_FORCE_ON);

	update_subconnector_property(aconnector);

	return (connected ? connector_status_connected :
			connector_status_disconnected);
}

int amdgpu_dm_connector_atomic_set_property(struct drm_connector *connector,
					    struct drm_connector_state *connector_state,
					    struct drm_property *property,
					    uint64_t val)
{
	struct drm_device *dev = connector->dev;
	struct amdgpu_device *adev = drm_to_adev(dev);
	struct dm_connector_state *dm_old_state =
		to_dm_connector_state(connector->state);
	struct dm_connector_state *dm_new_state =
		to_dm_connector_state(connector_state);

	int ret = -EINVAL;

	if (property == dev->mode_config.scaling_mode_property) {
		enum amdgpu_rmx_type rmx_type;

		switch (val) {
		case DRM_MODE_SCALE_CENTER:
			rmx_type = RMX_CENTER;
			break;
		case DRM_MODE_SCALE_ASPECT:
			rmx_type = RMX_ASPECT;
			break;
		case DRM_MODE_SCALE_FULLSCREEN:
			rmx_type = RMX_FULL;
			break;
		case DRM_MODE_SCALE_NONE:
		default:
			rmx_type = RMX_OFF;
			break;
		}

		if (dm_old_state->scaling == rmx_type)
			return 0;

		dm_new_state->scaling = rmx_type;
		ret = 0;
	} else if (property == adev->mode_info.underscan_hborder_property) {
		dm_new_state->underscan_hborder = val;
		ret = 0;
	} else if (property == adev->mode_info.underscan_vborder_property) {
		dm_new_state->underscan_vborder = val;
		ret = 0;
	} else if (property == adev->mode_info.underscan_property) {
		dm_new_state->underscan_enable = val;
		ret = 0;
	} else if (property == adev->mode_info.abm_level_property) {
		dm_new_state->abm_level = val;
		ret = 0;
	}

	return ret;
}

int amdgpu_dm_connector_atomic_get_property(struct drm_connector *connector,
					    const struct drm_connector_state *state,
					    struct drm_property *property,
					    uint64_t *val)
{
	struct drm_device *dev = connector->dev;
	struct amdgpu_device *adev = drm_to_adev(dev);
	struct dm_connector_state *dm_state =
		to_dm_connector_state(state);
	int ret = -EINVAL;

	if (property == dev->mode_config.scaling_mode_property) {
		switch (dm_state->scaling) {
		case RMX_CENTER:
			*val = DRM_MODE_SCALE_CENTER;
			break;
		case RMX_ASPECT:
			*val = DRM_MODE_SCALE_ASPECT;
			break;
		case RMX_FULL:
			*val = DRM_MODE_SCALE_FULLSCREEN;
			break;
		case RMX_OFF:
		default:
			*val = DRM_MODE_SCALE_NONE;
			break;
		}
		ret = 0;
	} else if (property == adev->mode_info.underscan_hborder_property) {
		*val = dm_state->underscan_hborder;
		ret = 0;
	} else if (property == adev->mode_info.underscan_vborder_property) {
		*val = dm_state->underscan_vborder;
		ret = 0;
	} else if (property == adev->mode_info.underscan_property) {
		*val = dm_state->underscan_enable;
		ret = 0;
	} else if (property == adev->mode_info.abm_level_property) {
		*val = dm_state->abm_level;
		ret = 0;
	}

	return ret;
}

static void amdgpu_dm_connector_unregister(struct drm_connector *connector)
{
	struct amdgpu_dm_connector *amdgpu_dm_connector = to_amdgpu_dm_connector(connector);

	drm_dp_aux_unregister(&amdgpu_dm_connector->dm_dp_aux.aux);
}

static void amdgpu_dm_connector_destroy(struct drm_connector *connector)
{
	struct amdgpu_dm_connector *aconnector = to_amdgpu_dm_connector(connector);
	const struct dc_link *link = aconnector->dc_link;
	struct amdgpu_device *adev = drm_to_adev(connector->dev);
	struct amdgpu_display_manager *dm = &adev->dm;

	/*
	 * Call only if mst_mgr was iniitalized before since it's not done
	 * for all connector types.
	 */
	if (aconnector->mst_mgr.dev)
		drm_dp_mst_topology_mgr_destroy(&aconnector->mst_mgr);

#if defined(CONFIG_BACKLIGHT_CLASS_DEVICE) ||\
	defined(CONFIG_BACKLIGHT_CLASS_DEVICE_MODULE)

	if ((link->connector_signal & (SIGNAL_TYPE_EDP | SIGNAL_TYPE_LVDS)) &&
	    link->type != dc_connection_none &&
	    dm->backlight_dev) {
		backlight_device_unregister(dm->backlight_dev);
		dm->backlight_dev = NULL;
	}
#endif

	if (aconnector->dc_em_sink)
		dc_sink_release(aconnector->dc_em_sink);
	aconnector->dc_em_sink = NULL;
	if (aconnector->dc_sink)
		dc_sink_release(aconnector->dc_sink);
	aconnector->dc_sink = NULL;

	drm_dp_cec_unregister_connector(&aconnector->dm_dp_aux.aux);
	drm_connector_unregister(connector);
	drm_connector_cleanup(connector);
	if (aconnector->i2c) {
		i2c_del_adapter(&aconnector->i2c->base);
		kfree(aconnector->i2c);
	}
	kfree(aconnector->dm_dp_aux.aux.name);

	kfree(connector);
}

void amdgpu_dm_connector_funcs_reset(struct drm_connector *connector)
{
	struct dm_connector_state *state =
		to_dm_connector_state(connector->state);

	if (connector->state)
		__drm_atomic_helper_connector_destroy_state(connector->state);

	kfree(state);

	state = kzalloc(sizeof(*state), GFP_KERNEL);

	if (state) {
		state->scaling = RMX_OFF;
		state->underscan_enable = false;
		state->underscan_hborder = 0;
		state->underscan_vborder = 0;
		state->base.max_requested_bpc = 8;
		state->vcpi_slots = 0;
		state->pbn = 0;
		if (connector->connector_type == DRM_MODE_CONNECTOR_eDP)
			state->abm_level = amdgpu_dm_abm_level;

		__drm_atomic_helper_connector_reset(connector, &state->base);
	}
}

struct drm_connector_state *
amdgpu_dm_connector_atomic_duplicate_state(struct drm_connector *connector)
{
	struct dm_connector_state *state =
		to_dm_connector_state(connector->state);

	struct dm_connector_state *new_state =
			kmemdup(state, sizeof(*state), GFP_KERNEL);

	if (!new_state)
		return NULL;

	__drm_atomic_helper_connector_duplicate_state(connector, &new_state->base);

	new_state->freesync_capable = state->freesync_capable;
	new_state->abm_level = state->abm_level;
	new_state->scaling = state->scaling;
	new_state->underscan_enable = state->underscan_enable;
	new_state->underscan_hborder = state->underscan_hborder;
	new_state->underscan_vborder = state->underscan_vborder;
	new_state->vcpi_slots = state->vcpi_slots;
	new_state->pbn = state->pbn;
	return &new_state->base;
}

static int
amdgpu_dm_connector_late_register(struct drm_connector *connector)
{
	struct amdgpu_dm_connector *amdgpu_dm_connector =
		to_amdgpu_dm_connector(connector);
	int r;

	if ((connector->connector_type == DRM_MODE_CONNECTOR_DisplayPort) ||
	    (connector->connector_type == DRM_MODE_CONNECTOR_eDP)) {
		amdgpu_dm_connector->dm_dp_aux.aux.dev = connector->kdev;
		r = drm_dp_aux_register(&amdgpu_dm_connector->dm_dp_aux.aux);
		if (r)
			return r;
	}

#if defined(CONFIG_DEBUG_FS)
	connector_debugfs_init(amdgpu_dm_connector);
#endif

	return 0;
}

static const struct drm_connector_funcs amdgpu_dm_connector_funcs = {
	.reset = amdgpu_dm_connector_funcs_reset,
	.detect = amdgpu_dm_connector_detect,
	.fill_modes = drm_helper_probe_single_connector_modes,
	.destroy = amdgpu_dm_connector_destroy,
	.atomic_duplicate_state = amdgpu_dm_connector_atomic_duplicate_state,
	.atomic_destroy_state = drm_atomic_helper_connector_destroy_state,
	.atomic_set_property = amdgpu_dm_connector_atomic_set_property,
	.atomic_get_property = amdgpu_dm_connector_atomic_get_property,
	.late_register = amdgpu_dm_connector_late_register,
	.early_unregister = amdgpu_dm_connector_unregister
};

static int get_modes(struct drm_connector *connector)
{
	return amdgpu_dm_connector_get_modes(connector);
}

static void create_eml_sink(struct amdgpu_dm_connector *aconnector)
{
	struct dc_sink_init_data init_params = {
			.link = aconnector->dc_link,
			.sink_signal = SIGNAL_TYPE_VIRTUAL
	};
	struct edid *edid;

	if (!aconnector->base.edid_blob_ptr) {
		DRM_ERROR("No EDID firmware found on connector: %s ,forcing to OFF!\n",
				aconnector->base.name);

		aconnector->base.force = DRM_FORCE_OFF;
		aconnector->base.override_edid = false;
		return;
	}

	edid = (struct edid *) aconnector->base.edid_blob_ptr->data;

	aconnector->edid = edid;

	aconnector->dc_em_sink = dc_link_add_remote_sink(
		aconnector->dc_link,
		(uint8_t *)edid,
		(edid->extensions + 1) * EDID_LENGTH,
		&init_params);

	if (aconnector->base.force == DRM_FORCE_ON) {
		aconnector->dc_sink = aconnector->dc_link->local_sink ?
		aconnector->dc_link->local_sink :
		aconnector->dc_em_sink;
		dc_sink_retain(aconnector->dc_sink);
	}
}

static void handle_edid_mgmt(struct amdgpu_dm_connector *aconnector)
{
	struct dc_link *link = (struct dc_link *)aconnector->dc_link;

	/*
	 * In case of headless boot with force on for DP managed connector
	 * Those settings have to be != 0 to get initial modeset
	 */
	if (link->connector_signal == SIGNAL_TYPE_DISPLAY_PORT) {
		link->verified_link_cap.lane_count = LANE_COUNT_FOUR;
		link->verified_link_cap.link_rate = LINK_RATE_HIGH2;
	}


	aconnector->base.override_edid = true;
	create_eml_sink(aconnector);
}

static struct dc_stream_state *
create_validate_stream_for_sink(struct amdgpu_dm_connector *aconnector,
				const struct drm_display_mode *drm_mode,
				const struct dm_connector_state *dm_state,
				const struct dc_stream_state *old_stream)
{
	struct drm_connector *connector = &aconnector->base;
	struct amdgpu_device *adev = drm_to_adev(connector->dev);
	struct dc_stream_state *stream;
	const struct drm_connector_state *drm_state = dm_state ? &dm_state->base : NULL;
	int requested_bpc = drm_state ? drm_state->max_requested_bpc : 8;
	enum dc_status dc_result = DC_OK;

	do {
		stream = create_stream_for_sink(aconnector, drm_mode,
						dm_state, old_stream,
						requested_bpc);
		if (stream == NULL) {
			DRM_ERROR("Failed to create stream for sink!\n");
			break;
		}

		dc_result = dc_validate_stream(adev->dm.dc, stream);

		if (dc_result != DC_OK) {
			DRM_DEBUG_KMS("Mode %dx%d (clk %d) failed DC validation with error %d (%s)\n",
				      drm_mode->hdisplay,
				      drm_mode->vdisplay,
				      drm_mode->clock,
				      dc_result,
				      dc_status_to_str(dc_result));

			dc_stream_release(stream);
			stream = NULL;
			requested_bpc -= 2; /* lower bpc to retry validation */
		}

	} while (stream == NULL && requested_bpc >= 6);

	if (dc_result == DC_FAIL_ENC_VALIDATE && !aconnector->force_yuv420_output) {
		DRM_DEBUG_KMS("Retry forcing YCbCr420 encoding\n");

		aconnector->force_yuv420_output = true;
		stream = create_validate_stream_for_sink(aconnector, drm_mode,
						dm_state, old_stream);
		aconnector->force_yuv420_output = false;
	}

	return stream;
}

enum drm_mode_status amdgpu_dm_connector_mode_valid(struct drm_connector *connector,
				   struct drm_display_mode *mode)
{
	int result = MODE_ERROR;
	struct dc_sink *dc_sink;
	/* TODO: Unhardcode stream count */
	struct dc_stream_state *stream;
	struct amdgpu_dm_connector *aconnector = to_amdgpu_dm_connector(connector);

	if ((mode->flags & DRM_MODE_FLAG_INTERLACE) ||
			(mode->flags & DRM_MODE_FLAG_DBLSCAN))
		return result;

	/*
	 * Only run this the first time mode_valid is called to initilialize
	 * EDID mgmt
	 */
	if (aconnector->base.force != DRM_FORCE_UNSPECIFIED &&
		!aconnector->dc_em_sink)
		handle_edid_mgmt(aconnector);

	dc_sink = to_amdgpu_dm_connector(connector)->dc_sink;

	if (dc_sink == NULL && aconnector->base.force != DRM_FORCE_ON_DIGITAL &&
				aconnector->base.force != DRM_FORCE_ON) {
		DRM_ERROR("dc_sink is NULL!\n");
		goto fail;
	}

	stream = create_validate_stream_for_sink(aconnector, mode, NULL, NULL);
	if (stream) {
		dc_stream_release(stream);
		result = MODE_OK;
	}

fail:
	/* TODO: error handling*/
	return result;
}

static int fill_hdr_info_packet(const struct drm_connector_state *state,
				struct dc_info_packet *out)
{
	struct hdmi_drm_infoframe frame;
	unsigned char buf[30]; /* 26 + 4 */
	ssize_t len;
	int ret, i;

	memset(out, 0, sizeof(*out));

	if (!state->hdr_output_metadata)
		return 0;

	ret = drm_hdmi_infoframe_set_hdr_metadata(&frame, state);
	if (ret)
		return ret;

	len = hdmi_drm_infoframe_pack_only(&frame, buf, sizeof(buf));
	if (len < 0)
		return (int)len;

	/* Static metadata is a fixed 26 bytes + 4 byte header. */
	if (len != 30)
		return -EINVAL;

	/* Prepare the infopacket for DC. */
	switch (state->connector->connector_type) {
	case DRM_MODE_CONNECTOR_HDMIA:
		out->hb0 = 0x87; /* type */
		out->hb1 = 0x01; /* version */
		out->hb2 = 0x1A; /* length */
		out->sb[0] = buf[3]; /* checksum */
		i = 1;
		break;

	case DRM_MODE_CONNECTOR_DisplayPort:
	case DRM_MODE_CONNECTOR_eDP:
		out->hb0 = 0x00; /* sdp id, zero */
		out->hb1 = 0x87; /* type */
		out->hb2 = 0x1D; /* payload len - 1 */
		out->hb3 = (0x13 << 2); /* sdp version */
		out->sb[0] = 0x01; /* version */
		out->sb[1] = 0x1A; /* length */
		i = 2;
		break;

	default:
		return -EINVAL;
	}

	memcpy(&out->sb[i], &buf[4], 26);
	out->valid = true;

	print_hex_dump(KERN_DEBUG, "HDR SB:", DUMP_PREFIX_NONE, 16, 1, out->sb,
		       sizeof(out->sb), false);

	return 0;
}

static bool
is_hdr_metadata_different(const struct drm_connector_state *old_state,
			  const struct drm_connector_state *new_state)
{
	struct drm_property_blob *old_blob = old_state->hdr_output_metadata;
	struct drm_property_blob *new_blob = new_state->hdr_output_metadata;

	if (old_blob != new_blob) {
		if (old_blob && new_blob &&
		    old_blob->length == new_blob->length)
			return memcmp(old_blob->data, new_blob->data,
				      old_blob->length);

		return true;
	}

	return false;
}

static int
amdgpu_dm_connector_atomic_check(struct drm_connector *conn,
				 struct drm_atomic_state *state)
{
	struct drm_connector_state *new_con_state =
		drm_atomic_get_new_connector_state(state, conn);
	struct drm_connector_state *old_con_state =
		drm_atomic_get_old_connector_state(state, conn);
	struct drm_crtc *crtc = new_con_state->crtc;
	struct drm_crtc_state *new_crtc_state;
	int ret;

	trace_amdgpu_dm_connector_atomic_check(new_con_state);

	if (!crtc)
		return 0;

	if (is_hdr_metadata_different(old_con_state, new_con_state)) {
		struct dc_info_packet hdr_infopacket;

		ret = fill_hdr_info_packet(new_con_state, &hdr_infopacket);
		if (ret)
			return ret;

		new_crtc_state = drm_atomic_get_crtc_state(state, crtc);
		if (IS_ERR(new_crtc_state))
			return PTR_ERR(new_crtc_state);

		/*
		 * DC considers the stream backends changed if the
		 * static metadata changes. Forcing the modeset also
		 * gives a simple way for userspace to switch from
		 * 8bpc to 10bpc when setting the metadata to enter
		 * or exit HDR.
		 *
		 * Changing the static metadata after it's been
		 * set is permissible, however. So only force a
		 * modeset if we're entering or exiting HDR.
		 */
		new_crtc_state->mode_changed =
			!old_con_state->hdr_output_metadata ||
			!new_con_state->hdr_output_metadata;
	}

	return 0;
}

static const struct drm_connector_helper_funcs
amdgpu_dm_connector_helper_funcs = {
	/*
	 * If hotplugging a second bigger display in FB Con mode, bigger resolution
	 * modes will be filtered by drm_mode_validate_size(), and those modes
	 * are missing after user start lightdm. So we need to renew modes list.
	 * in get_modes call back, not just return the modes count
	 */
	.get_modes = get_modes,
	.mode_valid = amdgpu_dm_connector_mode_valid,
	.atomic_check = amdgpu_dm_connector_atomic_check,
};

static void dm_crtc_helper_disable(struct drm_crtc *crtc)
{
}

static int count_crtc_active_planes(struct drm_crtc_state *new_crtc_state)
{
	struct drm_atomic_state *state = new_crtc_state->state;
	struct drm_plane *plane;
	int num_active = 0;

	drm_for_each_plane_mask(plane, state->dev, new_crtc_state->plane_mask) {
		struct drm_plane_state *new_plane_state;

		/* Cursor planes are "fake". */
		if (plane->type == DRM_PLANE_TYPE_CURSOR)
			continue;

		new_plane_state = drm_atomic_get_new_plane_state(state, plane);

		if (!new_plane_state) {
			/*
			 * The plane is enable on the CRTC and hasn't changed
			 * state. This means that it previously passed
			 * validation and is therefore enabled.
			 */
			num_active += 1;
			continue;
		}

		/* We need a framebuffer to be considered enabled. */
		num_active += (new_plane_state->fb != NULL);
	}

	return num_active;
}

static void dm_update_crtc_active_planes(struct drm_crtc *crtc,
					 struct drm_crtc_state *new_crtc_state)
{
	struct dm_crtc_state *dm_new_crtc_state =
		to_dm_crtc_state(new_crtc_state);

	dm_new_crtc_state->active_planes = 0;

	if (!dm_new_crtc_state->stream)
		return;

	dm_new_crtc_state->active_planes =
		count_crtc_active_planes(new_crtc_state);
}

static int dm_crtc_helper_atomic_check(struct drm_crtc *crtc,
				       struct drm_atomic_state *state)
{
	struct drm_crtc_state *crtc_state = drm_atomic_get_new_crtc_state(state,
									  crtc);
	struct amdgpu_device *adev = drm_to_adev(crtc->dev);
	struct dc *dc = adev->dm.dc;
	struct dm_crtc_state *dm_crtc_state = to_dm_crtc_state(crtc_state);
	int ret = -EINVAL;

	trace_amdgpu_dm_crtc_atomic_check(crtc_state);

	dm_update_crtc_active_planes(crtc, crtc_state);

	if (unlikely(!dm_crtc_state->stream &&
		     modeset_required(crtc_state, NULL, dm_crtc_state->stream))) {
		WARN_ON(1);
		return ret;
	}

	/*
	 * We require the primary plane to be enabled whenever the CRTC is, otherwise
	 * drm_mode_cursor_universal may end up trying to enable the cursor plane while all other
	 * planes are disabled, which is not supported by the hardware. And there is legacy
	 * userspace which stops using the HW cursor altogether in response to the resulting EINVAL.
	 */
	if (crtc_state->enable &&
	    !(crtc_state->plane_mask & drm_plane_mask(crtc->primary))) {
		DRM_DEBUG_ATOMIC("Can't enable a CRTC without enabling the primary plane\n");
		return -EINVAL;
	}

	/* In some use cases, like reset, no stream is attached */
	if (!dm_crtc_state->stream)
		return 0;

	if (dc_validate_stream(dc, dm_crtc_state->stream) == DC_OK)
		return 0;

	DRM_DEBUG_ATOMIC("Failed DC stream validation\n");
	return ret;
}

static bool dm_crtc_helper_mode_fixup(struct drm_crtc *crtc,
				      const struct drm_display_mode *mode,
				      struct drm_display_mode *adjusted_mode)
{
	return true;
}

static const struct drm_crtc_helper_funcs amdgpu_dm_crtc_helper_funcs = {
	.disable = dm_crtc_helper_disable,
	.atomic_check = dm_crtc_helper_atomic_check,
	.mode_fixup = dm_crtc_helper_mode_fixup,
	.get_scanout_position = amdgpu_crtc_get_scanout_position,
};

static void dm_encoder_helper_disable(struct drm_encoder *encoder)
{

}

static int convert_dc_color_depth_into_bpc (enum dc_color_depth display_color_depth)
{
	switch (display_color_depth) {
		case COLOR_DEPTH_666:
			return 6;
		case COLOR_DEPTH_888:
			return 8;
		case COLOR_DEPTH_101010:
			return 10;
		case COLOR_DEPTH_121212:
			return 12;
		case COLOR_DEPTH_141414:
			return 14;
		case COLOR_DEPTH_161616:
			return 16;
		default:
			break;
		}
	return 0;
}

static int dm_encoder_helper_atomic_check(struct drm_encoder *encoder,
					  struct drm_crtc_state *crtc_state,
					  struct drm_connector_state *conn_state)
{
	struct drm_atomic_state *state = crtc_state->state;
	struct drm_connector *connector = conn_state->connector;
	struct amdgpu_dm_connector *aconnector = to_amdgpu_dm_connector(connector);
	struct dm_connector_state *dm_new_connector_state = to_dm_connector_state(conn_state);
	const struct drm_display_mode *adjusted_mode = &crtc_state->adjusted_mode;
	struct drm_dp_mst_topology_mgr *mst_mgr;
	struct drm_dp_mst_port *mst_port;
	enum dc_color_depth color_depth;
	int clock, bpp = 0;
	bool is_y420 = false;

	if (!aconnector->port || !aconnector->dc_sink)
		return 0;

	mst_port = aconnector->port;
	mst_mgr = &aconnector->mst_port->mst_mgr;

	if (!crtc_state->connectors_changed && !crtc_state->mode_changed)
		return 0;

	if (!state->duplicated) {
		int max_bpc = conn_state->max_requested_bpc;
		is_y420 = drm_mode_is_420_also(&connector->display_info, adjusted_mode) &&
				aconnector->force_yuv420_output;
		color_depth = convert_color_depth_from_display_info(connector,
								    is_y420,
								    max_bpc);
		bpp = convert_dc_color_depth_into_bpc(color_depth) * 3;
		clock = adjusted_mode->clock;
		dm_new_connector_state->pbn = drm_dp_calc_pbn_mode(clock, bpp, false);
	}
	dm_new_connector_state->vcpi_slots = drm_dp_atomic_find_vcpi_slots(state,
									   mst_mgr,
									   mst_port,
									   dm_new_connector_state->pbn,
									   dm_mst_get_pbn_divider(aconnector->dc_link));
	if (dm_new_connector_state->vcpi_slots < 0) {
		DRM_DEBUG_ATOMIC("failed finding vcpi slots: %d\n", (int)dm_new_connector_state->vcpi_slots);
		return dm_new_connector_state->vcpi_slots;
	}
	return 0;
}

const struct drm_encoder_helper_funcs amdgpu_dm_encoder_helper_funcs = {
	.disable = dm_encoder_helper_disable,
	.atomic_check = dm_encoder_helper_atomic_check
};

#if defined(CONFIG_DRM_AMD_DC_DCN)
static int dm_update_mst_vcpi_slots_for_dsc(struct drm_atomic_state *state,
					    struct dc_state *dc_state)
{
	struct dc_stream_state *stream = NULL;
	struct drm_connector *connector;
	struct drm_connector_state *new_con_state, *old_con_state;
	struct amdgpu_dm_connector *aconnector;
	struct dm_connector_state *dm_conn_state;
	int i, j, clock, bpp;
	int vcpi, pbn_div, pbn = 0;

	for_each_oldnew_connector_in_state(state, connector, old_con_state, new_con_state, i) {

		aconnector = to_amdgpu_dm_connector(connector);

		if (!aconnector->port)
			continue;

		if (!new_con_state || !new_con_state->crtc)
			continue;

		dm_conn_state = to_dm_connector_state(new_con_state);

		for (j = 0; j < dc_state->stream_count; j++) {
			stream = dc_state->streams[j];
			if (!stream)
				continue;

			if ((struct amdgpu_dm_connector*)stream->dm_stream_context == aconnector)
				break;

			stream = NULL;
		}

		if (!stream)
			continue;

		if (stream->timing.flags.DSC != 1) {
			drm_dp_mst_atomic_enable_dsc(state,
						     aconnector->port,
						     dm_conn_state->pbn,
						     0,
						     false);
			continue;
		}

		pbn_div = dm_mst_get_pbn_divider(stream->link);
		bpp = stream->timing.dsc_cfg.bits_per_pixel;
		clock = stream->timing.pix_clk_100hz / 10;
		pbn = drm_dp_calc_pbn_mode(clock, bpp, true);
		vcpi = drm_dp_mst_atomic_enable_dsc(state,
						    aconnector->port,
						    pbn, pbn_div,
						    true);
		if (vcpi < 0)
			return vcpi;

		dm_conn_state->pbn = pbn;
		dm_conn_state->vcpi_slots = vcpi;
	}
	return 0;
}
#endif

static void dm_drm_plane_reset(struct drm_plane *plane)
{
	struct dm_plane_state *amdgpu_state = NULL;

	if (plane->state)
		plane->funcs->atomic_destroy_state(plane, plane->state);

	amdgpu_state = kzalloc(sizeof(*amdgpu_state), GFP_KERNEL);
	WARN_ON(amdgpu_state == NULL);

	if (amdgpu_state)
		__drm_atomic_helper_plane_reset(plane, &amdgpu_state->base);
}

static struct drm_plane_state *
dm_drm_plane_duplicate_state(struct drm_plane *plane)
{
	struct dm_plane_state *dm_plane_state, *old_dm_plane_state;

	old_dm_plane_state = to_dm_plane_state(plane->state);
	dm_plane_state = kzalloc(sizeof(*dm_plane_state), GFP_KERNEL);
	if (!dm_plane_state)
		return NULL;

	__drm_atomic_helper_plane_duplicate_state(plane, &dm_plane_state->base);

	if (old_dm_plane_state->dc_state) {
		dm_plane_state->dc_state = old_dm_plane_state->dc_state;
		dc_plane_state_retain(dm_plane_state->dc_state);
	}

	return &dm_plane_state->base;
}

static void dm_drm_plane_destroy_state(struct drm_plane *plane,
				struct drm_plane_state *state)
{
	struct dm_plane_state *dm_plane_state = to_dm_plane_state(state);

	if (dm_plane_state->dc_state)
		dc_plane_state_release(dm_plane_state->dc_state);

	drm_atomic_helper_plane_destroy_state(plane, state);
}

static const struct drm_plane_funcs dm_plane_funcs = {
	.update_plane	= drm_atomic_helper_update_plane,
	.disable_plane	= drm_atomic_helper_disable_plane,
	.destroy	= drm_primary_helper_destroy,
	.reset = dm_drm_plane_reset,
	.atomic_duplicate_state = dm_drm_plane_duplicate_state,
	.atomic_destroy_state = dm_drm_plane_destroy_state,
	.format_mod_supported = dm_plane_format_mod_supported,
};

static int dm_plane_helper_prepare_fb(struct drm_plane *plane,
				      struct drm_plane_state *new_state)
{
	struct amdgpu_framebuffer *afb;
	struct drm_gem_object *obj;
	struct amdgpu_device *adev;
	struct amdgpu_bo *rbo;
	struct dm_plane_state *dm_plane_state_new, *dm_plane_state_old;
	struct list_head list;
	struct ttm_validate_buffer tv;
	struct ww_acquire_ctx ticket;
	uint32_t domain;
	int r;

	if (!new_state->fb) {
		DRM_DEBUG_KMS("No FB bound\n");
		return 0;
	}

	afb = to_amdgpu_framebuffer(new_state->fb);
	obj = new_state->fb->obj[0];
	rbo = gem_to_amdgpu_bo(obj);
	adev = amdgpu_ttm_adev(rbo->tbo.bdev);
	INIT_LIST_HEAD(&list);

	tv.bo = &rbo->tbo;
	tv.num_shared = 1;
	list_add(&tv.head, &list);

	r = ttm_eu_reserve_buffers(&ticket, &list, false, NULL);
	if (r) {
		dev_err(adev->dev, "fail to reserve bo (%d)\n", r);
		return r;
	}

	if (plane->type != DRM_PLANE_TYPE_CURSOR)
		domain = amdgpu_display_supported_domains(adev, rbo->flags);
	else
		domain = AMDGPU_GEM_DOMAIN_VRAM;

	r = amdgpu_bo_pin(rbo, domain);
	if (unlikely(r != 0)) {
		if (r != -ERESTARTSYS)
			DRM_ERROR("Failed to pin framebuffer with error %d\n", r);
		ttm_eu_backoff_reservation(&ticket, &list);
		return r;
	}

	r = amdgpu_ttm_alloc_gart(&rbo->tbo);
	if (unlikely(r != 0)) {
		amdgpu_bo_unpin(rbo);
		ttm_eu_backoff_reservation(&ticket, &list);
		DRM_ERROR("%p bind failed\n", rbo);
		return r;
	}

	ttm_eu_backoff_reservation(&ticket, &list);

	afb->address = amdgpu_bo_gpu_offset(rbo);

	amdgpu_bo_ref(rbo);

	/**
	 * We don't do surface updates on planes that have been newly created,
	 * but we also don't have the afb->address during atomic check.
	 *
	 * Fill in buffer attributes depending on the address here, but only on
	 * newly created planes since they're not being used by DC yet and this
	 * won't modify global state.
	 */
	dm_plane_state_old = to_dm_plane_state(plane->state);
	dm_plane_state_new = to_dm_plane_state(new_state);

	if (dm_plane_state_new->dc_state &&
	    dm_plane_state_old->dc_state != dm_plane_state_new->dc_state) {
		struct dc_plane_state *plane_state =
			dm_plane_state_new->dc_state;
		bool force_disable_dcc = !plane_state->dcc.enable;

		fill_plane_buffer_attributes(
			adev, afb, plane_state->format, plane_state->rotation,
			afb->tiling_flags,
			&plane_state->tiling_info, &plane_state->plane_size,
			&plane_state->dcc, &plane_state->address,
			afb->tmz_surface, force_disable_dcc);
	}

	return 0;
}

static void dm_plane_helper_cleanup_fb(struct drm_plane *plane,
				       struct drm_plane_state *old_state)
{
	struct amdgpu_bo *rbo;
	int r;

	if (!old_state->fb)
		return;

	rbo = gem_to_amdgpu_bo(old_state->fb->obj[0]);
	r = amdgpu_bo_reserve(rbo, false);
	if (unlikely(r)) {
		DRM_ERROR("failed to reserve rbo before unpin\n");
		return;
	}

	amdgpu_bo_unpin(rbo);
	amdgpu_bo_unreserve(rbo);
	amdgpu_bo_unref(&rbo);
}

static int dm_plane_helper_check_state(struct drm_plane_state *state,
				       struct drm_crtc_state *new_crtc_state)
{
	struct drm_framebuffer *fb = state->fb;
	int min_downscale, max_upscale;
	int min_scale = 0;
	int max_scale = INT_MAX;

	/* Plane enabled? Validate viewport and get scaling factors from plane caps. */
	if (fb && state->crtc) {
		/* Validate viewport to cover the case when only the position changes */
		if (state->plane->type != DRM_PLANE_TYPE_CURSOR) {
			int viewport_width = state->crtc_w;
			int viewport_height = state->crtc_h;

			if (state->crtc_x < 0)
				viewport_width += state->crtc_x;
			else if (state->crtc_x + state->crtc_w > new_crtc_state->mode.crtc_hdisplay)
				viewport_width = new_crtc_state->mode.crtc_hdisplay - state->crtc_x;

			if (state->crtc_y < 0)
				viewport_height += state->crtc_y;
			else if (state->crtc_y + state->crtc_h > new_crtc_state->mode.crtc_vdisplay)
				viewport_height = new_crtc_state->mode.crtc_vdisplay - state->crtc_y;

			if (viewport_width < 0 || viewport_height < 0) {
				DRM_DEBUG_ATOMIC("Plane completely outside of screen\n");
				return -EINVAL;
			} else if (viewport_width < MIN_VIEWPORT_SIZE*2) { /* x2 for width is because of pipe-split. */
				DRM_DEBUG_ATOMIC("Viewport width %d smaller than %d\n", viewport_width, MIN_VIEWPORT_SIZE*2);
				return -EINVAL;
			} else if (viewport_height < MIN_VIEWPORT_SIZE) {
				DRM_DEBUG_ATOMIC("Viewport height %d smaller than %d\n", viewport_height, MIN_VIEWPORT_SIZE);
				return -EINVAL;
			}

		}

		/* Get min/max allowed scaling factors from plane caps. */
		get_min_max_dc_plane_scaling(state->crtc->dev, fb,
					     &min_downscale, &max_upscale);
		/*
		 * Convert to drm convention: 16.16 fixed point, instead of dc's
		 * 1.0 == 1000. Also drm scaling is src/dst instead of dc's
		 * dst/src, so min_scale = 1.0 / max_upscale, etc.
		 */
		min_scale = (1000 << 16) / max_upscale;
		max_scale = (1000 << 16) / min_downscale;
	}

	return drm_atomic_helper_check_plane_state(
		state, new_crtc_state, min_scale, max_scale, true, true);
}

static int dm_plane_atomic_check(struct drm_plane *plane,
				 struct drm_atomic_state *state)
{
	struct drm_plane_state *new_plane_state = drm_atomic_get_new_plane_state(state,
										 plane);
	struct amdgpu_device *adev = drm_to_adev(plane->dev);
	struct dc *dc = adev->dm.dc;
	struct dm_plane_state *dm_plane_state;
	struct dc_scaling_info scaling_info;
	struct drm_crtc_state *new_crtc_state;
	int ret;

	trace_amdgpu_dm_plane_atomic_check(new_plane_state);

	dm_plane_state = to_dm_plane_state(new_plane_state);

	if (!dm_plane_state->dc_state)
		return 0;

	new_crtc_state =
		drm_atomic_get_new_crtc_state(state,
					      new_plane_state->crtc);
	if (!new_crtc_state)
		return -EINVAL;

	ret = dm_plane_helper_check_state(new_plane_state, new_crtc_state);
	if (ret)
		return ret;

	ret = fill_dc_scaling_info(new_plane_state, &scaling_info);
	if (ret)
		return ret;

	if (dc_validate_plane(dc, dm_plane_state->dc_state) == DC_OK)
		return 0;

	return -EINVAL;
}

static int dm_plane_atomic_async_check(struct drm_plane *plane,
				       struct drm_atomic_state *state)
{
	/* Only support async updates on cursor planes. */
	if (plane->type != DRM_PLANE_TYPE_CURSOR)
		return -EINVAL;

	return 0;
}

static void dm_plane_atomic_async_update(struct drm_plane *plane,
					 struct drm_atomic_state *state)
{
	struct drm_plane_state *new_state = drm_atomic_get_new_plane_state(state,
									   plane);
	struct drm_plane_state *old_state =
		drm_atomic_get_old_plane_state(state, plane);

	trace_amdgpu_dm_atomic_update_cursor(new_state);

	swap(plane->state->fb, new_state->fb);

	plane->state->src_x = new_state->src_x;
	plane->state->src_y = new_state->src_y;
	plane->state->src_w = new_state->src_w;
	plane->state->src_h = new_state->src_h;
	plane->state->crtc_x = new_state->crtc_x;
	plane->state->crtc_y = new_state->crtc_y;
	plane->state->crtc_w = new_state->crtc_w;
	plane->state->crtc_h = new_state->crtc_h;

	handle_cursor_update(plane, old_state);
}

static const struct drm_plane_helper_funcs dm_plane_helper_funcs = {
	.prepare_fb = dm_plane_helper_prepare_fb,
	.cleanup_fb = dm_plane_helper_cleanup_fb,
	.atomic_check = dm_plane_atomic_check,
	.atomic_async_check = dm_plane_atomic_async_check,
	.atomic_async_update = dm_plane_atomic_async_update
};

/*
 * TODO: these are currently initialized to rgb formats only.
 * For future use cases we should either initialize them dynamically based on
 * plane capabilities, or initialize this array to all formats, so internal drm
 * check will succeed, and let DC implement proper check
 */
static const uint32_t rgb_formats[] = {
	DRM_FORMAT_XRGB8888,
	DRM_FORMAT_ARGB8888,
	DRM_FORMAT_RGBA8888,
	DRM_FORMAT_XRGB2101010,
	DRM_FORMAT_XBGR2101010,
	DRM_FORMAT_ARGB2101010,
	DRM_FORMAT_ABGR2101010,
	DRM_FORMAT_XBGR8888,
	DRM_FORMAT_ABGR8888,
	DRM_FORMAT_RGB565,
};

static const uint32_t overlay_formats[] = {
	DRM_FORMAT_XRGB8888,
	DRM_FORMAT_ARGB8888,
	DRM_FORMAT_RGBA8888,
	DRM_FORMAT_XBGR8888,
	DRM_FORMAT_ABGR8888,
	DRM_FORMAT_RGB565
};

static const u32 cursor_formats[] = {
	DRM_FORMAT_ARGB8888
};

static int get_plane_formats(const struct drm_plane *plane,
			     const struct dc_plane_cap *plane_cap,
			     uint32_t *formats, int max_formats)
{
	int i, num_formats = 0;

	/*
	 * TODO: Query support for each group of formats directly from
	 * DC plane caps. This will require adding more formats to the
	 * caps list.
	 */

	switch (plane->type) {
	case DRM_PLANE_TYPE_PRIMARY:
		for (i = 0; i < ARRAY_SIZE(rgb_formats); ++i) {
			if (num_formats >= max_formats)
				break;

			formats[num_formats++] = rgb_formats[i];
		}

		if (plane_cap && plane_cap->pixel_format_support.nv12)
			formats[num_formats++] = DRM_FORMAT_NV12;
		if (plane_cap && plane_cap->pixel_format_support.p010)
			formats[num_formats++] = DRM_FORMAT_P010;
		if (plane_cap && plane_cap->pixel_format_support.fp16) {
			formats[num_formats++] = DRM_FORMAT_XRGB16161616F;
			formats[num_formats++] = DRM_FORMAT_ARGB16161616F;
			formats[num_formats++] = DRM_FORMAT_XBGR16161616F;
			formats[num_formats++] = DRM_FORMAT_ABGR16161616F;
		}
		break;

	case DRM_PLANE_TYPE_OVERLAY:
		for (i = 0; i < ARRAY_SIZE(overlay_formats); ++i) {
			if (num_formats >= max_formats)
				break;

			formats[num_formats++] = overlay_formats[i];
		}
		break;

	case DRM_PLANE_TYPE_CURSOR:
		for (i = 0; i < ARRAY_SIZE(cursor_formats); ++i) {
			if (num_formats >= max_formats)
				break;

			formats[num_formats++] = cursor_formats[i];
		}
		break;
	}

	return num_formats;
}

static int amdgpu_dm_plane_init(struct amdgpu_display_manager *dm,
				struct drm_plane *plane,
				unsigned long possible_crtcs,
				const struct dc_plane_cap *plane_cap)
{
	uint32_t formats[32];
	int num_formats;
	int res = -EPERM;
	unsigned int supported_rotations;
	uint64_t *modifiers = NULL;

	num_formats = get_plane_formats(plane, plane_cap, formats,
					ARRAY_SIZE(formats));

	res = get_plane_modifiers(dm->adev, plane->type, &modifiers);
	if (res)
		return res;

	res = drm_universal_plane_init(adev_to_drm(dm->adev), plane, possible_crtcs,
				       &dm_plane_funcs, formats, num_formats,
				       modifiers, plane->type, NULL);
	kfree(modifiers);
	if (res)
		return res;

	if (plane->type == DRM_PLANE_TYPE_OVERLAY &&
	    plane_cap && plane_cap->per_pixel_alpha) {
		unsigned int blend_caps = BIT(DRM_MODE_BLEND_PIXEL_NONE) |
					  BIT(DRM_MODE_BLEND_PREMULTI);

		drm_plane_create_alpha_property(plane);
		drm_plane_create_blend_mode_property(plane, blend_caps);
	}

	if (plane->type == DRM_PLANE_TYPE_PRIMARY &&
	    plane_cap &&
	    (plane_cap->pixel_format_support.nv12 ||
	     plane_cap->pixel_format_support.p010)) {
		/* This only affects YUV formats. */
		drm_plane_create_color_properties(
			plane,
			BIT(DRM_COLOR_YCBCR_BT601) |
			BIT(DRM_COLOR_YCBCR_BT709) |
			BIT(DRM_COLOR_YCBCR_BT2020),
			BIT(DRM_COLOR_YCBCR_LIMITED_RANGE) |
			BIT(DRM_COLOR_YCBCR_FULL_RANGE),
			DRM_COLOR_YCBCR_BT709, DRM_COLOR_YCBCR_LIMITED_RANGE);
	}

	supported_rotations =
		DRM_MODE_ROTATE_0 | DRM_MODE_ROTATE_90 |
		DRM_MODE_ROTATE_180 | DRM_MODE_ROTATE_270;

	if (dm->adev->asic_type >= CHIP_BONAIRE &&
	    plane->type != DRM_PLANE_TYPE_CURSOR)
		drm_plane_create_rotation_property(plane, DRM_MODE_ROTATE_0,
						   supported_rotations);

	drm_plane_helper_add(plane, &dm_plane_helper_funcs);

	/* Create (reset) the plane state */
	if (plane->funcs->reset)
		plane->funcs->reset(plane);

	return 0;
}

static int amdgpu_dm_crtc_init(struct amdgpu_display_manager *dm,
			       struct drm_plane *plane,
			       uint32_t crtc_index)
{
	struct amdgpu_crtc *acrtc = NULL;
	struct drm_plane *cursor_plane;

	int res = -ENOMEM;

	cursor_plane = kzalloc(sizeof(*cursor_plane), GFP_KERNEL);
	if (!cursor_plane)
		goto fail;

	cursor_plane->type = DRM_PLANE_TYPE_CURSOR;
	res = amdgpu_dm_plane_init(dm, cursor_plane, 0, NULL);

	acrtc = kzalloc(sizeof(struct amdgpu_crtc), GFP_KERNEL);
	if (!acrtc)
		goto fail;

	res = drm_crtc_init_with_planes(
			dm->ddev,
			&acrtc->base,
			plane,
			cursor_plane,
			&amdgpu_dm_crtc_funcs, NULL);

	if (res)
		goto fail;

	drm_crtc_helper_add(&acrtc->base, &amdgpu_dm_crtc_helper_funcs);

	/* Create (reset) the plane state */
	if (acrtc->base.funcs->reset)
		acrtc->base.funcs->reset(&acrtc->base);

	acrtc->max_cursor_width = dm->adev->dm.dc->caps.max_cursor_size;
	acrtc->max_cursor_height = dm->adev->dm.dc->caps.max_cursor_size;

	acrtc->crtc_id = crtc_index;
	acrtc->base.enabled = false;
	acrtc->otg_inst = -1;

	dm->adev->mode_info.crtcs[crtc_index] = acrtc;
	drm_crtc_enable_color_mgmt(&acrtc->base, MAX_COLOR_LUT_ENTRIES,
				   true, MAX_COLOR_LUT_ENTRIES);
	drm_mode_crtc_set_gamma_size(&acrtc->base, MAX_COLOR_LEGACY_LUT_ENTRIES);

	return 0;

fail:
	kfree(acrtc);
	kfree(cursor_plane);
	return res;
}


static int to_drm_connector_type(enum signal_type st)
{
	switch (st) {
	case SIGNAL_TYPE_HDMI_TYPE_A:
		return DRM_MODE_CONNECTOR_HDMIA;
	case SIGNAL_TYPE_EDP:
		return DRM_MODE_CONNECTOR_eDP;
	case SIGNAL_TYPE_LVDS:
		return DRM_MODE_CONNECTOR_LVDS;
	case SIGNAL_TYPE_RGB:
		return DRM_MODE_CONNECTOR_VGA;
	case SIGNAL_TYPE_DISPLAY_PORT:
	case SIGNAL_TYPE_DISPLAY_PORT_MST:
		return DRM_MODE_CONNECTOR_DisplayPort;
	case SIGNAL_TYPE_DVI_DUAL_LINK:
	case SIGNAL_TYPE_DVI_SINGLE_LINK:
		return DRM_MODE_CONNECTOR_DVID;
	case SIGNAL_TYPE_VIRTUAL:
		return DRM_MODE_CONNECTOR_VIRTUAL;

	default:
		return DRM_MODE_CONNECTOR_Unknown;
	}
}

static struct drm_encoder *amdgpu_dm_connector_to_encoder(struct drm_connector *connector)
{
	struct drm_encoder *encoder;

	/* There is only one encoder per connector */
	drm_connector_for_each_possible_encoder(connector, encoder)
		return encoder;

	return NULL;
}

static void amdgpu_dm_get_native_mode(struct drm_connector *connector)
{
	struct drm_encoder *encoder;
	struct amdgpu_encoder *amdgpu_encoder;

	encoder = amdgpu_dm_connector_to_encoder(connector);

	if (encoder == NULL)
		return;

	amdgpu_encoder = to_amdgpu_encoder(encoder);

	amdgpu_encoder->native_mode.clock = 0;

	if (!list_empty(&connector->probed_modes)) {
		struct drm_display_mode *preferred_mode = NULL;

		list_for_each_entry(preferred_mode,
				    &connector->probed_modes,
				    head) {
			if (preferred_mode->type & DRM_MODE_TYPE_PREFERRED)
				amdgpu_encoder->native_mode = *preferred_mode;

			break;
		}

	}
}

static struct drm_display_mode *
amdgpu_dm_create_common_mode(struct drm_encoder *encoder,
			     char *name,
			     int hdisplay, int vdisplay)
{
	struct drm_device *dev = encoder->dev;
	struct amdgpu_encoder *amdgpu_encoder = to_amdgpu_encoder(encoder);
	struct drm_display_mode *mode = NULL;
	struct drm_display_mode *native_mode = &amdgpu_encoder->native_mode;

	mode = drm_mode_duplicate(dev, native_mode);

	if (mode == NULL)
		return NULL;

	mode->hdisplay = hdisplay;
	mode->vdisplay = vdisplay;
	mode->type &= ~DRM_MODE_TYPE_PREFERRED;
	strscpy(mode->name, name, DRM_DISPLAY_MODE_LEN);

	return mode;

}

static void amdgpu_dm_connector_add_common_modes(struct drm_encoder *encoder,
						 struct drm_connector *connector)
{
	struct amdgpu_encoder *amdgpu_encoder = to_amdgpu_encoder(encoder);
	struct drm_display_mode *mode = NULL;
	struct drm_display_mode *native_mode = &amdgpu_encoder->native_mode;
	struct amdgpu_dm_connector *amdgpu_dm_connector =
				to_amdgpu_dm_connector(connector);
	int i;
	int n;
	struct mode_size {
		char name[DRM_DISPLAY_MODE_LEN];
		int w;
		int h;
	} common_modes[] = {
		{  "640x480",  640,  480},
		{  "800x600",  800,  600},
		{ "1024x768", 1024,  768},
		{ "1280x720", 1280,  720},
		{ "1280x800", 1280,  800},
		{"1280x1024", 1280, 1024},
		{ "1440x900", 1440,  900},
		{"1680x1050", 1680, 1050},
		{"1600x1200", 1600, 1200},
		{"1920x1080", 1920, 1080},
		{"1920x1200", 1920, 1200}
	};

	n = ARRAY_SIZE(common_modes);

	for (i = 0; i < n; i++) {
		struct drm_display_mode *curmode = NULL;
		bool mode_existed = false;

		if (common_modes[i].w > native_mode->hdisplay ||
		    common_modes[i].h > native_mode->vdisplay ||
		   (common_modes[i].w == native_mode->hdisplay &&
		    common_modes[i].h == native_mode->vdisplay))
			continue;

		list_for_each_entry(curmode, &connector->probed_modes, head) {
			if (common_modes[i].w == curmode->hdisplay &&
			    common_modes[i].h == curmode->vdisplay) {
				mode_existed = true;
				break;
			}
		}

		if (mode_existed)
			continue;

		mode = amdgpu_dm_create_common_mode(encoder,
				common_modes[i].name, common_modes[i].w,
				common_modes[i].h);
		drm_mode_probed_add(connector, mode);
		amdgpu_dm_connector->num_modes++;
	}
}

static void amdgpu_dm_connector_ddc_get_modes(struct drm_connector *connector,
					      struct edid *edid)
{
	struct amdgpu_dm_connector *amdgpu_dm_connector =
			to_amdgpu_dm_connector(connector);

	if (edid) {
		/* empty probed_modes */
		INIT_LIST_HEAD(&connector->probed_modes);
		amdgpu_dm_connector->num_modes =
				drm_add_edid_modes(connector, edid);

		/* sorting the probed modes before calling function
		 * amdgpu_dm_get_native_mode() since EDID can have
		 * more than one preferred mode. The modes that are
		 * later in the probed mode list could be of higher
		 * and preferred resolution. For example, 3840x2160
		 * resolution in base EDID preferred timing and 4096x2160
		 * preferred resolution in DID extension block later.
		 */
		drm_mode_sort(&connector->probed_modes);
		amdgpu_dm_get_native_mode(connector);

		/* Freesync capabilities are reset by calling
		 * drm_add_edid_modes() and need to be
		 * restored here.
		 */
		amdgpu_dm_update_freesync_caps(connector, edid);
	} else {
		amdgpu_dm_connector->num_modes = 0;
	}
}

static bool is_duplicate_mode(struct amdgpu_dm_connector *aconnector,
			      struct drm_display_mode *mode)
{
	struct drm_display_mode *m;

	list_for_each_entry (m, &aconnector->base.probed_modes, head) {
		if (drm_mode_equal(m, mode))
			return true;
	}

	return false;
}

static uint add_fs_modes(struct amdgpu_dm_connector *aconnector)
{
	const struct drm_display_mode *m;
	struct drm_display_mode *new_mode;
	uint i;
	uint32_t new_modes_count = 0;

	/* Standard FPS values
	 *
	 * 23.976   - TV/NTSC
	 * 24 	    - Cinema
	 * 25 	    - TV/PAL
	 * 29.97    - TV/NTSC
	 * 30 	    - TV/NTSC
	 * 48 	    - Cinema HFR
	 * 50 	    - TV/PAL
	 * 60 	    - Commonly used
	 * 48,72,96 - Multiples of 24
	 */
	const uint32_t common_rates[] = { 23976, 24000, 25000, 29970, 30000,
					 48000, 50000, 60000, 72000, 96000 };

	/*
	 * Find mode with highest refresh rate with the same resolution
	 * as the preferred mode. Some monitors report a preferred mode
	 * with lower resolution than the highest refresh rate supported.
	 */

	m = get_highest_refresh_rate_mode(aconnector, true);
	if (!m)
		return 0;

	for (i = 0; i < ARRAY_SIZE(common_rates); i++) {
		uint64_t target_vtotal, target_vtotal_diff;
		uint64_t num, den;

		if (drm_mode_vrefresh(m) * 1000 < common_rates[i])
			continue;

		if (common_rates[i] < aconnector->min_vfreq * 1000 ||
		    common_rates[i] > aconnector->max_vfreq * 1000)
			continue;

		num = (unsigned long long)m->clock * 1000 * 1000;
		den = common_rates[i] * (unsigned long long)m->htotal;
		target_vtotal = div_u64(num, den);
		target_vtotal_diff = target_vtotal - m->vtotal;

		/* Check for illegal modes */
		if (m->vsync_start + target_vtotal_diff < m->vdisplay ||
		    m->vsync_end + target_vtotal_diff < m->vsync_start ||
		    m->vtotal + target_vtotal_diff < m->vsync_end)
			continue;

		new_mode = drm_mode_duplicate(aconnector->base.dev, m);
		if (!new_mode)
			goto out;

		new_mode->vtotal += (u16)target_vtotal_diff;
		new_mode->vsync_start += (u16)target_vtotal_diff;
		new_mode->vsync_end += (u16)target_vtotal_diff;
		new_mode->type &= ~DRM_MODE_TYPE_PREFERRED;
		new_mode->type |= DRM_MODE_TYPE_DRIVER;

		if (!is_duplicate_mode(aconnector, new_mode)) {
			drm_mode_probed_add(&aconnector->base, new_mode);
			new_modes_count += 1;
		} else
			drm_mode_destroy(aconnector->base.dev, new_mode);
	}
 out:
	return new_modes_count;
}

static void amdgpu_dm_connector_add_freesync_modes(struct drm_connector *connector,
						   struct edid *edid)
{
	struct amdgpu_dm_connector *amdgpu_dm_connector =
		to_amdgpu_dm_connector(connector);

	if (!(amdgpu_freesync_vid_mode && edid))
		return;

	if (amdgpu_dm_connector->max_vfreq - amdgpu_dm_connector->min_vfreq > 10)
		amdgpu_dm_connector->num_modes +=
			add_fs_modes(amdgpu_dm_connector);
}

static int amdgpu_dm_connector_get_modes(struct drm_connector *connector)
{
	struct amdgpu_dm_connector *amdgpu_dm_connector =
			to_amdgpu_dm_connector(connector);
	struct drm_encoder *encoder;
	struct edid *edid = amdgpu_dm_connector->edid;

	encoder = amdgpu_dm_connector_to_encoder(connector);

	if (!drm_edid_is_valid(edid)) {
		amdgpu_dm_connector->num_modes =
				drm_add_modes_noedid(connector, 640, 480);
	} else {
		amdgpu_dm_connector_ddc_get_modes(connector, edid);
		amdgpu_dm_connector_add_common_modes(encoder, connector);
		amdgpu_dm_connector_add_freesync_modes(connector, edid);
	}
	amdgpu_dm_fbc_init(connector);

	return amdgpu_dm_connector->num_modes;
}

void amdgpu_dm_connector_init_helper(struct amdgpu_display_manager *dm,
				     struct amdgpu_dm_connector *aconnector,
				     int connector_type,
				     struct dc_link *link,
				     int link_index)
{
	struct amdgpu_device *adev = drm_to_adev(dm->ddev);

	/*
	 * Some of the properties below require access to state, like bpc.
	 * Allocate some default initial connector state with our reset helper.
	 */
	if (aconnector->base.funcs->reset)
		aconnector->base.funcs->reset(&aconnector->base);

	aconnector->connector_id = link_index;
	aconnector->dc_link = link;
	aconnector->base.interlace_allowed = false;
	aconnector->base.doublescan_allowed = false;
	aconnector->base.stereo_allowed = false;
	aconnector->base.dpms = DRM_MODE_DPMS_OFF;
	aconnector->hpd.hpd = AMDGPU_HPD_NONE; /* not used */
	aconnector->audio_inst = -1;
	mutex_init(&aconnector->hpd_lock);

	/*
	 * configure support HPD hot plug connector_>polled default value is 0
	 * which means HPD hot plug not supported
	 */
	switch (connector_type) {
	case DRM_MODE_CONNECTOR_HDMIA:
		aconnector->base.polled = DRM_CONNECTOR_POLL_HPD;
		aconnector->base.ycbcr_420_allowed =
			link->link_enc->features.hdmi_ycbcr420_supported ? true : false;
		break;
	case DRM_MODE_CONNECTOR_DisplayPort:
		aconnector->base.polled = DRM_CONNECTOR_POLL_HPD;
		aconnector->base.ycbcr_420_allowed =
			link->link_enc->features.dp_ycbcr420_supported ? true : false;
		break;
	case DRM_MODE_CONNECTOR_DVID:
		aconnector->base.polled = DRM_CONNECTOR_POLL_HPD;
		break;
	default:
		break;
	}

	drm_object_attach_property(&aconnector->base.base,
				dm->ddev->mode_config.scaling_mode_property,
				DRM_MODE_SCALE_NONE);

	drm_object_attach_property(&aconnector->base.base,
				adev->mode_info.underscan_property,
				UNDERSCAN_OFF);
	drm_object_attach_property(&aconnector->base.base,
				adev->mode_info.underscan_hborder_property,
				0);
	drm_object_attach_property(&aconnector->base.base,
				adev->mode_info.underscan_vborder_property,
				0);

	if (!aconnector->mst_port)
		drm_connector_attach_max_bpc_property(&aconnector->base, 8, 16);

	/* This defaults to the max in the range, but we want 8bpc for non-edp. */
	aconnector->base.state->max_bpc = (connector_type == DRM_MODE_CONNECTOR_eDP) ? 16 : 8;
	aconnector->base.state->max_requested_bpc = aconnector->base.state->max_bpc;

	if (connector_type == DRM_MODE_CONNECTOR_eDP &&
	    (dc_is_dmcu_initialized(adev->dm.dc) || adev->dm.dc->ctx->dmub_srv)) {
		drm_object_attach_property(&aconnector->base.base,
				adev->mode_info.abm_level_property, 0);
	}

	if (connector_type == DRM_MODE_CONNECTOR_HDMIA ||
	    connector_type == DRM_MODE_CONNECTOR_DisplayPort ||
	    connector_type == DRM_MODE_CONNECTOR_eDP) {
		drm_object_attach_property(
			&aconnector->base.base,
			dm->ddev->mode_config.hdr_output_metadata_property, 0);

		if (!aconnector->mst_port)
			drm_connector_attach_vrr_capable_property(&aconnector->base);

#ifdef CONFIG_DRM_AMD_DC_HDCP
		if (adev->dm.hdcp_workqueue)
			drm_connector_attach_content_protection_property(&aconnector->base, true);
#endif
	}
}

static int amdgpu_dm_i2c_xfer(struct i2c_adapter *i2c_adap,
			      struct i2c_msg *msgs, int num)
{
	struct amdgpu_i2c_adapter *i2c = i2c_get_adapdata(i2c_adap);
	struct ddc_service *ddc_service = i2c->ddc_service;
	struct i2c_command cmd;
	int i;
	int result = -EIO;

	cmd.payloads = kcalloc(num, sizeof(struct i2c_payload), GFP_KERNEL);

	if (!cmd.payloads)
		return result;

	cmd.number_of_payloads = num;
	cmd.engine = I2C_COMMAND_ENGINE_DEFAULT;
	cmd.speed = 100;

	for (i = 0; i < num; i++) {
		cmd.payloads[i].write = !(msgs[i].flags & I2C_M_RD);
		cmd.payloads[i].address = msgs[i].addr;
		cmd.payloads[i].length = msgs[i].len;
		cmd.payloads[i].data = msgs[i].buf;
	}

	if (dc_submit_i2c(
			ddc_service->ctx->dc,
			ddc_service->ddc_pin->hw_info.ddc_channel,
			&cmd))
		result = num;

	kfree(cmd.payloads);
	return result;
}

static u32 amdgpu_dm_i2c_func(struct i2c_adapter *adap)
{
	return I2C_FUNC_I2C | I2C_FUNC_SMBUS_EMUL;
}

static const struct i2c_algorithm amdgpu_dm_i2c_algo = {
	.master_xfer = amdgpu_dm_i2c_xfer,
	.functionality = amdgpu_dm_i2c_func,
};

static struct amdgpu_i2c_adapter *
create_i2c(struct ddc_service *ddc_service,
	   int link_index,
	   int *res)
{
	struct amdgpu_device *adev = ddc_service->ctx->driver_context;
	struct amdgpu_i2c_adapter *i2c;

	i2c = kzalloc(sizeof(struct amdgpu_i2c_adapter), GFP_KERNEL);
	if (!i2c)
		return NULL;
	i2c->base.owner = THIS_MODULE;
	i2c->base.class = I2C_CLASS_DDC;
	i2c->base.dev.parent = &adev->pdev->dev;
	i2c->base.algo = &amdgpu_dm_i2c_algo;
	snprintf(i2c->base.name, sizeof(i2c->base.name), "AMDGPU DM i2c hw bus %d", link_index);
	i2c_set_adapdata(&i2c->base, i2c);
	i2c->ddc_service = ddc_service;
	i2c->ddc_service->ddc_pin->hw_info.ddc_channel = link_index;

	return i2c;
}


/*
 * Note: this function assumes that dc_link_detect() was called for the
 * dc_link which will be represented by this aconnector.
 */
static int amdgpu_dm_connector_init(struct amdgpu_display_manager *dm,
				    struct amdgpu_dm_connector *aconnector,
				    uint32_t link_index,
				    struct amdgpu_encoder *aencoder)
{
	int res = 0;
	int connector_type;
	struct dc *dc = dm->dc;
	struct dc_link *link = dc_get_link_at_index(dc, link_index);
	struct amdgpu_i2c_adapter *i2c;

	link->priv = aconnector;

	DRM_DEBUG_DRIVER("%s()\n", __func__);

	i2c = create_i2c(link->ddc, link->link_index, &res);
	if (!i2c) {
		DRM_ERROR("Failed to create i2c adapter data\n");
		return -ENOMEM;
	}

	aconnector->i2c = i2c;
	res = i2c_add_adapter(&i2c->base);

	if (res) {
		DRM_ERROR("Failed to register hw i2c %d\n", link->link_index);
		goto out_free;
	}

	connector_type = to_drm_connector_type(link->connector_signal);

	res = drm_connector_init_with_ddc(
			dm->ddev,
			&aconnector->base,
			&amdgpu_dm_connector_funcs,
			connector_type,
			&i2c->base);

	if (res) {
		DRM_ERROR("connector_init failed\n");
		aconnector->connector_id = -1;
		goto out_free;
	}

	drm_connector_helper_add(
			&aconnector->base,
			&amdgpu_dm_connector_helper_funcs);

	amdgpu_dm_connector_init_helper(
		dm,
		aconnector,
		connector_type,
		link,
		link_index);

	drm_connector_attach_encoder(
		&aconnector->base, &aencoder->base);

	if (connector_type == DRM_MODE_CONNECTOR_DisplayPort
		|| connector_type == DRM_MODE_CONNECTOR_eDP)
		amdgpu_dm_initialize_dp_connector(dm, aconnector, link->link_index);

out_free:
	if (res) {
		kfree(i2c);
		aconnector->i2c = NULL;
	}
	return res;
}

int amdgpu_dm_get_encoder_crtc_mask(struct amdgpu_device *adev)
{
	switch (adev->mode_info.num_crtc) {
	case 1:
		return 0x1;
	case 2:
		return 0x3;
	case 3:
		return 0x7;
	case 4:
		return 0xf;
	case 5:
		return 0x1f;
	case 6:
	default:
		return 0x3f;
	}
}

static int amdgpu_dm_encoder_init(struct drm_device *dev,
				  struct amdgpu_encoder *aencoder,
				  uint32_t link_index)
{
	struct amdgpu_device *adev = drm_to_adev(dev);

	int res = drm_encoder_init(dev,
				   &aencoder->base,
				   &amdgpu_dm_encoder_funcs,
				   DRM_MODE_ENCODER_TMDS,
				   NULL);

	aencoder->base.possible_crtcs = amdgpu_dm_get_encoder_crtc_mask(adev);

	if (!res)
		aencoder->encoder_id = link_index;
	else
		aencoder->encoder_id = -1;

	drm_encoder_helper_add(&aencoder->base, &amdgpu_dm_encoder_helper_funcs);

	return res;
}

static void manage_dm_interrupts(struct amdgpu_device *adev,
				 struct amdgpu_crtc *acrtc,
				 bool enable)
{
	/*
	 * We have no guarantee that the frontend index maps to the same
	 * backend index - some even map to more than one.
	 *
	 * TODO: Use a different interrupt or check DC itself for the mapping.
	 */
	int irq_type =
		amdgpu_display_crtc_idx_to_irq_type(
			adev,
			acrtc->crtc_id);

	if (enable) {
		drm_crtc_vblank_on(&acrtc->base);
		amdgpu_irq_get(
			adev,
			&adev->pageflip_irq,
			irq_type);
#if defined(CONFIG_DRM_AMD_SECURE_DISPLAY)
		amdgpu_irq_get(
			adev,
			&adev->vline0_irq,
			irq_type);
#endif
	} else {
#if defined(CONFIG_DRM_AMD_SECURE_DISPLAY)
		amdgpu_irq_put(
			adev,
			&adev->vline0_irq,
			irq_type);
#endif
		amdgpu_irq_put(
			adev,
			&adev->pageflip_irq,
			irq_type);
		drm_crtc_vblank_off(&acrtc->base);
	}
}

static void dm_update_pflip_irq_state(struct amdgpu_device *adev,
				      struct amdgpu_crtc *acrtc)
{
	int irq_type =
		amdgpu_display_crtc_idx_to_irq_type(adev, acrtc->crtc_id);

	/**
	 * This reads the current state for the IRQ and force reapplies
	 * the setting to hardware.
	 */
	amdgpu_irq_update(adev, &adev->pageflip_irq, irq_type);
}

static bool
is_scaling_state_different(const struct dm_connector_state *dm_state,
			   const struct dm_connector_state *old_dm_state)
{
	if (dm_state->scaling != old_dm_state->scaling)
		return true;
	if (!dm_state->underscan_enable && old_dm_state->underscan_enable) {
		if (old_dm_state->underscan_hborder != 0 && old_dm_state->underscan_vborder != 0)
			return true;
	} else  if (dm_state->underscan_enable && !old_dm_state->underscan_enable) {
		if (dm_state->underscan_hborder != 0 && dm_state->underscan_vborder != 0)
			return true;
	} else if (dm_state->underscan_hborder != old_dm_state->underscan_hborder ||
		   dm_state->underscan_vborder != old_dm_state->underscan_vborder)
		return true;
	return false;
}

#ifdef CONFIG_DRM_AMD_DC_HDCP
static bool is_content_protection_different(struct drm_connector_state *state,
					    const struct drm_connector_state *old_state,
					    const struct drm_connector *connector, struct hdcp_workqueue *hdcp_w)
{
	struct amdgpu_dm_connector *aconnector = to_amdgpu_dm_connector(connector);
	struct dm_connector_state *dm_con_state = to_dm_connector_state(connector->state);

	/* Handle: Type0/1 change */
	if (old_state->hdcp_content_type != state->hdcp_content_type &&
	    state->content_protection != DRM_MODE_CONTENT_PROTECTION_UNDESIRED) {
		state->content_protection = DRM_MODE_CONTENT_PROTECTION_DESIRED;
		return true;
	}

	/* CP is being re enabled, ignore this
	 *
	 * Handles:	ENABLED -> DESIRED
	 */
	if (old_state->content_protection == DRM_MODE_CONTENT_PROTECTION_ENABLED &&
	    state->content_protection == DRM_MODE_CONTENT_PROTECTION_DESIRED) {
		state->content_protection = DRM_MODE_CONTENT_PROTECTION_ENABLED;
		return false;
	}

	/* S3 resume case, since old state will always be 0 (UNDESIRED) and the restored state will be ENABLED
	 *
	 * Handles:	UNDESIRED -> ENABLED
	 */
	if (old_state->content_protection == DRM_MODE_CONTENT_PROTECTION_UNDESIRED &&
	    state->content_protection == DRM_MODE_CONTENT_PROTECTION_ENABLED)
		state->content_protection = DRM_MODE_CONTENT_PROTECTION_DESIRED;

	/* Check if something is connected/enabled, otherwise we start hdcp but nothing is connected/enabled
	 * hot-plug, headless s3, dpms
	 *
	 * Handles:	DESIRED -> DESIRED (Special case)
	 */
	if (dm_con_state->update_hdcp && state->content_protection == DRM_MODE_CONTENT_PROTECTION_DESIRED &&
	    connector->dpms == DRM_MODE_DPMS_ON && aconnector->dc_sink != NULL) {
		dm_con_state->update_hdcp = false;
		return true;
	}

	/*
	 * Handles:	UNDESIRED -> UNDESIRED
	 *		DESIRED -> DESIRED
	 *		ENABLED -> ENABLED
	 */
	if (old_state->content_protection == state->content_protection)
		return false;

	/*
	 * Handles:	UNDESIRED -> DESIRED
	 *		DESIRED -> UNDESIRED
	 *		ENABLED -> UNDESIRED
	 */
	if (state->content_protection != DRM_MODE_CONTENT_PROTECTION_ENABLED)
		return true;

	/*
	 * Handles:	DESIRED -> ENABLED
	 */
	return false;
}

#endif
static void remove_stream(struct amdgpu_device *adev,
			  struct amdgpu_crtc *acrtc,
			  struct dc_stream_state *stream)
{
	/* this is the update mode case */

	acrtc->otg_inst = -1;
	acrtc->enabled = false;
}

static int get_cursor_position(struct drm_plane *plane, struct drm_crtc *crtc,
			       struct dc_cursor_position *position)
{
	struct amdgpu_crtc *amdgpu_crtc = to_amdgpu_crtc(crtc);
	int x, y;
	int xorigin = 0, yorigin = 0;

	if (!crtc || !plane->state->fb)
		return 0;

	if ((plane->state->crtc_w > amdgpu_crtc->max_cursor_width) ||
	    (plane->state->crtc_h > amdgpu_crtc->max_cursor_height)) {
		DRM_ERROR("%s: bad cursor width or height %d x %d\n",
			  __func__,
			  plane->state->crtc_w,
			  plane->state->crtc_h);
		return -EINVAL;
	}

	x = plane->state->crtc_x;
	y = plane->state->crtc_y;

	if (x <= -amdgpu_crtc->max_cursor_width ||
	    y <= -amdgpu_crtc->max_cursor_height)
		return 0;

	if (x < 0) {
		xorigin = min(-x, amdgpu_crtc->max_cursor_width - 1);
		x = 0;
	}
	if (y < 0) {
		yorigin = min(-y, amdgpu_crtc->max_cursor_height - 1);
		y = 0;
	}
	position->enable = true;
	position->translate_by_source = true;
	position->x = x;
	position->y = y;
	position->x_hotspot = xorigin;
	position->y_hotspot = yorigin;

	return 0;
}

static void handle_cursor_update(struct drm_plane *plane,
				 struct drm_plane_state *old_plane_state)
{
	struct amdgpu_device *adev = drm_to_adev(plane->dev);
	struct amdgpu_framebuffer *afb = to_amdgpu_framebuffer(plane->state->fb);
	struct drm_crtc *crtc = afb ? plane->state->crtc : old_plane_state->crtc;
	struct dm_crtc_state *crtc_state = crtc ? to_dm_crtc_state(crtc->state) : NULL;
	struct amdgpu_crtc *amdgpu_crtc = to_amdgpu_crtc(crtc);
	uint64_t address = afb ? afb->address : 0;
	struct dc_cursor_position position = {0};
	struct dc_cursor_attributes attributes;
	int ret;

	if (!plane->state->fb && !old_plane_state->fb)
		return;

	DC_LOG_CURSOR("%s: crtc_id=%d with size %d to %d\n",
		      __func__,
		      amdgpu_crtc->crtc_id,
		      plane->state->crtc_w,
		      plane->state->crtc_h);

	ret = get_cursor_position(plane, crtc, &position);
	if (ret)
		return;

	if (!position.enable) {
		/* turn off cursor */
		if (crtc_state && crtc_state->stream) {
			mutex_lock(&adev->dm.dc_lock);
			dc_stream_set_cursor_position(crtc_state->stream,
						      &position);
			mutex_unlock(&adev->dm.dc_lock);
		}
		return;
	}

	amdgpu_crtc->cursor_width = plane->state->crtc_w;
	amdgpu_crtc->cursor_height = plane->state->crtc_h;

	memset(&attributes, 0, sizeof(attributes));
	attributes.address.high_part = upper_32_bits(address);
	attributes.address.low_part  = lower_32_bits(address);
	attributes.width             = plane->state->crtc_w;
	attributes.height            = plane->state->crtc_h;
	attributes.color_format      = CURSOR_MODE_COLOR_PRE_MULTIPLIED_ALPHA;
	attributes.rotation_angle    = 0;
	attributes.attribute_flags.value = 0;

	attributes.pitch = afb->base.pitches[0] / afb->base.format->cpp[0];

	if (crtc_state->stream) {
		mutex_lock(&adev->dm.dc_lock);
		if (!dc_stream_set_cursor_attributes(crtc_state->stream,
							 &attributes))
			DRM_ERROR("DC failed to set cursor attributes\n");

		if (!dc_stream_set_cursor_position(crtc_state->stream,
						   &position))
			DRM_ERROR("DC failed to set cursor position\n");
		mutex_unlock(&adev->dm.dc_lock);
	}
}

static void prepare_flip_isr(struct amdgpu_crtc *acrtc)
{

	assert_spin_locked(&acrtc->base.dev->event_lock);
	WARN_ON(acrtc->event);

	acrtc->event = acrtc->base.state->event;

	/* Set the flip status */
	acrtc->pflip_status = AMDGPU_FLIP_SUBMITTED;

	/* Mark this event as consumed */
	acrtc->base.state->event = NULL;

	DC_LOG_PFLIP("crtc:%d, pflip_stat:AMDGPU_FLIP_SUBMITTED\n",
		     acrtc->crtc_id);
}

static void update_freesync_state_on_stream(
	struct amdgpu_display_manager *dm,
	struct dm_crtc_state *new_crtc_state,
	struct dc_stream_state *new_stream,
	struct dc_plane_state *surface,
	u32 flip_timestamp_in_us)
{
	struct mod_vrr_params vrr_params;
	struct dc_info_packet vrr_infopacket = {0};
	struct amdgpu_device *adev = dm->adev;
	struct amdgpu_crtc *acrtc = to_amdgpu_crtc(new_crtc_state->base.crtc);
	unsigned long flags;
	bool pack_sdp_v1_3 = false;

	if (!new_stream)
		return;

	/*
	 * TODO: Determine why min/max totals and vrefresh can be 0 here.
	 * For now it's sufficient to just guard against these conditions.
	 */

	if (!new_stream->timing.h_total || !new_stream->timing.v_total)
		return;

	spin_lock_irqsave(&adev_to_drm(adev)->event_lock, flags);
        vrr_params = acrtc->dm_irq_params.vrr_params;

	if (surface) {
		mod_freesync_handle_preflip(
			dm->freesync_module,
			surface,
			new_stream,
			flip_timestamp_in_us,
			&vrr_params);

		if (adev->family < AMDGPU_FAMILY_AI &&
		    amdgpu_dm_vrr_active(new_crtc_state)) {
			mod_freesync_handle_v_update(dm->freesync_module,
						     new_stream, &vrr_params);

			/* Need to call this before the frame ends. */
			dc_stream_adjust_vmin_vmax(dm->dc,
						   new_crtc_state->stream,
						   &vrr_params.adjust);
		}
	}

	mod_freesync_build_vrr_infopacket(
		dm->freesync_module,
		new_stream,
		&vrr_params,
		PACKET_TYPE_VRR,
		TRANSFER_FUNC_UNKNOWN,
		&vrr_infopacket,
		pack_sdp_v1_3);

	new_crtc_state->freesync_timing_changed |=
		(memcmp(&acrtc->dm_irq_params.vrr_params.adjust,
			&vrr_params.adjust,
			sizeof(vrr_params.adjust)) != 0);

	new_crtc_state->freesync_vrr_info_changed |=
		(memcmp(&new_crtc_state->vrr_infopacket,
			&vrr_infopacket,
			sizeof(vrr_infopacket)) != 0);

	acrtc->dm_irq_params.vrr_params = vrr_params;
	new_crtc_state->vrr_infopacket = vrr_infopacket;

	new_stream->adjust = acrtc->dm_irq_params.vrr_params.adjust;
	new_stream->vrr_infopacket = vrr_infopacket;

	if (new_crtc_state->freesync_vrr_info_changed)
		DRM_DEBUG_KMS("VRR packet update: crtc=%u enabled=%d state=%d",
			      new_crtc_state->base.crtc->base.id,
			      (int)new_crtc_state->base.vrr_enabled,
			      (int)vrr_params.state);

	spin_unlock_irqrestore(&adev_to_drm(adev)->event_lock, flags);
}

static void update_stream_irq_parameters(
	struct amdgpu_display_manager *dm,
	struct dm_crtc_state *new_crtc_state)
{
	struct dc_stream_state *new_stream = new_crtc_state->stream;
	struct mod_vrr_params vrr_params;
	struct mod_freesync_config config = new_crtc_state->freesync_config;
	struct amdgpu_device *adev = dm->adev;
	struct amdgpu_crtc *acrtc = to_amdgpu_crtc(new_crtc_state->base.crtc);
	unsigned long flags;

	if (!new_stream)
		return;

	/*
	 * TODO: Determine why min/max totals and vrefresh can be 0 here.
	 * For now it's sufficient to just guard against these conditions.
	 */
	if (!new_stream->timing.h_total || !new_stream->timing.v_total)
		return;

	spin_lock_irqsave(&adev_to_drm(adev)->event_lock, flags);
	vrr_params = acrtc->dm_irq_params.vrr_params;

	if (new_crtc_state->vrr_supported &&
	    config.min_refresh_in_uhz &&
	    config.max_refresh_in_uhz) {
		/*
		 * if freesync compatible mode was set, config.state will be set
		 * in atomic check
		 */
		if (config.state == VRR_STATE_ACTIVE_FIXED && config.fixed_refresh_in_uhz &&
		    (!drm_atomic_crtc_needs_modeset(&new_crtc_state->base) ||
		     new_crtc_state->freesync_config.state == VRR_STATE_ACTIVE_FIXED)) {
			vrr_params.max_refresh_in_uhz = config.max_refresh_in_uhz;
			vrr_params.min_refresh_in_uhz = config.min_refresh_in_uhz;
			vrr_params.fixed_refresh_in_uhz = config.fixed_refresh_in_uhz;
			vrr_params.state = VRR_STATE_ACTIVE_FIXED;
		} else {
			config.state = new_crtc_state->base.vrr_enabled ?
						     VRR_STATE_ACTIVE_VARIABLE :
						     VRR_STATE_INACTIVE;
		}
	} else {
		config.state = VRR_STATE_UNSUPPORTED;
	}

	mod_freesync_build_vrr_params(dm->freesync_module,
				      new_stream,
				      &config, &vrr_params);

	new_crtc_state->freesync_timing_changed |=
		(memcmp(&acrtc->dm_irq_params.vrr_params.adjust,
			&vrr_params.adjust, sizeof(vrr_params.adjust)) != 0);

	new_crtc_state->freesync_config = config;
	/* Copy state for access from DM IRQ handler */
	acrtc->dm_irq_params.freesync_config = config;
	acrtc->dm_irq_params.active_planes = new_crtc_state->active_planes;
	acrtc->dm_irq_params.vrr_params = vrr_params;
	spin_unlock_irqrestore(&adev_to_drm(adev)->event_lock, flags);
}

static void amdgpu_dm_handle_vrr_transition(struct dm_crtc_state *old_state,
					    struct dm_crtc_state *new_state)
{
	bool old_vrr_active = amdgpu_dm_vrr_active(old_state);
	bool new_vrr_active = amdgpu_dm_vrr_active(new_state);

	if (!old_vrr_active && new_vrr_active) {
		/* Transition VRR inactive -> active:
		 * While VRR is active, we must not disable vblank irq, as a
		 * reenable after disable would compute bogus vblank/pflip
		 * timestamps if it likely happened inside display front-porch.
		 *
		 * We also need vupdate irq for the actual core vblank handling
		 * at end of vblank.
		 */
		dm_set_vupdate_irq(new_state->base.crtc, true);
		drm_crtc_vblank_get(new_state->base.crtc);
		DRM_DEBUG_DRIVER("%s: crtc=%u VRR off->on: Get vblank ref\n",
				 __func__, new_state->base.crtc->base.id);
	} else if (old_vrr_active && !new_vrr_active) {
		/* Transition VRR active -> inactive:
		 * Allow vblank irq disable again for fixed refresh rate.
		 */
		dm_set_vupdate_irq(new_state->base.crtc, false);
		drm_crtc_vblank_put(new_state->base.crtc);
		DRM_DEBUG_DRIVER("%s: crtc=%u VRR on->off: Drop vblank ref\n",
				 __func__, new_state->base.crtc->base.id);
	}
}

static void amdgpu_dm_commit_cursors(struct drm_atomic_state *state)
{
	struct drm_plane *plane;
	struct drm_plane_state *old_plane_state, *new_plane_state;
	int i;

	/*
	 * TODO: Make this per-stream so we don't issue redundant updates for
	 * commits with multiple streams.
	 */
	for_each_oldnew_plane_in_state(state, plane, old_plane_state,
				       new_plane_state, i)
		if (plane->type == DRM_PLANE_TYPE_CURSOR)
			handle_cursor_update(plane, old_plane_state);
}

static void amdgpu_dm_commit_planes(struct drm_atomic_state *state,
				    struct dc_state *dc_state,
				    struct drm_device *dev,
				    struct amdgpu_display_manager *dm,
				    struct drm_crtc *pcrtc,
				    bool wait_for_vblank)
{
	uint32_t i;
	uint64_t timestamp_ns;
	struct drm_plane *plane;
	struct drm_plane_state *old_plane_state, *new_plane_state;
	struct amdgpu_crtc *acrtc_attach = to_amdgpu_crtc(pcrtc);
	struct drm_crtc_state *new_pcrtc_state =
			drm_atomic_get_new_crtc_state(state, pcrtc);
	struct dm_crtc_state *acrtc_state = to_dm_crtc_state(new_pcrtc_state);
	struct dm_crtc_state *dm_old_crtc_state =
			to_dm_crtc_state(drm_atomic_get_old_crtc_state(state, pcrtc));
	int planes_count = 0, vpos, hpos;
	long r;
	unsigned long flags;
	struct amdgpu_bo *abo;
	uint32_t target_vblank, last_flip_vblank;
	bool vrr_active = amdgpu_dm_vrr_active(acrtc_state);
	bool pflip_present = false;
	struct {
		struct dc_surface_update surface_updates[MAX_SURFACES];
		struct dc_plane_info plane_infos[MAX_SURFACES];
		struct dc_scaling_info scaling_infos[MAX_SURFACES];
		struct dc_flip_addrs flip_addrs[MAX_SURFACES];
		struct dc_stream_update stream_update;
	} *bundle;

	bundle = kzalloc(sizeof(*bundle), GFP_KERNEL);

	if (!bundle) {
		dm_error("Failed to allocate update bundle\n");
		goto cleanup;
	}

	/*
	 * Disable the cursor first if we're disabling all the planes.
	 * It'll remain on the screen after the planes are re-enabled
	 * if we don't.
	 */
	if (acrtc_state->active_planes == 0)
		amdgpu_dm_commit_cursors(state);

	/* update planes when needed */
	for_each_oldnew_plane_in_state(state, plane, old_plane_state, new_plane_state, i) {
		struct drm_crtc *crtc = new_plane_state->crtc;
		struct drm_crtc_state *new_crtc_state;
		struct drm_framebuffer *fb = new_plane_state->fb;
		struct amdgpu_framebuffer *afb = (struct amdgpu_framebuffer *)fb;
		bool plane_needs_flip;
		struct dc_plane_state *dc_plane;
		struct dm_plane_state *dm_new_plane_state = to_dm_plane_state(new_plane_state);

		/* Cursor plane is handled after stream updates */
		if (plane->type == DRM_PLANE_TYPE_CURSOR)
			continue;

		if (!fb || !crtc || pcrtc != crtc)
			continue;

		new_crtc_state = drm_atomic_get_new_crtc_state(state, crtc);
		if (!new_crtc_state->active)
			continue;

		dc_plane = dm_new_plane_state->dc_state;

		bundle->surface_updates[planes_count].surface = dc_plane;
		if (new_pcrtc_state->color_mgmt_changed) {
			bundle->surface_updates[planes_count].gamma = dc_plane->gamma_correction;
			bundle->surface_updates[planes_count].in_transfer_func = dc_plane->in_transfer_func;
			bundle->surface_updates[planes_count].gamut_remap_matrix = &dc_plane->gamut_remap_matrix;
		}

		fill_dc_scaling_info(new_plane_state,
				     &bundle->scaling_infos[planes_count]);

		bundle->surface_updates[planes_count].scaling_info =
			&bundle->scaling_infos[planes_count];

		plane_needs_flip = old_plane_state->fb && new_plane_state->fb;

		pflip_present = pflip_present || plane_needs_flip;

		if (!plane_needs_flip) {
			planes_count += 1;
			continue;
		}

		abo = gem_to_amdgpu_bo(fb->obj[0]);

		/*
		 * Wait for all fences on this FB. Do limited wait to avoid
		 * deadlock during GPU reset when this fence will not signal
		 * but we hold reservation lock for the BO.
		 */
		r = dma_resv_wait_timeout_rcu(abo->tbo.base.resv, true,
							false,
							msecs_to_jiffies(5000));
		if (unlikely(r <= 0))
			DRM_ERROR("Waiting for fences timed out!");

		fill_dc_plane_info_and_addr(
			dm->adev, new_plane_state,
			afb->tiling_flags,
			&bundle->plane_infos[planes_count],
			&bundle->flip_addrs[planes_count].address,
			afb->tmz_surface, false);

		DRM_DEBUG_ATOMIC("plane: id=%d dcc_en=%d\n",
				 new_plane_state->plane->index,
				 bundle->plane_infos[planes_count].dcc.enable);

		bundle->surface_updates[planes_count].plane_info =
			&bundle->plane_infos[planes_count];

		/*
		 * Only allow immediate flips for fast updates that don't
		 * change FB pitch, DCC state, rotation or mirroing.
		 */
		bundle->flip_addrs[planes_count].flip_immediate =
			crtc->state->async_flip &&
			acrtc_state->update_type == UPDATE_TYPE_FAST;

		timestamp_ns = ktime_get_ns();
		bundle->flip_addrs[planes_count].flip_timestamp_in_us = div_u64(timestamp_ns, 1000);
		bundle->surface_updates[planes_count].flip_addr = &bundle->flip_addrs[planes_count];
		bundle->surface_updates[planes_count].surface = dc_plane;

		if (!bundle->surface_updates[planes_count].surface) {
			DRM_ERROR("No surface for CRTC: id=%d\n",
					acrtc_attach->crtc_id);
			continue;
		}

		if (plane == pcrtc->primary)
			update_freesync_state_on_stream(
				dm,
				acrtc_state,
				acrtc_state->stream,
				dc_plane,
				bundle->flip_addrs[planes_count].flip_timestamp_in_us);

		DRM_DEBUG_ATOMIC("%s Flipping to hi: 0x%x, low: 0x%x\n",
				 __func__,
				 bundle->flip_addrs[planes_count].address.grph.addr.high_part,
				 bundle->flip_addrs[planes_count].address.grph.addr.low_part);

		planes_count += 1;

	}

	if (pflip_present) {
		if (!vrr_active) {
			/* Use old throttling in non-vrr fixed refresh rate mode
			 * to keep flip scheduling based on target vblank counts
			 * working in a backwards compatible way, e.g., for
			 * clients using the GLX_OML_sync_control extension or
			 * DRI3/Present extension with defined target_msc.
			 */
			last_flip_vblank = amdgpu_get_vblank_counter_kms(pcrtc);
		}
		else {
			/* For variable refresh rate mode only:
			 * Get vblank of last completed flip to avoid > 1 vrr
			 * flips per video frame by use of throttling, but allow
			 * flip programming anywhere in the possibly large
			 * variable vrr vblank interval for fine-grained flip
			 * timing control and more opportunity to avoid stutter
			 * on late submission of flips.
			 */
			spin_lock_irqsave(&pcrtc->dev->event_lock, flags);
			last_flip_vblank = acrtc_attach->dm_irq_params.last_flip_vblank;
			spin_unlock_irqrestore(&pcrtc->dev->event_lock, flags);
		}

		target_vblank = last_flip_vblank + wait_for_vblank;

		/*
		 * Wait until we're out of the vertical blank period before the one
		 * targeted by the flip
		 */
		while ((acrtc_attach->enabled &&
			(amdgpu_display_get_crtc_scanoutpos(dm->ddev, acrtc_attach->crtc_id,
							    0, &vpos, &hpos, NULL,
							    NULL, &pcrtc->hwmode)
			 & (DRM_SCANOUTPOS_VALID | DRM_SCANOUTPOS_IN_VBLANK)) ==
			(DRM_SCANOUTPOS_VALID | DRM_SCANOUTPOS_IN_VBLANK) &&
			(int)(target_vblank -
			  amdgpu_get_vblank_counter_kms(pcrtc)) > 0)) {
			usleep_range(1000, 1100);
		}

		/**
		 * Prepare the flip event for the pageflip interrupt to handle.
		 *
		 * This only works in the case where we've already turned on the
		 * appropriate hardware blocks (eg. HUBP) so in the transition case
		 * from 0 -> n planes we have to skip a hardware generated event
		 * and rely on sending it from software.
		 */
		if (acrtc_attach->base.state->event &&
		    acrtc_state->active_planes > 0) {
			drm_crtc_vblank_get(pcrtc);

			spin_lock_irqsave(&pcrtc->dev->event_lock, flags);

			WARN_ON(acrtc_attach->pflip_status != AMDGPU_FLIP_NONE);
			prepare_flip_isr(acrtc_attach);

			spin_unlock_irqrestore(&pcrtc->dev->event_lock, flags);
		}

		if (acrtc_state->stream) {
			if (acrtc_state->freesync_vrr_info_changed)
				bundle->stream_update.vrr_infopacket =
					&acrtc_state->stream->vrr_infopacket;
		}
	}

	/* Update the planes if changed or disable if we don't have any. */
	if ((planes_count || acrtc_state->active_planes == 0) &&
		acrtc_state->stream) {
		bundle->stream_update.stream = acrtc_state->stream;
		if (new_pcrtc_state->mode_changed) {
			bundle->stream_update.src = acrtc_state->stream->src;
			bundle->stream_update.dst = acrtc_state->stream->dst;
		}

		if (new_pcrtc_state->color_mgmt_changed) {
			/*
			 * TODO: This isn't fully correct since we've actually
			 * already modified the stream in place.
			 */
			bundle->stream_update.gamut_remap =
				&acrtc_state->stream->gamut_remap_matrix;
			bundle->stream_update.output_csc_transform =
				&acrtc_state->stream->csc_color_matrix;
			bundle->stream_update.out_transfer_func =
				acrtc_state->stream->out_transfer_func;
		}

		acrtc_state->stream->abm_level = acrtc_state->abm_level;
		if (acrtc_state->abm_level != dm_old_crtc_state->abm_level)
			bundle->stream_update.abm_level = &acrtc_state->abm_level;

		/*
		 * If FreeSync state on the stream has changed then we need to
		 * re-adjust the min/max bounds now that DC doesn't handle this
		 * as part of commit.
		 */
		if (is_dc_timing_adjust_needed(dm_old_crtc_state, acrtc_state)) {
			spin_lock_irqsave(&pcrtc->dev->event_lock, flags);
			dc_stream_adjust_vmin_vmax(
				dm->dc, acrtc_state->stream,
				&acrtc_attach->dm_irq_params.vrr_params.adjust);
			spin_unlock_irqrestore(&pcrtc->dev->event_lock, flags);
		}
		mutex_lock(&dm->dc_lock);
		if ((acrtc_state->update_type > UPDATE_TYPE_FAST) &&
				acrtc_state->stream->link->psr_settings.psr_allow_active)
			amdgpu_dm_psr_disable(acrtc_state->stream);

		dc_commit_updates_for_stream(dm->dc,
						     bundle->surface_updates,
						     planes_count,
						     acrtc_state->stream,
						     &bundle->stream_update,
						     dc_state);

		/**
		 * Enable or disable the interrupts on the backend.
		 *
		 * Most pipes are put into power gating when unused.
		 *
		 * When power gating is enabled on a pipe we lose the
		 * interrupt enablement state when power gating is disabled.
		 *
		 * So we need to update the IRQ control state in hardware
		 * whenever the pipe turns on (since it could be previously
		 * power gated) or off (since some pipes can't be power gated
		 * on some ASICs).
		 */
		if (dm_old_crtc_state->active_planes != acrtc_state->active_planes)
			dm_update_pflip_irq_state(drm_to_adev(dev),
						  acrtc_attach);

		if ((acrtc_state->update_type > UPDATE_TYPE_FAST) &&
				acrtc_state->stream->link->psr_settings.psr_version != DC_PSR_VERSION_UNSUPPORTED &&
				!acrtc_state->stream->link->psr_settings.psr_feature_enabled)
			amdgpu_dm_link_setup_psr(acrtc_state->stream);
		else if ((acrtc_state->update_type == UPDATE_TYPE_FAST) &&
				acrtc_state->stream->link->psr_settings.psr_feature_enabled &&
				!acrtc_state->stream->link->psr_settings.psr_allow_active) {
			amdgpu_dm_psr_enable(acrtc_state->stream);
		}

		mutex_unlock(&dm->dc_lock);
	}

	/*
	 * Update cursor state *after* programming all the planes.
	 * This avoids redundant programming in the case where we're going
	 * to be disabling a single plane - those pipes are being disabled.
	 */
	if (acrtc_state->active_planes)
		amdgpu_dm_commit_cursors(state);

cleanup:
	kfree(bundle);
}

static void amdgpu_dm_commit_audio(struct drm_device *dev,
				   struct drm_atomic_state *state)
{
	struct amdgpu_device *adev = drm_to_adev(dev);
	struct amdgpu_dm_connector *aconnector;
	struct drm_connector *connector;
	struct drm_connector_state *old_con_state, *new_con_state;
	struct drm_crtc_state *new_crtc_state;
	struct dm_crtc_state *new_dm_crtc_state;
	const struct dc_stream_status *status;
	int i, inst;

	/* Notify device removals. */
	for_each_oldnew_connector_in_state(state, connector, old_con_state, new_con_state, i) {
		if (old_con_state->crtc != new_con_state->crtc) {
			/* CRTC changes require notification. */
			goto notify;
		}

		if (!new_con_state->crtc)
			continue;

		new_crtc_state = drm_atomic_get_new_crtc_state(
			state, new_con_state->crtc);

		if (!new_crtc_state)
			continue;

		if (!drm_atomic_crtc_needs_modeset(new_crtc_state))
			continue;

	notify:
		aconnector = to_amdgpu_dm_connector(connector);

		mutex_lock(&adev->dm.audio_lock);
		inst = aconnector->audio_inst;
		aconnector->audio_inst = -1;
		mutex_unlock(&adev->dm.audio_lock);

		amdgpu_dm_audio_eld_notify(adev, inst);
	}

	/* Notify audio device additions. */
	for_each_new_connector_in_state(state, connector, new_con_state, i) {
		if (!new_con_state->crtc)
			continue;

		new_crtc_state = drm_atomic_get_new_crtc_state(
			state, new_con_state->crtc);

		if (!new_crtc_state)
			continue;

		if (!drm_atomic_crtc_needs_modeset(new_crtc_state))
			continue;

		new_dm_crtc_state = to_dm_crtc_state(new_crtc_state);
		if (!new_dm_crtc_state->stream)
			continue;

		status = dc_stream_get_status(new_dm_crtc_state->stream);
		if (!status)
			continue;

		aconnector = to_amdgpu_dm_connector(connector);

		mutex_lock(&adev->dm.audio_lock);
		inst = status->audio_inst;
		aconnector->audio_inst = inst;
		mutex_unlock(&adev->dm.audio_lock);

		amdgpu_dm_audio_eld_notify(adev, inst);
	}
}

/*
 * amdgpu_dm_crtc_copy_transient_flags - copy mirrored flags from DRM to DC
 * @crtc_state: the DRM CRTC state
 * @stream_state: the DC stream state.
 *
 * Copy the mirrored transient state flags from DRM, to DC. It is used to bring
 * a dc_stream_state's flags in sync with a drm_crtc_state's flags.
 */
static void amdgpu_dm_crtc_copy_transient_flags(struct drm_crtc_state *crtc_state,
						struct dc_stream_state *stream_state)
{
	stream_state->mode_changed = drm_atomic_crtc_needs_modeset(crtc_state);
}

/**
 * amdgpu_dm_atomic_commit_tail() - AMDgpu DM's commit tail implementation.
 * @state: The atomic state to commit
 *
 * This will tell DC to commit the constructed DC state from atomic_check,
 * programming the hardware. Any failures here implies a hardware failure, since
 * atomic check should have filtered anything non-kosher.
 */
static void amdgpu_dm_atomic_commit_tail(struct drm_atomic_state *state)
{
	struct drm_device *dev = state->dev;
	struct amdgpu_device *adev = drm_to_adev(dev);
	struct amdgpu_display_manager *dm = &adev->dm;
	struct dm_atomic_state *dm_state;
	struct dc_state *dc_state = NULL, *dc_state_temp = NULL;
	uint32_t i, j;
	struct drm_crtc *crtc;
	struct drm_crtc_state *old_crtc_state, *new_crtc_state;
	unsigned long flags;
	bool wait_for_vblank = true;
	struct drm_connector *connector;
	struct drm_connector_state *old_con_state, *new_con_state;
	struct dm_crtc_state *dm_old_crtc_state, *dm_new_crtc_state;
	int crtc_disable_count = 0;
	bool mode_set_reset_required = false;

	trace_amdgpu_dm_atomic_commit_tail_begin(state);

	drm_atomic_helper_update_legacy_modeset_state(dev, state);

	dm_state = dm_atomic_get_new_state(state);
	if (dm_state && dm_state->context) {
		dc_state = dm_state->context;
	} else {
		/* No state changes, retain current state. */
		dc_state_temp = dc_create_state(dm->dc);
		ASSERT(dc_state_temp);
		dc_state = dc_state_temp;
		dc_resource_state_copy_construct_current(dm->dc, dc_state);
	}

	for_each_oldnew_crtc_in_state (state, crtc, old_crtc_state,
				       new_crtc_state, i) {
		struct amdgpu_crtc *acrtc = to_amdgpu_crtc(crtc);

		dm_old_crtc_state = to_dm_crtc_state(old_crtc_state);

		if (old_crtc_state->active &&
		    (!new_crtc_state->active ||
		     drm_atomic_crtc_needs_modeset(new_crtc_state))) {
			manage_dm_interrupts(adev, acrtc, false);
			dc_stream_release(dm_old_crtc_state->stream);
		}
	}

	drm_atomic_helper_calc_timestamping_constants(state);

	/* update changed items */
	for_each_oldnew_crtc_in_state(state, crtc, old_crtc_state, new_crtc_state, i) {
		struct amdgpu_crtc *acrtc = to_amdgpu_crtc(crtc);

		dm_new_crtc_state = to_dm_crtc_state(new_crtc_state);
		dm_old_crtc_state = to_dm_crtc_state(old_crtc_state);

		DRM_DEBUG_ATOMIC(
			"amdgpu_crtc id:%d crtc_state_flags: enable:%d, active:%d, "
			"planes_changed:%d, mode_changed:%d,active_changed:%d,"
			"connectors_changed:%d\n",
			acrtc->crtc_id,
			new_crtc_state->enable,
			new_crtc_state->active,
			new_crtc_state->planes_changed,
			new_crtc_state->mode_changed,
			new_crtc_state->active_changed,
			new_crtc_state->connectors_changed);

		/* Disable cursor if disabling crtc */
		if (old_crtc_state->active && !new_crtc_state->active) {
			struct dc_cursor_position position;

			memset(&position, 0, sizeof(position));
			mutex_lock(&dm->dc_lock);
			dc_stream_set_cursor_position(dm_old_crtc_state->stream, &position);
			mutex_unlock(&dm->dc_lock);
		}

		/* Copy all transient state flags into dc state */
		if (dm_new_crtc_state->stream) {
			amdgpu_dm_crtc_copy_transient_flags(&dm_new_crtc_state->base,
							    dm_new_crtc_state->stream);
		}

		/* handles headless hotplug case, updating new_state and
		 * aconnector as needed
		 */

		if (modeset_required(new_crtc_state, dm_new_crtc_state->stream, dm_old_crtc_state->stream)) {

			DRM_DEBUG_ATOMIC("Atomic commit: SET crtc id %d: [%p]\n", acrtc->crtc_id, acrtc);

			if (!dm_new_crtc_state->stream) {
				/*
				 * this could happen because of issues with
				 * userspace notifications delivery.
				 * In this case userspace tries to set mode on
				 * display which is disconnected in fact.
				 * dc_sink is NULL in this case on aconnector.
				 * We expect reset mode will come soon.
				 *
				 * This can also happen when unplug is done
				 * during resume sequence ended
				 *
				 * In this case, we want to pretend we still
				 * have a sink to keep the pipe running so that
				 * hw state is consistent with the sw state
				 */
				DRM_DEBUG_DRIVER("%s: Failed to create new stream for crtc %d\n",
						__func__, acrtc->base.base.id);
				continue;
			}

			if (dm_old_crtc_state->stream)
				remove_stream(adev, acrtc, dm_old_crtc_state->stream);

			pm_runtime_get_noresume(dev->dev);

			acrtc->enabled = true;
			acrtc->hw_mode = new_crtc_state->mode;
			crtc->hwmode = new_crtc_state->mode;
			mode_set_reset_required = true;
		} else if (modereset_required(new_crtc_state)) {
			DRM_DEBUG_ATOMIC("Atomic commit: RESET. crtc id %d:[%p]\n", acrtc->crtc_id, acrtc);
			/* i.e. reset mode */
			if (dm_old_crtc_state->stream)
				remove_stream(adev, acrtc, dm_old_crtc_state->stream);

			mode_set_reset_required = true;
		}
	} /* for_each_crtc_in_state() */

	if (dc_state) {
		/* if there mode set or reset, disable eDP PSR */
		if (mode_set_reset_required)
			amdgpu_dm_psr_disable_all(dm);

		dm_enable_per_frame_crtc_master_sync(dc_state);
		mutex_lock(&dm->dc_lock);
		WARN_ON(!dc_commit_state(dm->dc, dc_state));
#if defined(CONFIG_DRM_AMD_DC_DCN)
               /* Allow idle optimization when vblank count is 0 for display off */
               if (dm->active_vblank_irq_count == 0)
                   dc_allow_idle_optimizations(dm->dc,true);
#endif
		mutex_unlock(&dm->dc_lock);
	}

	for_each_new_crtc_in_state(state, crtc, new_crtc_state, i) {
		struct amdgpu_crtc *acrtc = to_amdgpu_crtc(crtc);

		dm_new_crtc_state = to_dm_crtc_state(new_crtc_state);

		if (dm_new_crtc_state->stream != NULL) {
			const struct dc_stream_status *status =
					dc_stream_get_status(dm_new_crtc_state->stream);

			if (!status)
				status = dc_stream_get_status_from_state(dc_state,
									 dm_new_crtc_state->stream);
			if (!status)
				DC_ERR("got no status for stream %p on acrtc%p\n", dm_new_crtc_state->stream, acrtc);
			else
				acrtc->otg_inst = status->primary_otg_inst;
		}
	}
#ifdef CONFIG_DRM_AMD_DC_HDCP
	for_each_oldnew_connector_in_state(state, connector, old_con_state, new_con_state, i) {
		struct dm_connector_state *dm_new_con_state = to_dm_connector_state(new_con_state);
		struct amdgpu_crtc *acrtc = to_amdgpu_crtc(dm_new_con_state->base.crtc);
		struct amdgpu_dm_connector *aconnector = to_amdgpu_dm_connector(connector);

		new_crtc_state = NULL;

		if (acrtc)
			new_crtc_state = drm_atomic_get_new_crtc_state(state, &acrtc->base);

		dm_new_crtc_state = to_dm_crtc_state(new_crtc_state);

		if (dm_new_crtc_state && dm_new_crtc_state->stream == NULL &&
		    connector->state->content_protection == DRM_MODE_CONTENT_PROTECTION_ENABLED) {
			hdcp_reset_display(adev->dm.hdcp_workqueue, aconnector->dc_link->link_index);
			new_con_state->content_protection = DRM_MODE_CONTENT_PROTECTION_DESIRED;
			dm_new_con_state->update_hdcp = true;
			continue;
		}

		if (is_content_protection_different(new_con_state, old_con_state, connector, adev->dm.hdcp_workqueue))
			hdcp_update_display(
				adev->dm.hdcp_workqueue, aconnector->dc_link->link_index, aconnector,
				new_con_state->hdcp_content_type,
				new_con_state->content_protection == DRM_MODE_CONTENT_PROTECTION_DESIRED);
	}
#endif

	/* Handle connector state changes */
	for_each_oldnew_connector_in_state(state, connector, old_con_state, new_con_state, i) {
		struct dm_connector_state *dm_new_con_state = to_dm_connector_state(new_con_state);
		struct dm_connector_state *dm_old_con_state = to_dm_connector_state(old_con_state);
		struct amdgpu_crtc *acrtc = to_amdgpu_crtc(dm_new_con_state->base.crtc);
		struct dc_surface_update dummy_updates[MAX_SURFACES];
		struct dc_stream_update stream_update;
		struct dc_info_packet hdr_packet;
		struct dc_stream_status *status = NULL;
		bool abm_changed, hdr_changed, scaling_changed;

		memset(&dummy_updates, 0, sizeof(dummy_updates));
		memset(&stream_update, 0, sizeof(stream_update));

		if (acrtc) {
			new_crtc_state = drm_atomic_get_new_crtc_state(state, &acrtc->base);
			old_crtc_state = drm_atomic_get_old_crtc_state(state, &acrtc->base);
		}

		/* Skip any modesets/resets */
		if (!acrtc || drm_atomic_crtc_needs_modeset(new_crtc_state))
			continue;

		dm_new_crtc_state = to_dm_crtc_state(new_crtc_state);
		dm_old_crtc_state = to_dm_crtc_state(old_crtc_state);

		scaling_changed = is_scaling_state_different(dm_new_con_state,
							     dm_old_con_state);

		abm_changed = dm_new_crtc_state->abm_level !=
			      dm_old_crtc_state->abm_level;

		hdr_changed =
			is_hdr_metadata_different(old_con_state, new_con_state);

		if (!scaling_changed && !abm_changed && !hdr_changed)
			continue;

		stream_update.stream = dm_new_crtc_state->stream;
		if (scaling_changed) {
			update_stream_scaling_settings(&dm_new_con_state->base.crtc->mode,
					dm_new_con_state, dm_new_crtc_state->stream);

			stream_update.src = dm_new_crtc_state->stream->src;
			stream_update.dst = dm_new_crtc_state->stream->dst;
		}

		if (abm_changed) {
			dm_new_crtc_state->stream->abm_level = dm_new_crtc_state->abm_level;

			stream_update.abm_level = &dm_new_crtc_state->abm_level;
		}

		if (hdr_changed) {
			fill_hdr_info_packet(new_con_state, &hdr_packet);
			stream_update.hdr_static_metadata = &hdr_packet;
		}

		status = dc_stream_get_status(dm_new_crtc_state->stream);
		WARN_ON(!status);
		WARN_ON(!status->plane_count);

		/*
		 * TODO: DC refuses to perform stream updates without a dc_surface_update.
		 * Here we create an empty update on each plane.
		 * To fix this, DC should permit updating only stream properties.
		 */
		for (j = 0; j < status->plane_count; j++)
			dummy_updates[j].surface = status->plane_states[0];


		mutex_lock(&dm->dc_lock);
		dc_commit_updates_for_stream(dm->dc,
						     dummy_updates,
						     status->plane_count,
						     dm_new_crtc_state->stream,
						     &stream_update,
						     dc_state);
		mutex_unlock(&dm->dc_lock);
	}

	/* Count number of newly disabled CRTCs for dropping PM refs later. */
	for_each_oldnew_crtc_in_state(state, crtc, old_crtc_state,
				      new_crtc_state, i) {
		if (old_crtc_state->active && !new_crtc_state->active)
			crtc_disable_count++;

		dm_new_crtc_state = to_dm_crtc_state(new_crtc_state);
		dm_old_crtc_state = to_dm_crtc_state(old_crtc_state);

		/* For freesync config update on crtc state and params for irq */
		update_stream_irq_parameters(dm, dm_new_crtc_state);

		/* Handle vrr on->off / off->on transitions */
		amdgpu_dm_handle_vrr_transition(dm_old_crtc_state,
						dm_new_crtc_state);
	}

	/**
	 * Enable interrupts for CRTCs that are newly enabled or went through
	 * a modeset. It was intentionally deferred until after the front end
	 * state was modified to wait until the OTG was on and so the IRQ
	 * handlers didn't access stale or invalid state.
	 */
	for_each_oldnew_crtc_in_state(state, crtc, old_crtc_state, new_crtc_state, i) {
		struct amdgpu_crtc *acrtc = to_amdgpu_crtc(crtc);
#ifdef CONFIG_DEBUG_FS
		bool configure_crc = false;
		enum amdgpu_dm_pipe_crc_source cur_crc_src;
#endif
		dm_new_crtc_state = to_dm_crtc_state(new_crtc_state);

		if (new_crtc_state->active &&
		    (!old_crtc_state->active ||
		     drm_atomic_crtc_needs_modeset(new_crtc_state))) {
			dc_stream_retain(dm_new_crtc_state->stream);
			acrtc->dm_irq_params.stream = dm_new_crtc_state->stream;
			manage_dm_interrupts(adev, acrtc, true);

#ifdef CONFIG_DEBUG_FS
			/**
			 * Frontend may have changed so reapply the CRC capture
			 * settings for the stream.
			 */
			dm_new_crtc_state = to_dm_crtc_state(new_crtc_state);
			spin_lock_irqsave(&adev_to_drm(adev)->event_lock, flags);
			cur_crc_src = acrtc->dm_irq_params.crc_src;
			spin_unlock_irqrestore(&adev_to_drm(adev)->event_lock, flags);

			if (amdgpu_dm_is_valid_crc_source(cur_crc_src)) {
				configure_crc = true;
#if defined(CONFIG_DRM_AMD_SECURE_DISPLAY)
				if (amdgpu_dm_crc_window_is_activated(crtc))
					configure_crc = false;
#endif
			}

			if (configure_crc)
				amdgpu_dm_crtc_configure_crc_source(
					crtc, dm_new_crtc_state, cur_crc_src);
#endif
		}
	}

	for_each_new_crtc_in_state(state, crtc, new_crtc_state, j)
		if (new_crtc_state->async_flip)
			wait_for_vblank = false;

	/* update planes when needed per crtc*/
	for_each_new_crtc_in_state(state, crtc, new_crtc_state, j) {
		dm_new_crtc_state = to_dm_crtc_state(new_crtc_state);

		if (dm_new_crtc_state->stream)
			amdgpu_dm_commit_planes(state, dc_state, dev,
						dm, crtc, wait_for_vblank);
	}

	/* Update audio instances for each connector. */
	amdgpu_dm_commit_audio(dev, state);

	/*
	 * send vblank event on all events not handled in flip and
	 * mark consumed event for drm_atomic_helper_commit_hw_done
	 */
	spin_lock_irqsave(&adev_to_drm(adev)->event_lock, flags);
	for_each_new_crtc_in_state(state, crtc, new_crtc_state, i) {

		if (new_crtc_state->event)
			drm_send_event_locked(dev, &new_crtc_state->event->base);

		new_crtc_state->event = NULL;
	}
	spin_unlock_irqrestore(&adev_to_drm(adev)->event_lock, flags);

	/* Signal HW programming completion */
	drm_atomic_helper_commit_hw_done(state);

	if (wait_for_vblank)
		drm_atomic_helper_wait_for_flip_done(dev, state);

	drm_atomic_helper_cleanup_planes(dev, state);

	/* return the stolen vga memory back to VRAM */
	if (!adev->mman.keep_stolen_vga_memory)
		amdgpu_bo_free_kernel(&adev->mman.stolen_vga_memory, NULL, NULL);
	amdgpu_bo_free_kernel(&adev->mman.stolen_extended_memory, NULL, NULL);

	/*
	 * Finally, drop a runtime PM reference for each newly disabled CRTC,
	 * so we can put the GPU into runtime suspend if we're not driving any
	 * displays anymore
	 */
	for (i = 0; i < crtc_disable_count; i++)
		pm_runtime_put_autosuspend(dev->dev);
	pm_runtime_mark_last_busy(dev->dev);

	if (dc_state_temp)
		dc_release_state(dc_state_temp);
}


static int dm_force_atomic_commit(struct drm_connector *connector)
{
	int ret = 0;
	struct drm_device *ddev = connector->dev;
	struct drm_atomic_state *state = drm_atomic_state_alloc(ddev);
	struct amdgpu_crtc *disconnected_acrtc = to_amdgpu_crtc(connector->encoder->crtc);
	struct drm_plane *plane = disconnected_acrtc->base.primary;
	struct drm_connector_state *conn_state;
	struct drm_crtc_state *crtc_state;
	struct drm_plane_state *plane_state;

	if (!state)
		return -ENOMEM;

	state->acquire_ctx = ddev->mode_config.acquire_ctx;

	/* Construct an atomic state to restore previous display setting */

	/*
	 * Attach connectors to drm_atomic_state
	 */
	conn_state = drm_atomic_get_connector_state(state, connector);

	ret = PTR_ERR_OR_ZERO(conn_state);
	if (ret)
		goto out;

	/* Attach crtc to drm_atomic_state*/
	crtc_state = drm_atomic_get_crtc_state(state, &disconnected_acrtc->base);

	ret = PTR_ERR_OR_ZERO(crtc_state);
	if (ret)
		goto out;

	/* force a restore */
	crtc_state->mode_changed = true;

	/* Attach plane to drm_atomic_state */
	plane_state = drm_atomic_get_plane_state(state, plane);

	ret = PTR_ERR_OR_ZERO(plane_state);
	if (ret)
		goto out;

	/* Call commit internally with the state we just constructed */
	ret = drm_atomic_commit(state);

out:
	drm_atomic_state_put(state);
	if (ret)
		DRM_ERROR("Restoring old state failed with %i\n", ret);

	return ret;
}

/*
 * This function handles all cases when set mode does not come upon hotplug.
 * This includes when a display is unplugged then plugged back into the
 * same port and when running without usermode desktop manager supprot
 */
void dm_restore_drm_connector_state(struct drm_device *dev,
				    struct drm_connector *connector)
{
	struct amdgpu_dm_connector *aconnector = to_amdgpu_dm_connector(connector);
	struct amdgpu_crtc *disconnected_acrtc;
	struct dm_crtc_state *acrtc_state;

	if (!aconnector->dc_sink || !connector->state || !connector->encoder)
		return;

	disconnected_acrtc = to_amdgpu_crtc(connector->encoder->crtc);
	if (!disconnected_acrtc)
		return;

	acrtc_state = to_dm_crtc_state(disconnected_acrtc->base.state);
	if (!acrtc_state->stream)
		return;

	/*
	 * If the previous sink is not released and different from the current,
	 * we deduce we are in a state where we can not rely on usermode call
	 * to turn on the display, so we do it here
	 */
	if (acrtc_state->stream->sink != aconnector->dc_sink)
		dm_force_atomic_commit(&aconnector->base);
}

/*
 * Grabs all modesetting locks to serialize against any blocking commits,
 * Waits for completion of all non blocking commits.
 */
static int do_aquire_global_lock(struct drm_device *dev,
				 struct drm_atomic_state *state)
{
	struct drm_crtc *crtc;
	struct drm_crtc_commit *commit;
	long ret;

	/*
	 * Adding all modeset locks to aquire_ctx will
	 * ensure that when the framework release it the
	 * extra locks we are locking here will get released to
	 */
	ret = drm_modeset_lock_all_ctx(dev, state->acquire_ctx);
	if (ret)
		return ret;

	list_for_each_entry(crtc, &dev->mode_config.crtc_list, head) {
		spin_lock(&crtc->commit_lock);
		commit = list_first_entry_or_null(&crtc->commit_list,
				struct drm_crtc_commit, commit_entry);
		if (commit)
			drm_crtc_commit_get(commit);
		spin_unlock(&crtc->commit_lock);

		if (!commit)
			continue;

		/*
		 * Make sure all pending HW programming completed and
		 * page flips done
		 */
		ret = wait_for_completion_interruptible_timeout(&commit->hw_done, 10*HZ);

		if (ret > 0)
			ret = wait_for_completion_interruptible_timeout(
					&commit->flip_done, 10*HZ);

		if (ret == 0)
			DRM_ERROR("[CRTC:%d:%s] hw_done or flip_done "
				  "timed out\n", crtc->base.id, crtc->name);

		drm_crtc_commit_put(commit);
	}

	return ret < 0 ? ret : 0;
}

static void get_freesync_config_for_crtc(
	struct dm_crtc_state *new_crtc_state,
	struct dm_connector_state *new_con_state)
{
	struct mod_freesync_config config = {0};
	struct amdgpu_dm_connector *aconnector =
			to_amdgpu_dm_connector(new_con_state->base.connector);
	struct drm_display_mode *mode = &new_crtc_state->base.mode;
	int vrefresh = drm_mode_vrefresh(mode);
	bool fs_vid_mode = false;

	new_crtc_state->vrr_supported = new_con_state->freesync_capable &&
					vrefresh >= aconnector->min_vfreq &&
					vrefresh <= aconnector->max_vfreq;

	if (new_crtc_state->vrr_supported) {
		new_crtc_state->stream->ignore_msa_timing_param = true;
		fs_vid_mode = new_crtc_state->freesync_config.state == VRR_STATE_ACTIVE_FIXED;

		config.min_refresh_in_uhz = aconnector->min_vfreq * 1000000;
		config.max_refresh_in_uhz = aconnector->max_vfreq * 1000000;
		config.vsif_supported = true;
		config.btr = true;

		if (fs_vid_mode) {
			config.state = VRR_STATE_ACTIVE_FIXED;
			config.fixed_refresh_in_uhz = new_crtc_state->freesync_config.fixed_refresh_in_uhz;
			goto out;
		} else if (new_crtc_state->base.vrr_enabled) {
			config.state = VRR_STATE_ACTIVE_VARIABLE;
		} else {
			config.state = VRR_STATE_INACTIVE;
		}
	}
out:
	new_crtc_state->freesync_config = config;
}

static void reset_freesync_config_for_crtc(
	struct dm_crtc_state *new_crtc_state)
{
	new_crtc_state->vrr_supported = false;

	memset(&new_crtc_state->vrr_infopacket, 0,
	       sizeof(new_crtc_state->vrr_infopacket));
}

static bool
is_timing_unchanged_for_freesync(struct drm_crtc_state *old_crtc_state,
				 struct drm_crtc_state *new_crtc_state)
{
	struct drm_display_mode old_mode, new_mode;

	if (!old_crtc_state || !new_crtc_state)
		return false;

	old_mode = old_crtc_state->mode;
	new_mode = new_crtc_state->mode;

	if (old_mode.clock       == new_mode.clock &&
	    old_mode.hdisplay    == new_mode.hdisplay &&
	    old_mode.vdisplay    == new_mode.vdisplay &&
	    old_mode.htotal      == new_mode.htotal &&
	    old_mode.vtotal      != new_mode.vtotal &&
	    old_mode.hsync_start == new_mode.hsync_start &&
	    old_mode.vsync_start != new_mode.vsync_start &&
	    old_mode.hsync_end   == new_mode.hsync_end &&
	    old_mode.vsync_end   != new_mode.vsync_end &&
	    old_mode.hskew       == new_mode.hskew &&
	    old_mode.vscan       == new_mode.vscan &&
	    (old_mode.vsync_end - old_mode.vsync_start) ==
	    (new_mode.vsync_end - new_mode.vsync_start))
		return true;

	return false;
}

static void set_freesync_fixed_config(struct dm_crtc_state *dm_new_crtc_state) {
	uint64_t num, den, res;
	struct drm_crtc_state *new_crtc_state = &dm_new_crtc_state->base;

	dm_new_crtc_state->freesync_config.state = VRR_STATE_ACTIVE_FIXED;

	num = (unsigned long long)new_crtc_state->mode.clock * 1000 * 1000000;
	den = (unsigned long long)new_crtc_state->mode.htotal *
	      (unsigned long long)new_crtc_state->mode.vtotal;

	res = div_u64(num, den);
	dm_new_crtc_state->freesync_config.fixed_refresh_in_uhz = res;
}

static int dm_update_crtc_state(struct amdgpu_display_manager *dm,
				struct drm_atomic_state *state,
				struct drm_crtc *crtc,
				struct drm_crtc_state *old_crtc_state,
				struct drm_crtc_state *new_crtc_state,
				bool enable,
				bool *lock_and_validation_needed)
{
	struct dm_atomic_state *dm_state = NULL;
	struct dm_crtc_state *dm_old_crtc_state, *dm_new_crtc_state;
	struct dc_stream_state *new_stream;
	int ret = 0;

	/*
	 * TODO Move this code into dm_crtc_atomic_check once we get rid of dc_validation_set
	 * update changed items
	 */
	struct amdgpu_crtc *acrtc = NULL;
	struct amdgpu_dm_connector *aconnector = NULL;
	struct drm_connector_state *drm_new_conn_state = NULL, *drm_old_conn_state = NULL;
	struct dm_connector_state *dm_new_conn_state = NULL, *dm_old_conn_state = NULL;

	new_stream = NULL;

	dm_old_crtc_state = to_dm_crtc_state(old_crtc_state);
	dm_new_crtc_state = to_dm_crtc_state(new_crtc_state);
	acrtc = to_amdgpu_crtc(crtc);
	aconnector = amdgpu_dm_find_first_crtc_matching_connector(state, crtc);

	/* TODO This hack should go away */
	if (aconnector && enable) {
		/* Make sure fake sink is created in plug-in scenario */
		drm_new_conn_state = drm_atomic_get_new_connector_state(state,
							    &aconnector->base);
		drm_old_conn_state = drm_atomic_get_old_connector_state(state,
							    &aconnector->base);

		if (IS_ERR(drm_new_conn_state)) {
			ret = PTR_ERR_OR_ZERO(drm_new_conn_state);
			goto fail;
		}

		dm_new_conn_state = to_dm_connector_state(drm_new_conn_state);
		dm_old_conn_state = to_dm_connector_state(drm_old_conn_state);

		if (!drm_atomic_crtc_needs_modeset(new_crtc_state))
			goto skip_modeset;

		new_stream = create_validate_stream_for_sink(aconnector,
							     &new_crtc_state->mode,
							     dm_new_conn_state,
							     dm_old_crtc_state->stream);

		/*
		 * we can have no stream on ACTION_SET if a display
		 * was disconnected during S3, in this case it is not an
		 * error, the OS will be updated after detection, and
		 * will do the right thing on next atomic commit
		 */

		if (!new_stream) {
			DRM_DEBUG_DRIVER("%s: Failed to create new stream for crtc %d\n",
					__func__, acrtc->base.base.id);
			ret = -ENOMEM;
			goto fail;
		}

		/*
		 * TODO: Check VSDB bits to decide whether this should
		 * be enabled or not.
		 */
		new_stream->triggered_crtc_reset.enabled =
			dm->force_timing_sync;

		dm_new_crtc_state->abm_level = dm_new_conn_state->abm_level;

		ret = fill_hdr_info_packet(drm_new_conn_state,
					   &new_stream->hdr_static_metadata);
		if (ret)
			goto fail;

		/*
		 * If we already removed the old stream from the context
		 * (and set the new stream to NULL) then we can't reuse
		 * the old stream even if the stream and scaling are unchanged.
		 * We'll hit the BUG_ON and black screen.
		 *
		 * TODO: Refactor this function to allow this check to work
		 * in all conditions.
		 */
		if (amdgpu_freesync_vid_mode &&
		    dm_new_crtc_state->stream &&
		    is_timing_unchanged_for_freesync(new_crtc_state, old_crtc_state))
			goto skip_modeset;

		if (dm_new_crtc_state->stream &&
		    dc_is_stream_unchanged(new_stream, dm_old_crtc_state->stream) &&
		    dc_is_stream_scaling_unchanged(new_stream, dm_old_crtc_state->stream)) {
			new_crtc_state->mode_changed = false;
			DRM_DEBUG_DRIVER("Mode change not required, setting mode_changed to %d",
					 new_crtc_state->mode_changed);
		}
	}

	/* mode_changed flag may get updated above, need to check again */
	if (!drm_atomic_crtc_needs_modeset(new_crtc_state))
		goto skip_modeset;

	DRM_DEBUG_ATOMIC(
		"amdgpu_crtc id:%d crtc_state_flags: enable:%d, active:%d, "
		"planes_changed:%d, mode_changed:%d,active_changed:%d,"
		"connectors_changed:%d\n",
		acrtc->crtc_id,
		new_crtc_state->enable,
		new_crtc_state->active,
		new_crtc_state->planes_changed,
		new_crtc_state->mode_changed,
		new_crtc_state->active_changed,
		new_crtc_state->connectors_changed);

	/* Remove stream for any changed/disabled CRTC */
	if (!enable) {

		if (!dm_old_crtc_state->stream)
			goto skip_modeset;

		if (amdgpu_freesync_vid_mode && dm_new_crtc_state->stream &&
		    is_timing_unchanged_for_freesync(new_crtc_state,
						     old_crtc_state)) {
			new_crtc_state->mode_changed = false;
			DRM_DEBUG_DRIVER(
				"Mode change not required for front porch change, "
				"setting mode_changed to %d",
				new_crtc_state->mode_changed);

			set_freesync_fixed_config(dm_new_crtc_state);

			goto skip_modeset;
		} else if (amdgpu_freesync_vid_mode && aconnector &&
			   is_freesync_video_mode(&new_crtc_state->mode,
						  aconnector)) {
			set_freesync_fixed_config(dm_new_crtc_state);
		}

		ret = dm_atomic_get_state(state, &dm_state);
		if (ret)
			goto fail;

		DRM_DEBUG_DRIVER("Disabling DRM crtc: %d\n",
				crtc->base.id);

		/* i.e. reset mode */
		if (dc_remove_stream_from_ctx(
				dm->dc,
				dm_state->context,
				dm_old_crtc_state->stream) != DC_OK) {
			ret = -EINVAL;
			goto fail;
		}

		dc_stream_release(dm_old_crtc_state->stream);
		dm_new_crtc_state->stream = NULL;

		reset_freesync_config_for_crtc(dm_new_crtc_state);

		*lock_and_validation_needed = true;

	} else {/* Add stream for any updated/enabled CRTC */
		/*
		 * Quick fix to prevent NULL pointer on new_stream when
		 * added MST connectors not found in existing crtc_state in the chained mode
		 * TODO: need to dig out the root cause of that
		 */
		if (!aconnector || (!aconnector->dc_sink && aconnector->mst_port))
			goto skip_modeset;

		if (modereset_required(new_crtc_state))
			goto skip_modeset;

		if (modeset_required(new_crtc_state, new_stream,
				     dm_old_crtc_state->stream)) {

			WARN_ON(dm_new_crtc_state->stream);

			ret = dm_atomic_get_state(state, &dm_state);
			if (ret)
				goto fail;

			dm_new_crtc_state->stream = new_stream;

			dc_stream_retain(new_stream);

			DRM_DEBUG_ATOMIC("Enabling DRM crtc: %d\n",
					 crtc->base.id);

			if (dc_add_stream_to_ctx(
					dm->dc,
					dm_state->context,
					dm_new_crtc_state->stream) != DC_OK) {
				ret = -EINVAL;
				goto fail;
			}

			*lock_and_validation_needed = true;
		}
	}

skip_modeset:
	/* Release extra reference */
	if (new_stream)
		 dc_stream_release(new_stream);

	/*
	 * We want to do dc stream updates that do not require a
	 * full modeset below.
	 */
	if (!(enable && aconnector && new_crtc_state->active))
		return 0;
	/*
	 * Given above conditions, the dc state cannot be NULL because:
	 * 1. We're in the process of enabling CRTCs (just been added
	 *    to the dc context, or already is on the context)
	 * 2. Has a valid connector attached, and
	 * 3. Is currently active and enabled.
	 * => The dc stream state currently exists.
	 */
	BUG_ON(dm_new_crtc_state->stream == NULL);

	/* Scaling or underscan settings */
	if (is_scaling_state_different(dm_old_conn_state, dm_new_conn_state))
		update_stream_scaling_settings(
			&new_crtc_state->mode, dm_new_conn_state, dm_new_crtc_state->stream);

	/* ABM settings */
	dm_new_crtc_state->abm_level = dm_new_conn_state->abm_level;

	/*
	 * Color management settings. We also update color properties
	 * when a modeset is needed, to ensure it gets reprogrammed.
	 */
	if (dm_new_crtc_state->base.color_mgmt_changed ||
	    drm_atomic_crtc_needs_modeset(new_crtc_state)) {
		ret = amdgpu_dm_update_crtc_color_mgmt(dm_new_crtc_state);
		if (ret)
			goto fail;
	}

	/* Update Freesync settings. */
	get_freesync_config_for_crtc(dm_new_crtc_state,
				     dm_new_conn_state);

	return ret;

fail:
	if (new_stream)
		dc_stream_release(new_stream);
	return ret;
}

static bool should_reset_plane(struct drm_atomic_state *state,
			       struct drm_plane *plane,
			       struct drm_plane_state *old_plane_state,
			       struct drm_plane_state *new_plane_state)
{
	struct drm_plane *other;
	struct drm_plane_state *old_other_state, *new_other_state;
	struct drm_crtc_state *new_crtc_state;
	int i;

	/*
	 * TODO: Remove this hack once the checks below are sufficient
	 * enough to determine when we need to reset all the planes on
	 * the stream.
	 */
	if (state->allow_modeset)
		return true;

	/* Exit early if we know that we're adding or removing the plane. */
	if (old_plane_state->crtc != new_plane_state->crtc)
		return true;

	/* old crtc == new_crtc == NULL, plane not in context. */
	if (!new_plane_state->crtc)
		return false;

	new_crtc_state =
		drm_atomic_get_new_crtc_state(state, new_plane_state->crtc);

	if (!new_crtc_state)
		return true;

	/* CRTC Degamma changes currently require us to recreate planes. */
	if (new_crtc_state->color_mgmt_changed)
		return true;

	if (drm_atomic_crtc_needs_modeset(new_crtc_state))
		return true;

	/*
	 * If there are any new primary or overlay planes being added or
	 * removed then the z-order can potentially change. To ensure
	 * correct z-order and pipe acquisition the current DC architecture
	 * requires us to remove and recreate all existing planes.
	 *
	 * TODO: Come up with a more elegant solution for this.
	 */
	for_each_oldnew_plane_in_state(state, other, old_other_state, new_other_state, i) {
		struct amdgpu_framebuffer *old_afb, *new_afb;
		if (other->type == DRM_PLANE_TYPE_CURSOR)
			continue;

		if (old_other_state->crtc != new_plane_state->crtc &&
		    new_other_state->crtc != new_plane_state->crtc)
			continue;

		if (old_other_state->crtc != new_other_state->crtc)
			return true;

		/* Src/dst size and scaling updates. */
		if (old_other_state->src_w != new_other_state->src_w ||
		    old_other_state->src_h != new_other_state->src_h ||
		    old_other_state->crtc_w != new_other_state->crtc_w ||
		    old_other_state->crtc_h != new_other_state->crtc_h)
			return true;

		/* Rotation / mirroring updates. */
		if (old_other_state->rotation != new_other_state->rotation)
			return true;

		/* Blending updates. */
		if (old_other_state->pixel_blend_mode !=
		    new_other_state->pixel_blend_mode)
			return true;

		/* Alpha updates. */
		if (old_other_state->alpha != new_other_state->alpha)
			return true;

		/* Colorspace changes. */
		if (old_other_state->color_range != new_other_state->color_range ||
		    old_other_state->color_encoding != new_other_state->color_encoding)
			return true;

		/* Framebuffer checks fall at the end. */
		if (!old_other_state->fb || !new_other_state->fb)
			continue;

		/* Pixel format changes can require bandwidth updates. */
		if (old_other_state->fb->format != new_other_state->fb->format)
			return true;

		old_afb = (struct amdgpu_framebuffer *)old_other_state->fb;
		new_afb = (struct amdgpu_framebuffer *)new_other_state->fb;

		/* Tiling and DCC changes also require bandwidth updates. */
		if (old_afb->tiling_flags != new_afb->tiling_flags ||
		    old_afb->base.modifier != new_afb->base.modifier)
			return true;
	}

	return false;
}

static int dm_check_cursor_fb(struct amdgpu_crtc *new_acrtc,
			      struct drm_plane_state *new_plane_state,
			      struct drm_framebuffer *fb)
{
	struct amdgpu_device *adev = drm_to_adev(new_acrtc->base.dev);
	struct amdgpu_framebuffer *afb = to_amdgpu_framebuffer(fb);
	unsigned int pitch;
	bool linear;

	if (fb->width > new_acrtc->max_cursor_width ||
	    fb->height > new_acrtc->max_cursor_height) {
		DRM_DEBUG_ATOMIC("Bad cursor FB size %dx%d\n",
				 new_plane_state->fb->width,
				 new_plane_state->fb->height);
		return -EINVAL;
	}
	if (new_plane_state->src_w != fb->width << 16 ||
	    new_plane_state->src_h != fb->height << 16) {
		DRM_DEBUG_ATOMIC("Cropping not supported for cursor plane\n");
		return -EINVAL;
	}

	/* Pitch in pixels */
	pitch = fb->pitches[0] / fb->format->cpp[0];

	if (fb->width != pitch) {
		DRM_DEBUG_ATOMIC("Cursor FB width %d doesn't match pitch %d",
				 fb->width, pitch);
		return -EINVAL;
	}

	switch (pitch) {
	case 64:
	case 128:
	case 256:
		/* FB pitch is supported by cursor plane */
		break;
	default:
		DRM_DEBUG_ATOMIC("Bad cursor FB pitch %d px\n", pitch);
		return -EINVAL;
	}

	/* Core DRM takes care of checking FB modifiers, so we only need to
	 * check tiling flags when the FB doesn't have a modifier. */
	if (!(fb->flags & DRM_MODE_FB_MODIFIERS)) {
		if (adev->family < AMDGPU_FAMILY_AI) {
			linear = AMDGPU_TILING_GET(afb->tiling_flags, ARRAY_MODE) != DC_ARRAY_2D_TILED_THIN1 &&
			         AMDGPU_TILING_GET(afb->tiling_flags, ARRAY_MODE) != DC_ARRAY_1D_TILED_THIN1 &&
				 AMDGPU_TILING_GET(afb->tiling_flags, MICRO_TILE_MODE) == 0;
		} else {
			linear = AMDGPU_TILING_GET(afb->tiling_flags, SWIZZLE_MODE) == 0;
		}
		if (!linear) {
			DRM_DEBUG_ATOMIC("Cursor FB not linear");
			return -EINVAL;
		}
	}

	return 0;
}

static int dm_update_plane_state(struct dc *dc,
				 struct drm_atomic_state *state,
				 struct drm_plane *plane,
				 struct drm_plane_state *old_plane_state,
				 struct drm_plane_state *new_plane_state,
				 bool enable,
				 bool *lock_and_validation_needed)
{

	struct dm_atomic_state *dm_state = NULL;
	struct drm_crtc *new_plane_crtc, *old_plane_crtc;
	struct drm_crtc_state *old_crtc_state, *new_crtc_state;
	struct dm_crtc_state *dm_new_crtc_state, *dm_old_crtc_state;
	struct dm_plane_state *dm_new_plane_state, *dm_old_plane_state;
	struct amdgpu_crtc *new_acrtc;
	bool needs_reset;
	int ret = 0;


	new_plane_crtc = new_plane_state->crtc;
	old_plane_crtc = old_plane_state->crtc;
	dm_new_plane_state = to_dm_plane_state(new_plane_state);
	dm_old_plane_state = to_dm_plane_state(old_plane_state);

	if (plane->type == DRM_PLANE_TYPE_CURSOR) {
		if (!enable || !new_plane_crtc ||
			drm_atomic_plane_disabling(plane->state, new_plane_state))
			return 0;

		new_acrtc = to_amdgpu_crtc(new_plane_crtc);

		if (new_plane_state->src_x != 0 || new_plane_state->src_y != 0) {
			DRM_DEBUG_ATOMIC("Cropping not supported for cursor plane\n");
			return -EINVAL;
		}

		if (new_plane_state->fb) {
			ret = dm_check_cursor_fb(new_acrtc, new_plane_state,
						 new_plane_state->fb);
			if (ret)
				return ret;
		}

		return 0;
	}

	needs_reset = should_reset_plane(state, plane, old_plane_state,
					 new_plane_state);

	/* Remove any changed/removed planes */
	if (!enable) {
		if (!needs_reset)
			return 0;

		if (!old_plane_crtc)
			return 0;

		old_crtc_state = drm_atomic_get_old_crtc_state(
				state, old_plane_crtc);
		dm_old_crtc_state = to_dm_crtc_state(old_crtc_state);

		if (!dm_old_crtc_state->stream)
			return 0;

		DRM_DEBUG_ATOMIC("Disabling DRM plane: %d on DRM crtc %d\n",
				plane->base.id, old_plane_crtc->base.id);

		ret = dm_atomic_get_state(state, &dm_state);
		if (ret)
			return ret;

		if (!dc_remove_plane_from_context(
				dc,
				dm_old_crtc_state->stream,
				dm_old_plane_state->dc_state,
				dm_state->context)) {

			return -EINVAL;
		}


		dc_plane_state_release(dm_old_plane_state->dc_state);
		dm_new_plane_state->dc_state = NULL;

		*lock_and_validation_needed = true;

	} else { /* Add new planes */
		struct dc_plane_state *dc_new_plane_state;

		if (drm_atomic_plane_disabling(plane->state, new_plane_state))
			return 0;

		if (!new_plane_crtc)
			return 0;

		new_crtc_state = drm_atomic_get_new_crtc_state(state, new_plane_crtc);
		dm_new_crtc_state = to_dm_crtc_state(new_crtc_state);

		if (!dm_new_crtc_state->stream)
			return 0;

		if (!needs_reset)
			return 0;

		ret = dm_plane_helper_check_state(new_plane_state, new_crtc_state);
		if (ret)
			return ret;

		WARN_ON(dm_new_plane_state->dc_state);

		dc_new_plane_state = dc_create_plane_state(dc);
		if (!dc_new_plane_state)
			return -ENOMEM;

		DRM_DEBUG_ATOMIC("Enabling DRM plane: %d on DRM crtc %d\n",
				 plane->base.id, new_plane_crtc->base.id);

		ret = fill_dc_plane_attributes(
			drm_to_adev(new_plane_crtc->dev),
			dc_new_plane_state,
			new_plane_state,
			new_crtc_state);
		if (ret) {
			dc_plane_state_release(dc_new_plane_state);
			return ret;
		}

		ret = dm_atomic_get_state(state, &dm_state);
		if (ret) {
			dc_plane_state_release(dc_new_plane_state);
			return ret;
		}

		/*
		 * Any atomic check errors that occur after this will
		 * not need a release. The plane state will be attached
		 * to the stream, and therefore part of the atomic
		 * state. It'll be released when the atomic state is
		 * cleaned.
		 */
		if (!dc_add_plane_to_context(
				dc,
				dm_new_crtc_state->stream,
				dc_new_plane_state,
				dm_state->context)) {

			dc_plane_state_release(dc_new_plane_state);
			return -EINVAL;
		}

		dm_new_plane_state->dc_state = dc_new_plane_state;

		/* Tell DC to do a full surface update every time there
		 * is a plane change. Inefficient, but works for now.
		 */
		dm_new_plane_state->dc_state->update_flags.bits.full_update = 1;

		*lock_and_validation_needed = true;
	}


	return ret;
}

static int dm_check_crtc_cursor(struct drm_atomic_state *state,
				struct drm_crtc *crtc,
				struct drm_crtc_state *new_crtc_state)
{
	struct drm_plane_state *new_cursor_state, *new_primary_state;
	int cursor_scale_w, cursor_scale_h, primary_scale_w, primary_scale_h;

	/* On DCE and DCN there is no dedicated hardware cursor plane. We get a
	 * cursor per pipe but it's going to inherit the scaling and
	 * positioning from the underlying pipe. Check the cursor plane's
	 * blending properties match the primary plane's. */

	new_cursor_state = drm_atomic_get_new_plane_state(state, crtc->cursor);
	new_primary_state = drm_atomic_get_new_plane_state(state, crtc->primary);
	if (!new_cursor_state || !new_primary_state ||
	    !new_cursor_state->fb || !new_primary_state->fb) {
		return 0;
	}

	cursor_scale_w = new_cursor_state->crtc_w * 1000 /
			 (new_cursor_state->src_w >> 16);
	cursor_scale_h = new_cursor_state->crtc_h * 1000 /
			 (new_cursor_state->src_h >> 16);

	primary_scale_w = new_primary_state->crtc_w * 1000 /
			 (new_primary_state->src_w >> 16);
	primary_scale_h = new_primary_state->crtc_h * 1000 /
			 (new_primary_state->src_h >> 16);

	if (cursor_scale_w != primary_scale_w ||
	    cursor_scale_h != primary_scale_h) {
		drm_dbg_atomic(crtc->dev, "Cursor plane scaling doesn't match primary plane\n");
		return -EINVAL;
	}

	return 0;
}

#if defined(CONFIG_DRM_AMD_DC_DCN)
static int add_affected_mst_dsc_crtcs(struct drm_atomic_state *state, struct drm_crtc *crtc)
{
	struct drm_connector *connector;
	struct drm_connector_state *conn_state;
	struct amdgpu_dm_connector *aconnector = NULL;
	int i;
	for_each_new_connector_in_state(state, connector, conn_state, i) {
		if (conn_state->crtc != crtc)
			continue;

		aconnector = to_amdgpu_dm_connector(connector);
		if (!aconnector->port || !aconnector->mst_port)
			aconnector = NULL;
		else
			break;
	}

	if (!aconnector)
		return 0;

	return drm_dp_mst_add_affected_dsc_crtcs(state, &aconnector->mst_port->mst_mgr);
}
#endif

static int validate_overlay(struct drm_atomic_state *state)
{
	int i;
	struct drm_plane *plane;
	struct drm_plane_state *old_plane_state, *new_plane_state;
<<<<<<< HEAD
	struct drm_plane_state *primary_state, *overlay_state = NULL;
=======
	struct drm_plane_state *primary_state, *cursor_state, *overlay_state = NULL;
>>>>>>> e48bf29c

	/* Check if primary plane is contained inside overlay */
	for_each_oldnew_plane_in_state_reverse(state, plane, old_plane_state, new_plane_state, i) {
		if (plane->type == DRM_PLANE_TYPE_OVERLAY) {
			if (drm_atomic_plane_disabling(plane->state, new_plane_state))
				return 0;

			overlay_state = new_plane_state;
			continue;
		}
	}

	/* check if we're making changes to the overlay plane */
	if (!overlay_state)
		return 0;

	/* check if overlay plane is enabled */
	if (!overlay_state->crtc)
		return 0;

	/* find the primary plane for the CRTC that the overlay is enabled on */
	primary_state = drm_atomic_get_plane_state(state, overlay_state->crtc->primary);
	if (IS_ERR(primary_state))
		return PTR_ERR(primary_state);

	/* check if primary plane is enabled */
	if (!primary_state->crtc)
		return 0;

<<<<<<< HEAD
=======
	/* check if cursor plane is enabled */
	cursor_state = drm_atomic_get_plane_state(state, overlay_state->crtc->cursor);
	if (IS_ERR(cursor_state))
		return PTR_ERR(cursor_state);

	if (drm_atomic_plane_disabling(plane->state, cursor_state))
		return 0;

>>>>>>> e48bf29c
	/* Perform the bounds check to ensure the overlay plane covers the primary */
	if (primary_state->crtc_x < overlay_state->crtc_x ||
	    primary_state->crtc_y < overlay_state->crtc_y ||
	    primary_state->crtc_x + primary_state->crtc_w > overlay_state->crtc_x + overlay_state->crtc_w ||
	    primary_state->crtc_y + primary_state->crtc_h > overlay_state->crtc_y + overlay_state->crtc_h) {
		DRM_DEBUG_ATOMIC("Overlay plane is enabled with hardware cursor but does not fully cover primary plane\n");
		return -EINVAL;
	}

	return 0;
}

/**
 * amdgpu_dm_atomic_check() - Atomic check implementation for AMDgpu DM.
 * @dev: The DRM device
 * @state: The atomic state to commit
 *
 * Validate that the given atomic state is programmable by DC into hardware.
 * This involves constructing a &struct dc_state reflecting the new hardware
 * state we wish to commit, then querying DC to see if it is programmable. It's
 * important not to modify the existing DC state. Otherwise, atomic_check
 * may unexpectedly commit hardware changes.
 *
 * When validating the DC state, it's important that the right locks are
 * acquired. For full updates case which removes/adds/updates streams on one
 * CRTC while flipping on another CRTC, acquiring global lock will guarantee
 * that any such full update commit will wait for completion of any outstanding
 * flip using DRMs synchronization events.
 *
 * Note that DM adds the affected connectors for all CRTCs in state, when that
 * might not seem necessary. This is because DC stream creation requires the
 * DC sink, which is tied to the DRM connector state. Cleaning this up should
 * be possible but non-trivial - a possible TODO item.
 *
 * Return: -Error code if validation failed.
 */
static int amdgpu_dm_atomic_check(struct drm_device *dev,
				  struct drm_atomic_state *state)
{
	struct amdgpu_device *adev = drm_to_adev(dev);
	struct dm_atomic_state *dm_state = NULL;
	struct dc *dc = adev->dm.dc;
	struct drm_connector *connector;
	struct drm_connector_state *old_con_state, *new_con_state;
	struct drm_crtc *crtc;
	struct drm_crtc_state *old_crtc_state, *new_crtc_state;
	struct drm_plane *plane;
	struct drm_plane_state *old_plane_state, *new_plane_state;
	enum dc_status status;
	int ret, i;
	bool lock_and_validation_needed = false;
	struct dm_crtc_state *dm_old_crtc_state;

	trace_amdgpu_dm_atomic_check_begin(state);

	ret = drm_atomic_helper_check_modeset(dev, state);
	if (ret)
		goto fail;

	/* Check connector changes */
	for_each_oldnew_connector_in_state(state, connector, old_con_state, new_con_state, i) {
		struct dm_connector_state *dm_old_con_state = to_dm_connector_state(old_con_state);
		struct dm_connector_state *dm_new_con_state = to_dm_connector_state(new_con_state);

		/* Skip connectors that are disabled or part of modeset already. */
		if (!old_con_state->crtc && !new_con_state->crtc)
			continue;

		if (!new_con_state->crtc)
			continue;

		new_crtc_state = drm_atomic_get_crtc_state(state, new_con_state->crtc);
		if (IS_ERR(new_crtc_state)) {
			ret = PTR_ERR(new_crtc_state);
			goto fail;
		}

		if (dm_old_con_state->abm_level !=
		    dm_new_con_state->abm_level)
			new_crtc_state->connectors_changed = true;
	}

#if defined(CONFIG_DRM_AMD_DC_DCN)
	if (dc_resource_is_dsc_encoding_supported(dc)) {
		for_each_oldnew_crtc_in_state(state, crtc, old_crtc_state, new_crtc_state, i) {
			if (drm_atomic_crtc_needs_modeset(new_crtc_state)) {
				ret = add_affected_mst_dsc_crtcs(state, crtc);
				if (ret)
					goto fail;
			}
		}
	}
#endif
	for_each_oldnew_crtc_in_state(state, crtc, old_crtc_state, new_crtc_state, i) {
		dm_old_crtc_state = to_dm_crtc_state(old_crtc_state);

		if (!drm_atomic_crtc_needs_modeset(new_crtc_state) &&
		    !new_crtc_state->color_mgmt_changed &&
		    old_crtc_state->vrr_enabled == new_crtc_state->vrr_enabled &&
			dm_old_crtc_state->dsc_force_changed == false)
			continue;

		if (!new_crtc_state->enable)
			continue;

		ret = drm_atomic_add_affected_connectors(state, crtc);
		if (ret)
			return ret;

		ret = drm_atomic_add_affected_planes(state, crtc);
		if (ret)
			goto fail;

		if (dm_old_crtc_state->dsc_force_changed)
			new_crtc_state->mode_changed = true;
	}

	/*
	 * Add all primary and overlay planes on the CRTC to the state
	 * whenever a plane is enabled to maintain correct z-ordering
	 * and to enable fast surface updates.
	 */
	drm_for_each_crtc(crtc, dev) {
		bool modified = false;

		for_each_oldnew_plane_in_state(state, plane, old_plane_state, new_plane_state, i) {
			if (plane->type == DRM_PLANE_TYPE_CURSOR)
				continue;

			if (new_plane_state->crtc == crtc ||
			    old_plane_state->crtc == crtc) {
				modified = true;
				break;
			}
		}

		if (!modified)
			continue;

		drm_for_each_plane_mask(plane, state->dev, crtc->state->plane_mask) {
			if (plane->type == DRM_PLANE_TYPE_CURSOR)
				continue;

			new_plane_state =
				drm_atomic_get_plane_state(state, plane);

			if (IS_ERR(new_plane_state)) {
				ret = PTR_ERR(new_plane_state);
				goto fail;
			}
		}
	}

	/* Remove exiting planes if they are modified */
	for_each_oldnew_plane_in_state_reverse(state, plane, old_plane_state, new_plane_state, i) {
		ret = dm_update_plane_state(dc, state, plane,
					    old_plane_state,
					    new_plane_state,
					    false,
					    &lock_and_validation_needed);
		if (ret)
			goto fail;
	}

	/* Disable all crtcs which require disable */
	for_each_oldnew_crtc_in_state(state, crtc, old_crtc_state, new_crtc_state, i) {
		ret = dm_update_crtc_state(&adev->dm, state, crtc,
					   old_crtc_state,
					   new_crtc_state,
					   false,
					   &lock_and_validation_needed);
		if (ret)
			goto fail;
	}

	/* Enable all crtcs which require enable */
	for_each_oldnew_crtc_in_state(state, crtc, old_crtc_state, new_crtc_state, i) {
		ret = dm_update_crtc_state(&adev->dm, state, crtc,
					   old_crtc_state,
					   new_crtc_state,
					   true,
					   &lock_and_validation_needed);
		if (ret)
			goto fail;
	}

	ret = validate_overlay(state);
	if (ret)
		goto fail;

	/* Add new/modified planes */
	for_each_oldnew_plane_in_state_reverse(state, plane, old_plane_state, new_plane_state, i) {
		ret = dm_update_plane_state(dc, state, plane,
					    old_plane_state,
					    new_plane_state,
					    true,
					    &lock_and_validation_needed);
		if (ret)
			goto fail;
	}

	/* Run this here since we want to validate the streams we created */
	ret = drm_atomic_helper_check_planes(dev, state);
	if (ret)
		goto fail;

	/* Check cursor planes scaling */
	for_each_new_crtc_in_state(state, crtc, new_crtc_state, i) {
		ret = dm_check_crtc_cursor(state, crtc, new_crtc_state);
		if (ret)
			goto fail;
	}

	if (state->legacy_cursor_update) {
		/*
		 * This is a fast cursor update coming from the plane update
		 * helper, check if it can be done asynchronously for better
		 * performance.
		 */
		state->async_update =
			!drm_atomic_helper_async_check(dev, state);

		/*
		 * Skip the remaining global validation if this is an async
		 * update. Cursor updates can be done without affecting
		 * state or bandwidth calcs and this avoids the performance
		 * penalty of locking the private state object and
		 * allocating a new dc_state.
		 */
		if (state->async_update)
			return 0;
	}

	/* Check scaling and underscan changes*/
	/* TODO Removed scaling changes validation due to inability to commit
	 * new stream into context w\o causing full reset. Need to
	 * decide how to handle.
	 */
	for_each_oldnew_connector_in_state(state, connector, old_con_state, new_con_state, i) {
		struct dm_connector_state *dm_old_con_state = to_dm_connector_state(old_con_state);
		struct dm_connector_state *dm_new_con_state = to_dm_connector_state(new_con_state);
		struct amdgpu_crtc *acrtc = to_amdgpu_crtc(dm_new_con_state->base.crtc);

		/* Skip any modesets/resets */
		if (!acrtc || drm_atomic_crtc_needs_modeset(
				drm_atomic_get_new_crtc_state(state, &acrtc->base)))
			continue;

		/* Skip any thing not scale or underscan changes */
		if (!is_scaling_state_different(dm_new_con_state, dm_old_con_state))
			continue;

		lock_and_validation_needed = true;
	}

	/**
	 * Streams and planes are reset when there are changes that affect
	 * bandwidth. Anything that affects bandwidth needs to go through
	 * DC global validation to ensure that the configuration can be applied
	 * to hardware.
	 *
	 * We have to currently stall out here in atomic_check for outstanding
	 * commits to finish in this case because our IRQ handlers reference
	 * DRM state directly - we can end up disabling interrupts too early
	 * if we don't.
	 *
	 * TODO: Remove this stall and drop DM state private objects.
	 */
	if (lock_and_validation_needed) {
		ret = dm_atomic_get_state(state, &dm_state);
		if (ret)
			goto fail;

		ret = do_aquire_global_lock(dev, state);
		if (ret)
			goto fail;

#if defined(CONFIG_DRM_AMD_DC_DCN)
		if (!compute_mst_dsc_configs_for_state(state, dm_state->context))
			goto fail;

		ret = dm_update_mst_vcpi_slots_for_dsc(state, dm_state->context);
		if (ret)
			goto fail;
#endif

		/*
		 * Perform validation of MST topology in the state:
		 * We need to perform MST atomic check before calling
		 * dc_validate_global_state(), or there is a chance
		 * to get stuck in an infinite loop and hang eventually.
		 */
		ret = drm_dp_mst_atomic_check(state);
		if (ret)
			goto fail;
		status = dc_validate_global_state(dc, dm_state->context, false);
		if (status != DC_OK) {
			DC_LOG_WARNING("DC global validation failure: %s (%d)",
				       dc_status_to_str(status), status);
			ret = -EINVAL;
			goto fail;
		}
	} else {
		/*
		 * The commit is a fast update. Fast updates shouldn't change
		 * the DC context, affect global validation, and can have their
		 * commit work done in parallel with other commits not touching
		 * the same resource. If we have a new DC context as part of
		 * the DM atomic state from validation we need to free it and
		 * retain the existing one instead.
		 *
		 * Furthermore, since the DM atomic state only contains the DC
		 * context and can safely be annulled, we can free the state
		 * and clear the associated private object now to free
		 * some memory and avoid a possible use-after-free later.
		 */

		for (i = 0; i < state->num_private_objs; i++) {
			struct drm_private_obj *obj = state->private_objs[i].ptr;

			if (obj->funcs == adev->dm.atomic_obj.funcs) {
				int j = state->num_private_objs-1;

				dm_atomic_destroy_state(obj,
						state->private_objs[i].state);

				/* If i is not at the end of the array then the
				 * last element needs to be moved to where i was
				 * before the array can safely be truncated.
				 */
				if (i != j)
					state->private_objs[i] =
						state->private_objs[j];

				state->private_objs[j].ptr = NULL;
				state->private_objs[j].state = NULL;
				state->private_objs[j].old_state = NULL;
				state->private_objs[j].new_state = NULL;

				state->num_private_objs = j;
				break;
			}
		}
	}

	/* Store the overall update type for use later in atomic check. */
	for_each_new_crtc_in_state (state, crtc, new_crtc_state, i) {
		struct dm_crtc_state *dm_new_crtc_state =
			to_dm_crtc_state(new_crtc_state);

		dm_new_crtc_state->update_type = lock_and_validation_needed ?
							 UPDATE_TYPE_FULL :
							 UPDATE_TYPE_FAST;
	}

	/* Must be success */
	WARN_ON(ret);

	trace_amdgpu_dm_atomic_check_finish(state, ret);

	return ret;

fail:
	if (ret == -EDEADLK)
		DRM_DEBUG_DRIVER("Atomic check stopped to avoid deadlock.\n");
	else if (ret == -EINTR || ret == -EAGAIN || ret == -ERESTARTSYS)
		DRM_DEBUG_DRIVER("Atomic check stopped due to signal.\n");
	else
		DRM_DEBUG_DRIVER("Atomic check failed with err: %d \n", ret);

	trace_amdgpu_dm_atomic_check_finish(state, ret);

	return ret;
}

static bool is_dp_capable_without_timing_msa(struct dc *dc,
					     struct amdgpu_dm_connector *amdgpu_dm_connector)
{
	uint8_t dpcd_data;
	bool capable = false;

	if (amdgpu_dm_connector->dc_link &&
		dm_helpers_dp_read_dpcd(
				NULL,
				amdgpu_dm_connector->dc_link,
				DP_DOWN_STREAM_PORT_COUNT,
				&dpcd_data,
				sizeof(dpcd_data))) {
		capable = (dpcd_data & DP_MSA_TIMING_PAR_IGNORED) ? true:false;
	}

	return capable;
}

static bool parse_edid_cea(struct amdgpu_dm_connector *aconnector,
		uint8_t *edid_ext, int len,
		struct amdgpu_hdmi_vsdb_info *vsdb_info)
{
	int i;
	struct amdgpu_device *adev = drm_to_adev(aconnector->base.dev);
	struct dc *dc = adev->dm.dc;

	/* send extension block to DMCU for parsing */
	for (i = 0; i < len; i += 8) {
		bool res;
		int offset;

		/* send 8 bytes a time */
		if (!dc_edid_parser_send_cea(dc, i, len, &edid_ext[i], 8))
			return false;

		if (i+8 == len) {
			/* EDID block sent completed, expect result */
			int version, min_rate, max_rate;

			res = dc_edid_parser_recv_amd_vsdb(dc, &version, &min_rate, &max_rate);
			if (res) {
				/* amd vsdb found */
				vsdb_info->freesync_supported = 1;
				vsdb_info->amd_vsdb_version = version;
				vsdb_info->min_refresh_rate_hz = min_rate;
				vsdb_info->max_refresh_rate_hz = max_rate;
				return true;
			}
			/* not amd vsdb */
			return false;
		}

		/* check for ack*/
		res = dc_edid_parser_recv_cea_ack(dc, &offset);
		if (!res)
			return false;
	}

	return false;
}

static int parse_hdmi_amd_vsdb(struct amdgpu_dm_connector *aconnector,
		struct edid *edid, struct amdgpu_hdmi_vsdb_info *vsdb_info)
{
	uint8_t *edid_ext = NULL;
	int i;
	bool valid_vsdb_found = false;

	/*----- drm_find_cea_extension() -----*/
	/* No EDID or EDID extensions */
	if (edid == NULL || edid->extensions == 0)
		return -ENODEV;

	/* Find CEA extension */
	for (i = 0; i < edid->extensions; i++) {
		edid_ext = (uint8_t *)edid + EDID_LENGTH * (i + 1);
		if (edid_ext[0] == CEA_EXT)
			break;
	}

	if (i == edid->extensions)
		return -ENODEV;

	/*----- cea_db_offsets() -----*/
	if (edid_ext[0] != CEA_EXT)
		return -ENODEV;

	valid_vsdb_found = parse_edid_cea(aconnector, edid_ext, EDID_LENGTH, vsdb_info);

	return valid_vsdb_found ? i : -ENODEV;
}

void amdgpu_dm_update_freesync_caps(struct drm_connector *connector,
					struct edid *edid)
{
	int i = 0;
	struct detailed_timing *timing;
	struct detailed_non_pixel *data;
	struct detailed_data_monitor_range *range;
	struct amdgpu_dm_connector *amdgpu_dm_connector =
			to_amdgpu_dm_connector(connector);
	struct dm_connector_state *dm_con_state = NULL;

	struct drm_device *dev = connector->dev;
	struct amdgpu_device *adev = drm_to_adev(dev);
	bool freesync_capable = false;
	struct amdgpu_hdmi_vsdb_info vsdb_info = {0};

	if (!connector->state) {
		DRM_ERROR("%s - Connector has no state", __func__);
		goto update;
	}

	if (!edid) {
		dm_con_state = to_dm_connector_state(connector->state);

		amdgpu_dm_connector->min_vfreq = 0;
		amdgpu_dm_connector->max_vfreq = 0;
		amdgpu_dm_connector->pixel_clock_mhz = 0;

		goto update;
	}

	dm_con_state = to_dm_connector_state(connector->state);

	if (!amdgpu_dm_connector->dc_sink) {
		DRM_ERROR("dc_sink NULL, could not add free_sync module.\n");
		goto update;
	}
	if (!adev->dm.freesync_module)
		goto update;


	if (amdgpu_dm_connector->dc_sink->sink_signal == SIGNAL_TYPE_DISPLAY_PORT
		|| amdgpu_dm_connector->dc_sink->sink_signal == SIGNAL_TYPE_EDP) {
		bool edid_check_required = false;

		if (edid) {
			edid_check_required = is_dp_capable_without_timing_msa(
						adev->dm.dc,
						amdgpu_dm_connector);
		}

		if (edid_check_required == true && (edid->version > 1 ||
		   (edid->version == 1 && edid->revision > 1))) {
			for (i = 0; i < 4; i++) {

				timing	= &edid->detailed_timings[i];
				data	= &timing->data.other_data;
				range	= &data->data.range;
				/*
				 * Check if monitor has continuous frequency mode
				 */
				if (data->type != EDID_DETAIL_MONITOR_RANGE)
					continue;
				/*
				 * Check for flag range limits only. If flag == 1 then
				 * no additional timing information provided.
				 * Default GTF, GTF Secondary curve and CVT are not
				 * supported
				 */
				if (range->flags != 1)
					continue;

				amdgpu_dm_connector->min_vfreq = range->min_vfreq;
				amdgpu_dm_connector->max_vfreq = range->max_vfreq;
				amdgpu_dm_connector->pixel_clock_mhz =
					range->pixel_clock_mhz * 10;

				connector->display_info.monitor_range.min_vfreq = range->min_vfreq;
				connector->display_info.monitor_range.max_vfreq = range->max_vfreq;

				break;
			}

			if (amdgpu_dm_connector->max_vfreq -
			    amdgpu_dm_connector->min_vfreq > 10) {

				freesync_capable = true;
			}
		}
	} else if (edid && amdgpu_dm_connector->dc_sink->sink_signal == SIGNAL_TYPE_HDMI_TYPE_A) {
		i = parse_hdmi_amd_vsdb(amdgpu_dm_connector, edid, &vsdb_info);
		if (i >= 0 && vsdb_info.freesync_supported) {
			timing  = &edid->detailed_timings[i];
			data    = &timing->data.other_data;

			amdgpu_dm_connector->min_vfreq = vsdb_info.min_refresh_rate_hz;
			amdgpu_dm_connector->max_vfreq = vsdb_info.max_refresh_rate_hz;
			if (amdgpu_dm_connector->max_vfreq - amdgpu_dm_connector->min_vfreq > 10)
				freesync_capable = true;

			connector->display_info.monitor_range.min_vfreq = vsdb_info.min_refresh_rate_hz;
			connector->display_info.monitor_range.max_vfreq = vsdb_info.max_refresh_rate_hz;
		}
	}

update:
	if (dm_con_state)
		dm_con_state->freesync_capable = freesync_capable;

	if (connector->vrr_capable_property)
		drm_connector_set_vrr_capable_property(connector,
						       freesync_capable);
}

static void amdgpu_dm_set_psr_caps(struct dc_link *link)
{
	uint8_t dpcd_data[EDP_PSR_RECEIVER_CAP_SIZE];

	if (!(link->connector_signal & SIGNAL_TYPE_EDP))
		return;
	if (link->type == dc_connection_none)
		return;
	if (dm_helpers_dp_read_dpcd(NULL, link, DP_PSR_SUPPORT,
					dpcd_data, sizeof(dpcd_data))) {
		link->dpcd_caps.psr_caps.psr_version = dpcd_data[0];

		if (dpcd_data[0] == 0) {
			link->psr_settings.psr_version = DC_PSR_VERSION_UNSUPPORTED;
			link->psr_settings.psr_feature_enabled = false;
		} else {
			link->psr_settings.psr_version = DC_PSR_VERSION_1;
			link->psr_settings.psr_feature_enabled = true;
		}

		DRM_INFO("PSR support:%d\n", link->psr_settings.psr_feature_enabled);
	}
}

/*
 * amdgpu_dm_link_setup_psr() - configure psr link
 * @stream: stream state
 *
 * Return: true if success
 */
static bool amdgpu_dm_link_setup_psr(struct dc_stream_state *stream)
{
	struct dc_link *link = NULL;
	struct psr_config psr_config = {0};
	struct psr_context psr_context = {0};
	bool ret = false;

	if (stream == NULL)
		return false;

	link = stream->link;

	psr_config.psr_version = link->dpcd_caps.psr_caps.psr_version;

	if (psr_config.psr_version > 0) {
		psr_config.psr_exit_link_training_required = 0x1;
		psr_config.psr_frame_capture_indication_req = 0;
		psr_config.psr_rfb_setup_time = 0x37;
		psr_config.psr_sdp_transmit_line_num_deadline = 0x20;
		psr_config.allow_smu_optimizations = 0x0;

		ret = dc_link_setup_psr(link, stream, &psr_config, &psr_context);

	}
	DRM_DEBUG_DRIVER("PSR link: %d\n",	link->psr_settings.psr_feature_enabled);

	return ret;
}

/*
 * amdgpu_dm_psr_enable() - enable psr f/w
 * @stream: stream state
 *
 * Return: true if success
 */
bool amdgpu_dm_psr_enable(struct dc_stream_state *stream)
{
	struct dc_link *link = stream->link;
	unsigned int vsync_rate_hz = 0;
	struct dc_static_screen_params params = {0};
	/* Calculate number of static frames before generating interrupt to
	 * enter PSR.
	 */
	// Init fail safe of 2 frames static
	unsigned int num_frames_static = 2;

	DRM_DEBUG_DRIVER("Enabling psr...\n");

	vsync_rate_hz = div64_u64(div64_u64((
			stream->timing.pix_clk_100hz * 100),
			stream->timing.v_total),
			stream->timing.h_total);

	/* Round up
	 * Calculate number of frames such that at least 30 ms of time has
	 * passed.
	 */
	if (vsync_rate_hz != 0) {
		unsigned int frame_time_microsec = 1000000 / vsync_rate_hz;
		num_frames_static = (30000 / frame_time_microsec) + 1;
	}

	params.triggers.cursor_update = true;
	params.triggers.overlay_update = true;
	params.triggers.surface_update = true;
	params.num_frames = num_frames_static;

	dc_stream_set_static_screen_params(link->ctx->dc,
					   &stream, 1,
					   &params);

	return dc_link_set_psr_allow_active(link, true, false, false);
}

/*
 * amdgpu_dm_psr_disable() - disable psr f/w
 * @stream:  stream state
 *
 * Return: true if success
 */
static bool amdgpu_dm_psr_disable(struct dc_stream_state *stream)
{

	DRM_DEBUG_DRIVER("Disabling psr...\n");

	return dc_link_set_psr_allow_active(stream->link, false, true, false);
}

/*
 * amdgpu_dm_psr_disable() - disable psr f/w
 * if psr is enabled on any stream
 *
 * Return: true if success
 */
static bool amdgpu_dm_psr_disable_all(struct amdgpu_display_manager *dm)
{
	DRM_DEBUG_DRIVER("Disabling psr if psr is enabled on any stream\n");
	return dc_set_psr_allow_active(dm->dc, false);
}

void amdgpu_dm_trigger_timing_sync(struct drm_device *dev)
{
	struct amdgpu_device *adev = drm_to_adev(dev);
	struct dc *dc = adev->dm.dc;
	int i;

	mutex_lock(&adev->dm.dc_lock);
	if (dc->current_state) {
		for (i = 0; i < dc->current_state->stream_count; ++i)
			dc->current_state->streams[i]
				->triggered_crtc_reset.enabled =
				adev->dm.force_timing_sync;

		dm_enable_per_frame_crtc_master_sync(dc->current_state);
		dc_trigger_sync(dc, dc->current_state);
	}
	mutex_unlock(&adev->dm.dc_lock);
}

void dm_write_reg_func(const struct dc_context *ctx, uint32_t address,
		       uint32_t value, const char *func_name)
{
#ifdef DM_CHECK_ADDR_0
	if (address == 0) {
		DC_ERR("invalid register write. address = 0");
		return;
	}
#endif
	cgs_write_register(ctx->cgs_device, address, value);
	trace_amdgpu_dc_wreg(&ctx->perf_trace->write_count, address, value);
}

uint32_t dm_read_reg_func(const struct dc_context *ctx, uint32_t address,
			  const char *func_name)
{
	uint32_t value;
#ifdef DM_CHECK_ADDR_0
	if (address == 0) {
		DC_ERR("invalid register read; address = 0\n");
		return 0;
	}
#endif

	if (ctx->dmub_srv &&
	    ctx->dmub_srv->reg_helper_offload.gather_in_progress &&
	    !ctx->dmub_srv->reg_helper_offload.should_burst_write) {
		ASSERT(false);
		return 0;
	}

	value = cgs_read_register(ctx->cgs_device, address);

	trace_amdgpu_dc_rreg(&ctx->perf_trace->read_count, address, value);

	return value;
}<|MERGE_RESOLUTION|>--- conflicted
+++ resolved
@@ -9891,11 +9891,7 @@
 	int i;
 	struct drm_plane *plane;
 	struct drm_plane_state *old_plane_state, *new_plane_state;
-<<<<<<< HEAD
-	struct drm_plane_state *primary_state, *overlay_state = NULL;
-=======
 	struct drm_plane_state *primary_state, *cursor_state, *overlay_state = NULL;
->>>>>>> e48bf29c
 
 	/* Check if primary plane is contained inside overlay */
 	for_each_oldnew_plane_in_state_reverse(state, plane, old_plane_state, new_plane_state, i) {
@@ -9925,8 +9921,6 @@
 	if (!primary_state->crtc)
 		return 0;
 
-<<<<<<< HEAD
-=======
 	/* check if cursor plane is enabled */
 	cursor_state = drm_atomic_get_plane_state(state, overlay_state->crtc->cursor);
 	if (IS_ERR(cursor_state))
@@ -9935,7 +9929,6 @@
 	if (drm_atomic_plane_disabling(plane->state, cursor_state))
 		return 0;
 
->>>>>>> e48bf29c
 	/* Perform the bounds check to ensure the overlay plane covers the primary */
 	if (primary_state->crtc_x < overlay_state->crtc_x ||
 	    primary_state->crtc_y < overlay_state->crtc_y ||
