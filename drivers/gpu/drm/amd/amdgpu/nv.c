--- conflicted
+++ resolved
@@ -182,11 +182,6 @@
 {
 	switch (adev->ip_versions[UVD_HWIP][0]) {
 	case IP_VERSION(3, 0, 0):
-<<<<<<< HEAD
-	case IP_VERSION(3, 0, 64):
-	case IP_VERSION(3, 0, 192):
-=======
->>>>>>> ee641f21
 		if (amdgpu_sriov_vf(adev)) {
 			if (encode)
 				*codecs = &sriov_sc_video_codecs_encode;
