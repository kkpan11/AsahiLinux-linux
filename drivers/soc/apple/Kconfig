--- conflicted
+++ resolved
@@ -69,7 +69,6 @@
 
 	  Say 'y' here if you have an Apple SoC.
 
-<<<<<<< HEAD
 config APPLE_DOCKCHANNEL
 	tristate "Apple DockChannel FIFO"
 	depends on ARCH_APPLE || COMPILE_TEST
@@ -77,7 +76,9 @@
 	help
 	  DockChannel is a simple FIFO used on Apple SoCs for debug and inter-processor
 	  communications.
-=======
+
+	  Say 'y' here if you have an Apple SoC.
+
 config APPLE_AOP
 	tristate "Apple \"Always-on\" Processor"
 	depends on ARCH_APPLE || COMPILE_TEST
@@ -99,7 +100,6 @@
 	help
 	  A security co-processor persent on Apple SoCs, controlling transparent
 	  disk encryption, secure boot, HDCP, biometric auth and probably more.
->>>>>>> 66d7b095
 
 	  Say 'y' here if you have an Apple SoC.
 
