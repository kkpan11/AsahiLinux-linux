--- conflicted
+++ resolved
@@ -1389,7 +1389,6 @@
 {
 	u32 curr_id;
 	int err;
-<<<<<<< HEAD
 
 	curr_id = get_prog_id(dev);
 	if (!curr_id)
@@ -1405,23 +1404,6 @@
 	else
 		*mode = tgt_mode;
 
-=======
-
-	curr_id = get_prog_id(dev);
-	if (!curr_id)
-		return 0;
-
-	*prog_id = curr_id;
-	err = nla_put_u32(skb, attr, curr_id);
-	if (err)
-		return err;
-
-	if (*mode != XDP_ATTACHED_NONE)
-		*mode = XDP_ATTACHED_MULTI;
-	else
-		*mode = tgt_mode;
-
->>>>>>> f9885ef8
 	return 0;
 }
 
@@ -2828,11 +2810,7 @@
 	}
 
 	if (dev->rtnl_link_state == RTNL_LINK_INITIALIZED) {
-<<<<<<< HEAD
-		__dev_notify_flags(dev, old_flags, 0U);
-=======
 		__dev_notify_flags(dev, old_flags, (old_flags ^ dev->flags));
->>>>>>> f9885ef8
 	} else {
 		dev->rtnl_link_state = RTNL_LINK_INITIALIZED;
 		__dev_notify_flags(dev, old_flags, ~0U);
