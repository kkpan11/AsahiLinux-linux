--- conflicted
+++ resolved
@@ -161,13 +161,7 @@
 	skb->dev = dev;
 	skb_reset_mac_header(skb);
 
-<<<<<<< HEAD
-	eth = (struct ethhdr *)skb->data;
-	skb_pull_inline(skb, ETH_HLEN);
-
-=======
 	eth = eth_skb_pull_mac(skb);
->>>>>>> 0c383648
 	eth_skb_pkt_type(skb, dev);
 
 	/*
