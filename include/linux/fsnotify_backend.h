/* SPDX-License-Identifier: GPL-2.0 */
/*
 * Filesystem access notification for Linux
 *
 *  Copyright (C) 2008 Red Hat, Inc., Eric Paris <eparis@redhat.com>
 */

#ifndef __LINUX_FSNOTIFY_BACKEND_H
#define __LINUX_FSNOTIFY_BACKEND_H

#ifdef __KERNEL__

#include <linux/idr.h> /* inotify uses this */
#include <linux/fs.h> /* struct inode */
#include <linux/list.h>
#include <linux/path.h> /* struct path */
#include <linux/spinlock.h>
#include <linux/types.h>
#include <linux/atomic.h>
#include <linux/user_namespace.h>
#include <linux/refcount.h>

/*
 * IN_* from inotfy.h lines up EXACTLY with FS_*, this is so we can easily
 * convert between them.  dnotify only needs conversion at watch creation
 * so no perf loss there.  fanotify isn't defined yet, so it can use the
 * wholes if it needs more events.
 */
#define FS_ACCESS		0x00000001	/* File was accessed */
#define FS_MODIFY		0x00000002	/* File was modified */
#define FS_ATTRIB		0x00000004	/* Metadata changed */
#define FS_CLOSE_WRITE		0x00000008	/* Writtable file was closed */
#define FS_CLOSE_NOWRITE	0x00000010	/* Unwrittable file closed */
#define FS_OPEN			0x00000020	/* File was opened */
#define FS_MOVED_FROM		0x00000040	/* File was moved from X */
#define FS_MOVED_TO		0x00000080	/* File was moved to Y */
#define FS_CREATE		0x00000100	/* Subfile was created */
#define FS_DELETE		0x00000200	/* Subfile was deleted */
#define FS_DELETE_SELF		0x00000400	/* Self was deleted */
#define FS_MOVE_SELF		0x00000800	/* Self was moved */
#define FS_OPEN_EXEC		0x00001000	/* File was opened for exec */

#define FS_UNMOUNT		0x00002000	/* inode on umount fs */
#define FS_Q_OVERFLOW		0x00004000	/* Event queued overflowed */
#define FS_IN_IGNORED		0x00008000	/* last inotify event here */

#define FS_OPEN_PERM		0x00010000	/* open event in an permission hook */
#define FS_ACCESS_PERM		0x00020000	/* access event in a permissions hook */
#define FS_OPEN_EXEC_PERM	0x00040000	/* open/exec event in a permission hook */

#define FS_EXCL_UNLINK		0x04000000	/* do not send events if object is unlinked */
#define FS_ISDIR		0x40000000	/* event occurred against dir */
#define FS_IN_ONESHOT		0x80000000	/* only send event once */

#define FS_DN_RENAME		0x10000000	/* file renamed */
#define FS_DN_MULTISHOT		0x20000000	/* dnotify multishot */

/* This inode cares about things that happen to its children.  Always set for
 * dnotify and inotify. */
#define FS_EVENT_ON_CHILD	0x08000000

#define FS_MOVE			(FS_MOVED_FROM | FS_MOVED_TO)

/*
 * Directory entry modification events - reported only to directory
 * where entry is modified and not to a watching parent.
 * The watching parent may get an FS_ATTRIB|FS_EVENT_ON_CHILD event
 * when a directory entry inside a child subdir changes.
 */
#define ALL_FSNOTIFY_DIRENT_EVENTS	(FS_CREATE | FS_DELETE | FS_MOVE)

#define ALL_FSNOTIFY_PERM_EVENTS (FS_OPEN_PERM | FS_ACCESS_PERM | \
				  FS_OPEN_EXEC_PERM)

/*
 * This is a list of all events that may get sent to a parent based on fs event
 * happening to inodes inside that directory.
 */
#define FS_EVENTS_POSS_ON_CHILD   (ALL_FSNOTIFY_PERM_EVENTS | \
				   FS_ACCESS | FS_MODIFY | FS_ATTRIB | \
				   FS_CLOSE_WRITE | FS_CLOSE_NOWRITE | \
				   FS_OPEN | FS_OPEN_EXEC)

/* Events that can be reported to backends */
#define ALL_FSNOTIFY_EVENTS (ALL_FSNOTIFY_DIRENT_EVENTS | \
			     FS_EVENTS_POSS_ON_CHILD | \
			     FS_DELETE_SELF | FS_MOVE_SELF | FS_DN_RENAME | \
			     FS_UNMOUNT | FS_Q_OVERFLOW | FS_IN_IGNORED)

/* Extra flags that may be reported with event or control handling of events */
#define ALL_FSNOTIFY_FLAGS  (FS_EXCL_UNLINK | FS_ISDIR | FS_IN_ONESHOT | \
			     FS_DN_MULTISHOT | FS_EVENT_ON_CHILD)

#define ALL_FSNOTIFY_BITS   (ALL_FSNOTIFY_EVENTS | ALL_FSNOTIFY_FLAGS)

struct fsnotify_group;
struct fsnotify_event;
struct fsnotify_mark;
struct fsnotify_event_private_data;
struct fsnotify_fname;
struct fsnotify_iter_info;

struct mem_cgroup;

/*
 * Each group much define these ops.  The fsnotify infrastructure will call
 * these operations for each relevant group.
 *
 * handle_event - main call for a group to handle an fs event
 * free_group_priv - called when a group refcnt hits 0 to clean up the private union
 * freeing_mark - called when a mark is being destroyed for some reason.  The group
 * 		MUST be holding a reference on each mark and that reference must be
 * 		dropped in this function.  inotify uses this function to send
 * 		userspace messages that marks have been removed.
 */
struct fsnotify_ops {
	int (*handle_event)(struct fsnotify_group *group,
			    struct inode *inode,
			    u32 mask, const void *data, int data_type,
			    const struct qstr *file_name, u32 cookie,
			    struct fsnotify_iter_info *iter_info);
	void (*free_group_priv)(struct fsnotify_group *group);
	void (*freeing_mark)(struct fsnotify_mark *mark, struct fsnotify_group *group);
	void (*free_event)(struct fsnotify_event *event);
	/* called on final put+free to free memory */
	void (*free_mark)(struct fsnotify_mark *mark);
};

/*
 * all of the information about the original object we want to now send to
 * a group.  If you want to carry more info from the accessing task to the
 * listener this structure is where you need to be adding fields.
 */
struct fsnotify_event {
	struct list_head list;
	/* inode may ONLY be dereferenced during handle_event(). */
	struct inode *inode;	/* either the inode the event happened to or its parent */
};

/*
 * A group is a "thing" that wants to receive notification about filesystem
 * events.  The mask holds the subset of event types this group cares about.
 * refcnt on a group is up to the implementor and at any moment if it goes 0
 * everything will be cleaned up.
 */
struct fsnotify_group {
	const struct fsnotify_ops *ops;	/* how this group handles things */

	/*
	 * How the refcnt is used is up to each group.  When the refcnt hits 0
	 * fsnotify will clean up all of the resources associated with this group.
	 * As an example, the dnotify group will always have a refcnt=1 and that
	 * will never change.  Inotify, on the other hand, has a group per
	 * inotify_init() and the refcnt will hit 0 only when that fd has been
	 * closed.
	 */
	refcount_t refcnt;		/* things with interest in this group */

	/* needed to send notification to userspace */
	spinlock_t notification_lock;		/* protect the notification_list */
	struct list_head notification_list;	/* list of event_holder this group needs to send to userspace */
	wait_queue_head_t notification_waitq;	/* read() on the notification file blocks on this waitq */
	unsigned int q_len;			/* events on the queue */
	unsigned int max_events;		/* maximum events allowed on the list */
	/*
	 * Valid fsnotify group priorities.  Events are send in order from highest
	 * priority to lowest priority.  We default to the lowest priority.
	 */
	#define FS_PRIO_0	0 /* normal notifiers, no permissions */
	#define FS_PRIO_1	1 /* fanotify content based access control */
	#define FS_PRIO_2	2 /* fanotify pre-content access */
	unsigned int priority;
	bool shutdown;		/* group is being shut down, don't queue more events */

	/* stores all fastpath marks assoc with this group so they can be cleaned on unregister */
	struct mutex mark_mutex;	/* protect marks_list */
	atomic_t num_marks;		/* 1 for each mark and 1 for not being
					 * past the point of no return when freeing
					 * a group */
	atomic_t user_waits;		/* Number of tasks waiting for user
					 * response */
	struct list_head marks_list;	/* all inode marks for this group */

	struct fasync_struct *fsn_fa;    /* async notification */

	struct fsnotify_event *overflow_event;	/* Event we queue when the
						 * notification list is too
						 * full */

	struct mem_cgroup *memcg;	/* memcg to charge allocations */

	/* groups can define private fields here or use the void *private */
	union {
		void *private;
#ifdef CONFIG_INOTIFY_USER
		struct inotify_group_private_data {
			spinlock_t	idr_lock;
			struct idr      idr;
			struct ucounts *ucounts;
		} inotify_data;
#endif
#ifdef CONFIG_FANOTIFY
		struct fanotify_group_private_data {
			/* allows a group to block waiting for a userspace response */
			struct list_head access_list;
			wait_queue_head_t access_waitq;
			int flags;           /* flags from fanotify_init() */
			int f_flags; /* event_f_flags from fanotify_init() */
			unsigned int max_marks;
			struct user_struct *user;
		} fanotify_data;
#endif /* CONFIG_FANOTIFY */
	};
};

/* when calling fsnotify tell it if the data is a path or inode */
#define FSNOTIFY_EVENT_NONE	0
#define FSNOTIFY_EVENT_PATH	1
#define FSNOTIFY_EVENT_INODE	2

enum fsnotify_obj_type {
	FSNOTIFY_OBJ_TYPE_INODE,
	FSNOTIFY_OBJ_TYPE_VFSMOUNT,
	FSNOTIFY_OBJ_TYPE_SB,
	FSNOTIFY_OBJ_TYPE_COUNT,
	FSNOTIFY_OBJ_TYPE_DETACHED = FSNOTIFY_OBJ_TYPE_COUNT
};

#define FSNOTIFY_OBJ_TYPE_INODE_FL	(1U << FSNOTIFY_OBJ_TYPE_INODE)
#define FSNOTIFY_OBJ_TYPE_VFSMOUNT_FL	(1U << FSNOTIFY_OBJ_TYPE_VFSMOUNT)
#define FSNOTIFY_OBJ_TYPE_SB_FL		(1U << FSNOTIFY_OBJ_TYPE_SB)
#define FSNOTIFY_OBJ_ALL_TYPES_MASK	((1U << FSNOTIFY_OBJ_TYPE_COUNT) - 1)

static inline bool fsnotify_valid_obj_type(unsigned int type)
{
	return (type < FSNOTIFY_OBJ_TYPE_COUNT);
}

struct fsnotify_iter_info {
	struct fsnotify_mark *marks[FSNOTIFY_OBJ_TYPE_COUNT];
	unsigned int report_mask;
	int srcu_idx;
};

static inline bool fsnotify_iter_should_report_type(
		struct fsnotify_iter_info *iter_info, int type)
{
	return (iter_info->report_mask & (1U << type));
}

static inline void fsnotify_iter_set_report_type(
		struct fsnotify_iter_info *iter_info, int type)
{
	iter_info->report_mask |= (1U << type);
}

static inline void fsnotify_iter_set_report_type_mark(
		struct fsnotify_iter_info *iter_info, int type,
		struct fsnotify_mark *mark)
{
	iter_info->marks[type] = mark;
	iter_info->report_mask |= (1U << type);
}

#define FSNOTIFY_ITER_FUNCS(name, NAME) \
static inline struct fsnotify_mark *fsnotify_iter_##name##_mark( \
		struct fsnotify_iter_info *iter_info) \
{ \
	return (iter_info->report_mask & FSNOTIFY_OBJ_TYPE_##NAME##_FL) ? \
		iter_info->marks[FSNOTIFY_OBJ_TYPE_##NAME] : NULL; \
}

FSNOTIFY_ITER_FUNCS(inode, INODE)
FSNOTIFY_ITER_FUNCS(vfsmount, VFSMOUNT)
FSNOTIFY_ITER_FUNCS(sb, SB)

#define fsnotify_foreach_obj_type(type) \
	for (type = 0; type < FSNOTIFY_OBJ_TYPE_COUNT; type++)

/*
 * fsnotify_connp_t is what we embed in objects which connector can be attached
 * to. fsnotify_connp_t * is how we refer from connector back to object.
 */
struct fsnotify_mark_connector;
typedef struct fsnotify_mark_connector __rcu *fsnotify_connp_t;

/*
 * Inode/vfsmount/sb point to this structure which tracks all marks attached to
 * the inode/vfsmount/sb. The reference to inode/vfsmount/sb is held by this
 * structure. We destroy this structure when there are no more marks attached
 * to it. The structure is protected by fsnotify_mark_srcu.
 */
struct fsnotify_mark_connector {
	spinlock_t lock;
<<<<<<< HEAD
	unsigned int type;	/* Type of object [lock] */
=======
	unsigned short type;	/* Type of object [lock] */
#define FSNOTIFY_CONN_FLAG_HAS_FSID	0x01
	unsigned short flags;	/* flags [lock] */
>>>>>>> 0ecfebd2
	__kernel_fsid_t fsid;	/* fsid of filesystem containing object */
	union {
		/* Object pointer [lock] */
		fsnotify_connp_t *obj;
		/* Used listing heads to free after srcu period expires */
		struct fsnotify_mark_connector *destroy_next;
	};
	struct hlist_head list;
};

/*
 * A mark is simply an object attached to an in core inode which allows an
 * fsnotify listener to indicate they are either no longer interested in events
 * of a type matching mask or only interested in those events.
 *
 * These are flushed when an inode is evicted from core and may be flushed
 * when the inode is modified (as seen by fsnotify_access).  Some fsnotify
 * users (such as dnotify) will flush these when the open fd is closed and not
 * at inode eviction or modification.
 *
 * Text in brackets is showing the lock(s) protecting modifications of a
 * particular entry. obj_lock means either inode->i_lock or
 * mnt->mnt_root->d_lock depending on the mark type.
 */
struct fsnotify_mark {
	/* Mask this mark is for [mark->lock, group->mark_mutex] */
	__u32 mask;
	/* We hold one for presence in g_list. Also one ref for each 'thing'
	 * in kernel that found and may be using this mark. */
	refcount_t refcnt;
	/* Group this mark is for. Set on mark creation, stable until last ref
	 * is dropped */
	struct fsnotify_group *group;
	/* List of marks by group->marks_list. Also reused for queueing
	 * mark into destroy_list when it's waiting for the end of SRCU period
	 * before it can be freed. [group->mark_mutex] */
	struct list_head g_list;
	/* Protects inode / mnt pointers, flags, masks */
	spinlock_t lock;
	/* List of marks for inode / vfsmount [connector->lock, mark ref] */
	struct hlist_node obj_list;
	/* Head of list of marks for an object [mark ref] */
	struct fsnotify_mark_connector *connector;
	/* Events types to ignore [mark->lock, group->mark_mutex] */
	__u32 ignored_mask;
#define FSNOTIFY_MARK_FLAG_IGNORED_SURV_MODIFY	0x01
#define FSNOTIFY_MARK_FLAG_ALIVE		0x02
#define FSNOTIFY_MARK_FLAG_ATTACHED		0x04
	unsigned int flags;		/* flags [mark->lock] */
};

#ifdef CONFIG_FSNOTIFY

/* called from the vfs helpers */

/* main fsnotify call to send events */
extern int fsnotify(struct inode *to_tell, __u32 mask, const void *data, int data_is,
		    const struct qstr *name, u32 cookie);
extern int __fsnotify_parent(const struct path *path, struct dentry *dentry, __u32 mask);
extern void __fsnotify_inode_delete(struct inode *inode);
extern void __fsnotify_vfsmount_delete(struct vfsmount *mnt);
extern void fsnotify_sb_delete(struct super_block *sb);
extern void fsnotify_nameremove(struct dentry *dentry, int isdir);
extern u32 fsnotify_get_cookie(void);

static inline int fsnotify_inode_watches_children(struct inode *inode)
{
	/* FS_EVENT_ON_CHILD is set if the inode may care */
	if (!(inode->i_fsnotify_mask & FS_EVENT_ON_CHILD))
		return 0;
	/* this inode might care about child events, does it care about the
	 * specific set of events that can happen on a child? */
	return inode->i_fsnotify_mask & FS_EVENTS_POSS_ON_CHILD;
}

/*
 * Update the dentry with a flag indicating the interest of its parent to receive
 * filesystem events when those events happens to this dentry->d_inode.
 */
static inline void fsnotify_update_flags(struct dentry *dentry)
{
	assert_spin_locked(&dentry->d_lock);

	/*
	 * Serialisation of setting PARENT_WATCHED on the dentries is provided
	 * by d_lock. If inotify_inode_watched changes after we have taken
	 * d_lock, the following __fsnotify_update_child_dentry_flags call will
	 * find our entry, so it will spin until we complete here, and update
	 * us with the new state.
	 */
	if (fsnotify_inode_watches_children(dentry->d_parent->d_inode))
		dentry->d_flags |= DCACHE_FSNOTIFY_PARENT_WATCHED;
	else
		dentry->d_flags &= ~DCACHE_FSNOTIFY_PARENT_WATCHED;
}

/* called from fsnotify listeners, such as fanotify or dnotify */

/* create a new group */
extern struct fsnotify_group *fsnotify_alloc_group(const struct fsnotify_ops *ops);
/* get reference to a group */
extern void fsnotify_get_group(struct fsnotify_group *group);
/* drop reference on a group from fsnotify_alloc_group */
extern void fsnotify_put_group(struct fsnotify_group *group);
/* group destruction begins, stop queuing new events */
extern void fsnotify_group_stop_queueing(struct fsnotify_group *group);
/* destroy group */
extern void fsnotify_destroy_group(struct fsnotify_group *group);
/* fasync handler function */
extern int fsnotify_fasync(int fd, struct file *file, int on);
/* Free event from memory */
extern void fsnotify_destroy_event(struct fsnotify_group *group,
				   struct fsnotify_event *event);
/* attach the event to the group notification queue */
extern int fsnotify_add_event(struct fsnotify_group *group,
			      struct fsnotify_event *event,
			      int (*merge)(struct list_head *,
					   struct fsnotify_event *));
/* Queue overflow event to a notification group */
static inline void fsnotify_queue_overflow(struct fsnotify_group *group)
{
	fsnotify_add_event(group, group->overflow_event, NULL);
}

/* true if the group notification queue is empty */
extern bool fsnotify_notify_queue_is_empty(struct fsnotify_group *group);
/* return, but do not dequeue the first event on the notification queue */
extern struct fsnotify_event *fsnotify_peek_first_event(struct fsnotify_group *group);
/* return AND dequeue the first event on the notification queue */
extern struct fsnotify_event *fsnotify_remove_first_event(struct fsnotify_group *group);
/* Remove event queued in the notification list */
extern void fsnotify_remove_queued_event(struct fsnotify_group *group,
					 struct fsnotify_event *event);

/* functions used to manipulate the marks attached to inodes */

/* Get mask of events for a list of marks */
extern __u32 fsnotify_conn_mask(struct fsnotify_mark_connector *conn);
/* Calculate mask of events for a list of marks */
extern void fsnotify_recalc_mask(struct fsnotify_mark_connector *conn);
extern void fsnotify_init_mark(struct fsnotify_mark *mark,
			       struct fsnotify_group *group);
/* Find mark belonging to given group in the list of marks */
extern struct fsnotify_mark *fsnotify_find_mark(fsnotify_connp_t *connp,
						struct fsnotify_group *group);
/* Get cached fsid of filesystem containing object */
extern int fsnotify_get_conn_fsid(const struct fsnotify_mark_connector *conn,
				  __kernel_fsid_t *fsid);
/* attach the mark to the object */
extern int fsnotify_add_mark(struct fsnotify_mark *mark,
			     fsnotify_connp_t *connp, unsigned int type,
			     int allow_dups, __kernel_fsid_t *fsid);
extern int fsnotify_add_mark_locked(struct fsnotify_mark *mark,
				    fsnotify_connp_t *connp,
				    unsigned int type, int allow_dups,
				    __kernel_fsid_t *fsid);

/* attach the mark to the inode */
static inline int fsnotify_add_inode_mark(struct fsnotify_mark *mark,
					  struct inode *inode,
					  int allow_dups)
{
	return fsnotify_add_mark(mark, &inode->i_fsnotify_marks,
				 FSNOTIFY_OBJ_TYPE_INODE, allow_dups, NULL);
}
static inline int fsnotify_add_inode_mark_locked(struct fsnotify_mark *mark,
						 struct inode *inode,
						 int allow_dups)
{
	return fsnotify_add_mark_locked(mark, &inode->i_fsnotify_marks,
					FSNOTIFY_OBJ_TYPE_INODE, allow_dups,
					NULL);
}

/* given a group and a mark, flag mark to be freed when all references are dropped */
extern void fsnotify_destroy_mark(struct fsnotify_mark *mark,
				  struct fsnotify_group *group);
/* detach mark from inode / mount list, group list, drop inode reference */
extern void fsnotify_detach_mark(struct fsnotify_mark *mark);
/* free mark */
extern void fsnotify_free_mark(struct fsnotify_mark *mark);
/* run all the marks in a group, and clear all of the marks attached to given object type */
extern void fsnotify_clear_marks_by_group(struct fsnotify_group *group, unsigned int type);
/* run all the marks in a group, and clear all of the vfsmount marks */
static inline void fsnotify_clear_vfsmount_marks_by_group(struct fsnotify_group *group)
{
	fsnotify_clear_marks_by_group(group, FSNOTIFY_OBJ_TYPE_VFSMOUNT_FL);
}
/* run all the marks in a group, and clear all of the inode marks */
static inline void fsnotify_clear_inode_marks_by_group(struct fsnotify_group *group)
{
	fsnotify_clear_marks_by_group(group, FSNOTIFY_OBJ_TYPE_INODE_FL);
}
/* run all the marks in a group, and clear all of the sn marks */
static inline void fsnotify_clear_sb_marks_by_group(struct fsnotify_group *group)
{
	fsnotify_clear_marks_by_group(group, FSNOTIFY_OBJ_TYPE_SB_FL);
}
extern void fsnotify_get_mark(struct fsnotify_mark *mark);
extern void fsnotify_put_mark(struct fsnotify_mark *mark);
extern void fsnotify_finish_user_wait(struct fsnotify_iter_info *iter_info);
extern bool fsnotify_prepare_user_wait(struct fsnotify_iter_info *iter_info);

static inline void fsnotify_init_event(struct fsnotify_event *event,
				       struct inode *inode)
{
	INIT_LIST_HEAD(&event->list);
	event->inode = inode;
}

#else

static inline int fsnotify(struct inode *to_tell, __u32 mask, const void *data, int data_is,
			   const struct qstr *name, u32 cookie)
{
	return 0;
}

static inline int __fsnotify_parent(const struct path *path, struct dentry *dentry, __u32 mask)
{
	return 0;
}

static inline void __fsnotify_inode_delete(struct inode *inode)
{}

static inline void __fsnotify_vfsmount_delete(struct vfsmount *mnt)
{}

static inline void fsnotify_sb_delete(struct super_block *sb)
{}

static inline void fsnotify_nameremove(struct dentry *dentry, int isdir)
{}

static inline void fsnotify_update_flags(struct dentry *dentry)
{}

static inline u32 fsnotify_get_cookie(void)
{
	return 0;
}

static inline void fsnotify_unmount_inodes(struct super_block *sb)
{}

#endif	/* CONFIG_FSNOTIFY */

#endif	/* __KERNEL __ */

#endif	/* __LINUX_FSNOTIFY_BACKEND_H */<|MERGE_RESOLUTION|>--- conflicted
+++ resolved
@@ -292,13 +292,9 @@
  */
 struct fsnotify_mark_connector {
 	spinlock_t lock;
-<<<<<<< HEAD
-	unsigned int type;	/* Type of object [lock] */
-=======
 	unsigned short type;	/* Type of object [lock] */
 #define FSNOTIFY_CONN_FLAG_HAS_FSID	0x01
 	unsigned short flags;	/* flags [lock] */
->>>>>>> 0ecfebd2
 	__kernel_fsid_t fsid;	/* fsid of filesystem containing object */
 	union {
 		/* Object pointer [lock] */
