/*
 * Copyright (c) 2000-2003,2005 Silicon Graphics, Inc.
 * All Rights Reserved.
 *
 * This program is free software; you can redistribute it and/or
 * modify it under the terms of the GNU General Public License as
 * published by the Free Software Foundation.
 *
 * This program is distributed in the hope that it would be useful,
 * but WITHOUT ANY WARRANTY; without even the implied warranty of
 * MERCHANTABILITY or FITNESS FOR A PARTICULAR PURPOSE.  See the
 * GNU General Public License for more details.
 *
 * You should have received a copy of the GNU General Public License
 * along with this program; if not, write the Free Software Foundation,
 * Inc.,  51 Franklin St, Fifth Floor, Boston, MA  02110-1301  USA
 */
#ifndef __XFS_RTALLOC_H__
#define	__XFS_RTALLOC_H__

/* kernel only definitions and functions */

struct xfs_mount;
struct xfs_trans;

struct xfs_rtalloc_rec {
	xfs_rtblock_t		ar_startblock;
	xfs_rtblock_t		ar_blockcount;
};

typedef int (*xfs_rtalloc_query_range_fn)(
	struct xfs_trans	*tp,
	struct xfs_rtalloc_rec	*rec,
	void			*priv);

#ifdef CONFIG_XFS_RT
/*
 * Function prototypes for exported functions.
 */

/*
 * Allocate an extent in the realtime subvolume, with the usual allocation
 * parameters.  The length units are all in realtime extents, as is the
 * result block number.
 */
int					/* error */
xfs_rtallocate_extent(
	struct xfs_trans	*tp,	/* transaction pointer */
	xfs_rtblock_t		bno,	/* starting block number to allocate */
	xfs_extlen_t		minlen,	/* minimum length to allocate */
	xfs_extlen_t		maxlen,	/* maximum length to allocate */
	xfs_extlen_t		*len,	/* out: actual length allocated */
	int			wasdel,	/* was a delayed allocation extent */
	xfs_extlen_t		prod,	/* extent product factor */
	xfs_rtblock_t		*rtblock); /* out: start block allocated */

/*
 * Free an extent in the realtime subvolume.  Length is expressed in
 * realtime extents, as is the block number.
 */
int					/* error */
xfs_rtfree_extent(
	struct xfs_trans	*tp,	/* transaction pointer */
	xfs_rtblock_t		bno,	/* starting block number to free */
	xfs_extlen_t		len);	/* length of extent freed */

/*
 * Initialize realtime fields in the mount structure.
 */
int					/* error */
xfs_rtmount_init(
	struct xfs_mount	*mp);	/* file system mount structure */
void
xfs_rtunmount_inodes(
	struct xfs_mount	*mp);

/*
 * Get the bitmap and summary inodes into the mount structure
 * at mount time.
 */
int					/* error */
xfs_rtmount_inodes(
	struct xfs_mount	*mp);	/* file system mount structure */

/*
 * Pick an extent for allocation at the start of a new realtime file.
 * Use the sequence number stored in the atime field of the bitmap inode.
 * Translate this to a fraction of the rtextents, and return the product
 * of rtextents and the fraction.
 * The fraction sequence is 0, 1/2, 1/4, 3/4, 1/8, ..., 7/8, 1/16, ...
 */
int					/* error */
xfs_rtpick_extent(
	struct xfs_mount	*mp,	/* file system mount point */
	struct xfs_trans	*tp,	/* transaction pointer */
	xfs_extlen_t		len,	/* allocation length (rtextents) */
	xfs_rtblock_t		*pick);	/* result rt extent */

/*
 * Grow the realtime area of the filesystem.
 */
int
xfs_growfs_rt(
	struct xfs_mount	*mp,	/* file system mount structure */
	xfs_growfs_rt_t		*in);	/* user supplied growfs struct */

/*
 * From xfs_rtbitmap.c
 */
int xfs_rtbuf_get(struct xfs_mount *mp, struct xfs_trans *tp,
		  xfs_rtblock_t block, int issum, struct xfs_buf **bpp);
int xfs_rtcheck_range(struct xfs_mount *mp, struct xfs_trans *tp,
		      xfs_rtblock_t start, xfs_extlen_t len, int val,
		      xfs_rtblock_t *new, int *stat);
int xfs_rtfind_back(struct xfs_mount *mp, struct xfs_trans *tp,
		    xfs_rtblock_t start, xfs_rtblock_t limit,
		    xfs_rtblock_t *rtblock);
int xfs_rtfind_forw(struct xfs_mount *mp, struct xfs_trans *tp,
		    xfs_rtblock_t start, xfs_rtblock_t limit,
		    xfs_rtblock_t *rtblock);
int xfs_rtmodify_range(struct xfs_mount *mp, struct xfs_trans *tp,
		       xfs_rtblock_t start, xfs_extlen_t len, int val);
int xfs_rtmodify_summary_int(struct xfs_mount *mp, struct xfs_trans *tp,
			     int log, xfs_rtblock_t bbno, int delta,
			     xfs_buf_t **rbpp, xfs_fsblock_t *rsb,
			     xfs_suminfo_t *sum);
int xfs_rtmodify_summary(struct xfs_mount *mp, struct xfs_trans *tp, int log,
			 xfs_rtblock_t bbno, int delta, xfs_buf_t **rbpp,
			 xfs_fsblock_t *rsb);
int xfs_rtfree_range(struct xfs_mount *mp, struct xfs_trans *tp,
		     xfs_rtblock_t start, xfs_extlen_t len,
		     struct xfs_buf **rbpp, xfs_fsblock_t *rsb);
int xfs_rtalloc_query_range(struct xfs_trans *tp,
			    struct xfs_rtalloc_rec *low_rec,
			    struct xfs_rtalloc_rec *high_rec,
			    xfs_rtalloc_query_range_fn fn,
			    void *priv);
int xfs_rtalloc_query_all(struct xfs_trans *tp,
			  xfs_rtalloc_query_range_fn fn,
			  void *priv);
bool xfs_verify_rtbno(struct xfs_mount *mp, xfs_rtblock_t rtbno);
<<<<<<< HEAD
=======
int xfs_rtalloc_extent_is_free(struct xfs_mount *mp, struct xfs_trans *tp,
			       xfs_rtblock_t start, xfs_extlen_t len,
			       bool *is_free);
>>>>>>> 661e50bc
#else
# define xfs_rtallocate_extent(t,b,min,max,l,f,p,rb)    (ENOSYS)
# define xfs_rtfree_extent(t,b,l)                       (ENOSYS)
# define xfs_rtpick_extent(m,t,l,rb)                    (ENOSYS)
# define xfs_growfs_rt(mp,in)                           (ENOSYS)
# define xfs_rtalloc_query_range(t,l,h,f,p)             (ENOSYS)
# define xfs_rtalloc_query_all(t,f,p)                   (ENOSYS)
# define xfs_rtbuf_get(m,t,b,i,p)                       (ENOSYS)
# define xfs_verify_rtbno(m, r)			(false)
<<<<<<< HEAD
=======
# define xfs_rtalloc_extent_is_free(m,t,s,l,i)          (ENOSYS)
>>>>>>> 661e50bc
static inline int		/* error */
xfs_rtmount_init(
	xfs_mount_t	*mp)	/* file system mount structure */
{
	if (mp->m_sb.sb_rblocks == 0)
		return 0;

	xfs_warn(mp, "Not built with CONFIG_XFS_RT");
	return -ENOSYS;
}
# define xfs_rtmount_inodes(m)  (((mp)->m_sb.sb_rblocks == 0)? 0 : (ENOSYS))
# define xfs_rtunmount_inodes(m)
#endif	/* CONFIG_XFS_RT */

#endif	/* __XFS_RTALLOC_H__ */<|MERGE_RESOLUTION|>--- conflicted
+++ resolved
@@ -139,12 +139,9 @@
 			  xfs_rtalloc_query_range_fn fn,
 			  void *priv);
 bool xfs_verify_rtbno(struct xfs_mount *mp, xfs_rtblock_t rtbno);
-<<<<<<< HEAD
-=======
 int xfs_rtalloc_extent_is_free(struct xfs_mount *mp, struct xfs_trans *tp,
 			       xfs_rtblock_t start, xfs_extlen_t len,
 			       bool *is_free);
->>>>>>> 661e50bc
 #else
 # define xfs_rtallocate_extent(t,b,min,max,l,f,p,rb)    (ENOSYS)
 # define xfs_rtfree_extent(t,b,l)                       (ENOSYS)
@@ -154,10 +151,7 @@
 # define xfs_rtalloc_query_all(t,f,p)                   (ENOSYS)
 # define xfs_rtbuf_get(m,t,b,i,p)                       (ENOSYS)
 # define xfs_verify_rtbno(m, r)			(false)
-<<<<<<< HEAD
-=======
 # define xfs_rtalloc_extent_is_free(m,t,s,l,i)          (ENOSYS)
->>>>>>> 661e50bc
 static inline int		/* error */
 xfs_rtmount_init(
 	xfs_mount_t	*mp)	/* file system mount structure */
