/*
*  Copyright (c) 2001 The Regents of the University of Michigan.
*  All rights reserved.
*
*  Kendrick Smith <kmsmith@umich.edu>
*  Andy Adamson <kandros@umich.edu>
*
*  Redistribution and use in source and binary forms, with or without
*  modification, are permitted provided that the following conditions
*  are met:
*
*  1. Redistributions of source code must retain the above copyright
*     notice, this list of conditions and the following disclaimer.
*  2. Redistributions in binary form must reproduce the above copyright
*     notice, this list of conditions and the following disclaimer in the
*     documentation and/or other materials provided with the distribution.
*  3. Neither the name of the University nor the names of its
*     contributors may be used to endorse or promote products derived
*     from this software without specific prior written permission.
*
*  THIS SOFTWARE IS PROVIDED ``AS IS'' AND ANY EXPRESS OR IMPLIED
*  WARRANTIES, INCLUDING, BUT NOT LIMITED TO, THE IMPLIED WARRANTIES OF
*  MERCHANTABILITY AND FITNESS FOR A PARTICULAR PURPOSE ARE
*  DISCLAIMED. IN NO EVENT SHALL THE REGENTS OR CONTRIBUTORS BE LIABLE
*  FOR ANY DIRECT, INDIRECT, INCIDENTAL, SPECIAL, EXEMPLARY, OR
*  CONSEQUENTIAL DAMAGES (INCLUDING, BUT NOT LIMITED TO, PROCUREMENT OF
*  SUBSTITUTE GOODS OR SERVICES; LOSS OF USE, DATA, OR PROFITS; OR
*  BUSINESS INTERRUPTION) HOWEVER CAUSED AND ON ANY THEORY OF
*  LIABILITY, WHETHER IN CONTRACT, STRICT LIABILITY, OR TORT (INCLUDING
*  NEGLIGENCE OR OTHERWISE) ARISING IN ANY WAY OUT OF THE USE OF THIS
*  SOFTWARE, EVEN IF ADVISED OF THE POSSIBILITY OF SUCH DAMAGE.
*
*/

#include <linux/file.h>
#include <linux/fs.h>
#include <linux/slab.h>
#include <linux/namei.h>
#include <linux/swap.h>
#include <linux/pagemap.h>
#include <linux/ratelimit.h>
#include <linux/sunrpc/svcauth_gss.h>
#include <linux/sunrpc/addr.h>
#include <linux/jhash.h>
#include <linux/string_helpers.h>
#include <linux/fsnotify.h>
#include <linux/nfs_ssc.h>
#include "xdr4.h"
#include "xdr4cb.h"
#include "vfs.h"
#include "current_stateid.h"

#include "netns.h"
#include "pnfs.h"
#include "filecache.h"
#include "trace.h"

#define NFSDDBG_FACILITY                NFSDDBG_PROC

#define all_ones {{~0,~0},~0}
static const stateid_t one_stateid = {
	.si_generation = ~0,
	.si_opaque = all_ones,
};
static const stateid_t zero_stateid = {
	/* all fields zero */
};
static const stateid_t currentstateid = {
	.si_generation = 1,
};
static const stateid_t close_stateid = {
	.si_generation = 0xffffffffU,
};

static u64 current_sessionid = 1;

#define ZERO_STATEID(stateid) (!memcmp((stateid), &zero_stateid, sizeof(stateid_t)))
#define ONE_STATEID(stateid)  (!memcmp((stateid), &one_stateid, sizeof(stateid_t)))
#define CURRENT_STATEID(stateid) (!memcmp((stateid), &currentstateid, sizeof(stateid_t)))
#define CLOSE_STATEID(stateid)  (!memcmp((stateid), &close_stateid, sizeof(stateid_t)))

/* forward declarations */
static bool check_for_locks(struct nfs4_file *fp, struct nfs4_lockowner *lowner);
static void nfs4_free_ol_stateid(struct nfs4_stid *stid);
void nfsd4_end_grace(struct nfsd_net *nn);
static void _free_cpntf_state_locked(struct nfsd_net *nn, struct nfs4_cpntf_state *cps);

/* Locking: */

/*
 * Currently used for the del_recall_lru and file hash table.  In an
 * effort to decrease the scope of the client_mutex, this spinlock may
 * eventually cover more:
 */
static DEFINE_SPINLOCK(state_lock);

enum nfsd4_st_mutex_lock_subclass {
	OPEN_STATEID_MUTEX = 0,
	LOCK_STATEID_MUTEX = 1,
};

/*
 * A waitqueue for all in-progress 4.0 CLOSE operations that are waiting for
 * the refcount on the open stateid to drop.
 */
static DECLARE_WAIT_QUEUE_HEAD(close_wq);

/*
 * A waitqueue where a writer to clients/#/ctl destroying a client can
 * wait for cl_rpc_users to drop to 0 and then for the client to be
 * unhashed.
 */
static DECLARE_WAIT_QUEUE_HEAD(expiry_wq);

static struct kmem_cache *client_slab;
static struct kmem_cache *openowner_slab;
static struct kmem_cache *lockowner_slab;
static struct kmem_cache *file_slab;
static struct kmem_cache *stateid_slab;
static struct kmem_cache *deleg_slab;
static struct kmem_cache *odstate_slab;

static void free_session(struct nfsd4_session *);

static const struct nfsd4_callback_ops nfsd4_cb_recall_ops;
static const struct nfsd4_callback_ops nfsd4_cb_notify_lock_ops;

static bool is_session_dead(struct nfsd4_session *ses)
{
	return ses->se_flags & NFS4_SESSION_DEAD;
}

static __be32 mark_session_dead_locked(struct nfsd4_session *ses, int ref_held_by_me)
{
	if (atomic_read(&ses->se_ref) > ref_held_by_me)
		return nfserr_jukebox;
	ses->se_flags |= NFS4_SESSION_DEAD;
	return nfs_ok;
}

static bool is_client_expired(struct nfs4_client *clp)
{
	return clp->cl_time == 0;
}

static __be32 get_client_locked(struct nfs4_client *clp)
{
	struct nfsd_net *nn = net_generic(clp->net, nfsd_net_id);

	lockdep_assert_held(&nn->client_lock);

	if (is_client_expired(clp))
		return nfserr_expired;
	atomic_inc(&clp->cl_rpc_users);
	return nfs_ok;
}

/* must be called under the client_lock */
static inline void
renew_client_locked(struct nfs4_client *clp)
{
	struct nfsd_net *nn = net_generic(clp->net, nfsd_net_id);

	if (is_client_expired(clp)) {
		WARN_ON(1);
		printk("%s: client (clientid %08x/%08x) already expired\n",
			__func__,
			clp->cl_clientid.cl_boot,
			clp->cl_clientid.cl_id);
		return;
	}

	list_move_tail(&clp->cl_lru, &nn->client_lru);
	clp->cl_time = ktime_get_boottime_seconds();
}

static void put_client_renew_locked(struct nfs4_client *clp)
{
	struct nfsd_net *nn = net_generic(clp->net, nfsd_net_id);

	lockdep_assert_held(&nn->client_lock);

	if (!atomic_dec_and_test(&clp->cl_rpc_users))
		return;
	if (!is_client_expired(clp))
		renew_client_locked(clp);
	else
		wake_up_all(&expiry_wq);
}

static void put_client_renew(struct nfs4_client *clp)
{
	struct nfsd_net *nn = net_generic(clp->net, nfsd_net_id);

	if (!atomic_dec_and_lock(&clp->cl_rpc_users, &nn->client_lock))
		return;
	if (!is_client_expired(clp))
		renew_client_locked(clp);
	else
		wake_up_all(&expiry_wq);
	spin_unlock(&nn->client_lock);
}

static __be32 nfsd4_get_session_locked(struct nfsd4_session *ses)
{
	__be32 status;

	if (is_session_dead(ses))
		return nfserr_badsession;
	status = get_client_locked(ses->se_client);
	if (status)
		return status;
	atomic_inc(&ses->se_ref);
	return nfs_ok;
}

static void nfsd4_put_session_locked(struct nfsd4_session *ses)
{
	struct nfs4_client *clp = ses->se_client;
	struct nfsd_net *nn = net_generic(clp->net, nfsd_net_id);

	lockdep_assert_held(&nn->client_lock);

	if (atomic_dec_and_test(&ses->se_ref) && is_session_dead(ses))
		free_session(ses);
	put_client_renew_locked(clp);
}

static void nfsd4_put_session(struct nfsd4_session *ses)
{
	struct nfs4_client *clp = ses->se_client;
	struct nfsd_net *nn = net_generic(clp->net, nfsd_net_id);

	spin_lock(&nn->client_lock);
	nfsd4_put_session_locked(ses);
	spin_unlock(&nn->client_lock);
}

static struct nfsd4_blocked_lock *
find_blocked_lock(struct nfs4_lockowner *lo, struct knfsd_fh *fh,
			struct nfsd_net *nn)
{
	struct nfsd4_blocked_lock *cur, *found = NULL;

	spin_lock(&nn->blocked_locks_lock);
	list_for_each_entry(cur, &lo->lo_blocked, nbl_list) {
		if (fh_match(fh, &cur->nbl_fh)) {
			list_del_init(&cur->nbl_list);
			list_del_init(&cur->nbl_lru);
			found = cur;
			break;
		}
	}
	spin_unlock(&nn->blocked_locks_lock);
	if (found)
		locks_delete_block(&found->nbl_lock);
	return found;
}

static struct nfsd4_blocked_lock *
find_or_allocate_block(struct nfs4_lockowner *lo, struct knfsd_fh *fh,
			struct nfsd_net *nn)
{
	struct nfsd4_blocked_lock *nbl;

	nbl = find_blocked_lock(lo, fh, nn);
	if (!nbl) {
		nbl= kmalloc(sizeof(*nbl), GFP_KERNEL);
		if (nbl) {
			INIT_LIST_HEAD(&nbl->nbl_list);
			INIT_LIST_HEAD(&nbl->nbl_lru);
			fh_copy_shallow(&nbl->nbl_fh, fh);
			locks_init_lock(&nbl->nbl_lock);
			nfsd4_init_cb(&nbl->nbl_cb, lo->lo_owner.so_client,
					&nfsd4_cb_notify_lock_ops,
					NFSPROC4_CLNT_CB_NOTIFY_LOCK);
		}
	}
	return nbl;
}

static void
free_blocked_lock(struct nfsd4_blocked_lock *nbl)
{
	locks_delete_block(&nbl->nbl_lock);
	locks_release_private(&nbl->nbl_lock);
	kfree(nbl);
}

static void
remove_blocked_locks(struct nfs4_lockowner *lo)
{
	struct nfs4_client *clp = lo->lo_owner.so_client;
	struct nfsd_net *nn = net_generic(clp->net, nfsd_net_id);
	struct nfsd4_blocked_lock *nbl;
	LIST_HEAD(reaplist);

	/* Dequeue all blocked locks */
	spin_lock(&nn->blocked_locks_lock);
	while (!list_empty(&lo->lo_blocked)) {
		nbl = list_first_entry(&lo->lo_blocked,
					struct nfsd4_blocked_lock,
					nbl_list);
		list_del_init(&nbl->nbl_list);
		list_move(&nbl->nbl_lru, &reaplist);
	}
	spin_unlock(&nn->blocked_locks_lock);

	/* Now free them */
	while (!list_empty(&reaplist)) {
		nbl = list_first_entry(&reaplist, struct nfsd4_blocked_lock,
					nbl_lru);
		list_del_init(&nbl->nbl_lru);
		free_blocked_lock(nbl);
	}
}

static void
nfsd4_cb_notify_lock_prepare(struct nfsd4_callback *cb)
{
	struct nfsd4_blocked_lock	*nbl = container_of(cb,
						struct nfsd4_blocked_lock, nbl_cb);
	locks_delete_block(&nbl->nbl_lock);
}

static int
nfsd4_cb_notify_lock_done(struct nfsd4_callback *cb, struct rpc_task *task)
{
	/*
	 * Since this is just an optimization, we don't try very hard if it
	 * turns out not to succeed. We'll requeue it on NFS4ERR_DELAY, and
	 * just quit trying on anything else.
	 */
	switch (task->tk_status) {
	case -NFS4ERR_DELAY:
		rpc_delay(task, 1 * HZ);
		return 0;
	default:
		return 1;
	}
}

static void
nfsd4_cb_notify_lock_release(struct nfsd4_callback *cb)
{
	struct nfsd4_blocked_lock	*nbl = container_of(cb,
						struct nfsd4_blocked_lock, nbl_cb);

	free_blocked_lock(nbl);
}

static const struct nfsd4_callback_ops nfsd4_cb_notify_lock_ops = {
	.prepare	= nfsd4_cb_notify_lock_prepare,
	.done		= nfsd4_cb_notify_lock_done,
	.release	= nfsd4_cb_notify_lock_release,
};

/*
 * We store the NONE, READ, WRITE, and BOTH bits separately in the
 * st_{access,deny}_bmap field of the stateid, in order to track not
 * only what share bits are currently in force, but also what
 * combinations of share bits previous opens have used.  This allows us
 * to enforce the recommendation in
 * https://datatracker.ietf.org/doc/html/rfc7530#section-16.19.4 that
 * the server return an error if the client attempt to downgrade to a
 * combination of share bits not explicable by closing some of its
 * previous opens.
 *
 * This enforcement is arguably incomplete, since we don't keep
 * track of access/deny bit combinations; so, e.g., we allow:
 *
 *	OPEN allow read, deny write
 *	OPEN allow both, deny none
 *	DOWNGRADE allow read, deny none
 *
 * which we should reject.
 *
<<<<<<< HEAD
 * But you could also argue that what our current code is already
 * overkill, since it only exists to return NFS4ERR_INVAL on incorrect
 * client behavior.
=======
 * But you could also argue that our current code is already overkill,
 * since it only exists to return NFS4ERR_INVAL on incorrect client
 * behavior.
>>>>>>> 98beab5d
 */
static unsigned int
bmap_to_share_mode(unsigned long bmap)
{
	int i;
	unsigned int access = 0;

	for (i = 1; i < 4; i++) {
		if (test_bit(i, &bmap))
			access |= i;
	}
	return access;
}

/* set share access for a given stateid */
static inline void
set_access(u32 access, struct nfs4_ol_stateid *stp)
{
	unsigned char mask = 1 << access;

	WARN_ON_ONCE(access > NFS4_SHARE_ACCESS_BOTH);
	stp->st_access_bmap |= mask;
}

/* clear share access for a given stateid */
static inline void
clear_access(u32 access, struct nfs4_ol_stateid *stp)
{
	unsigned char mask = 1 << access;

	WARN_ON_ONCE(access > NFS4_SHARE_ACCESS_BOTH);
	stp->st_access_bmap &= ~mask;
}

/* test whether a given stateid has access */
static inline bool
test_access(u32 access, struct nfs4_ol_stateid *stp)
{
	unsigned char mask = 1 << access;

	return (bool)(stp->st_access_bmap & mask);
}

/* set share deny for a given stateid */
static inline void
set_deny(u32 deny, struct nfs4_ol_stateid *stp)
{
	unsigned char mask = 1 << deny;

	WARN_ON_ONCE(deny > NFS4_SHARE_DENY_BOTH);
	stp->st_deny_bmap |= mask;
}

/* clear share deny for a given stateid */
static inline void
clear_deny(u32 deny, struct nfs4_ol_stateid *stp)
{
	unsigned char mask = 1 << deny;

	WARN_ON_ONCE(deny > NFS4_SHARE_DENY_BOTH);
	stp->st_deny_bmap &= ~mask;
}

/* test whether a given stateid is denying specific access */
static inline bool
test_deny(u32 deny, struct nfs4_ol_stateid *stp)
{
	unsigned char mask = 1 << deny;

	return (bool)(stp->st_deny_bmap & mask);
}

static int nfs4_access_to_omode(u32 access)
{
	switch (access & NFS4_SHARE_ACCESS_BOTH) {
	case NFS4_SHARE_ACCESS_READ:
		return O_RDONLY;
	case NFS4_SHARE_ACCESS_WRITE:
		return O_WRONLY;
	case NFS4_SHARE_ACCESS_BOTH:
		return O_RDWR;
	}
	WARN_ON_ONCE(1);
	return O_RDONLY;
}

static inline int
access_permit_read(struct nfs4_ol_stateid *stp)
{
	return test_access(NFS4_SHARE_ACCESS_READ, stp) ||
		test_access(NFS4_SHARE_ACCESS_BOTH, stp) ||
		test_access(NFS4_SHARE_ACCESS_WRITE, stp);
}

static inline int
access_permit_write(struct nfs4_ol_stateid *stp)
{
	return test_access(NFS4_SHARE_ACCESS_WRITE, stp) ||
		test_access(NFS4_SHARE_ACCESS_BOTH, stp);
}

static inline struct nfs4_stateowner *
nfs4_get_stateowner(struct nfs4_stateowner *sop)
{
	atomic_inc(&sop->so_count);
	return sop;
}

static int
same_owner_str(struct nfs4_stateowner *sop, struct xdr_netobj *owner)
{
	return (sop->so_owner.len == owner->len) &&
		0 == memcmp(sop->so_owner.data, owner->data, owner->len);
}

static struct nfs4_openowner *
find_openstateowner_str_locked(unsigned int hashval, struct nfsd4_open *open,
			struct nfs4_client *clp)
{
	struct nfs4_stateowner *so;

	lockdep_assert_held(&clp->cl_lock);

	list_for_each_entry(so, &clp->cl_ownerstr_hashtbl[hashval],
			    so_strhash) {
		if (!so->so_is_open_owner)
			continue;
		if (same_owner_str(so, &open->op_owner))
			return openowner(nfs4_get_stateowner(so));
	}
	return NULL;
}

static struct nfs4_openowner *
find_openstateowner_str(unsigned int hashval, struct nfsd4_open *open,
			struct nfs4_client *clp)
{
	struct nfs4_openowner *oo;

	spin_lock(&clp->cl_lock);
	oo = find_openstateowner_str_locked(hashval, open, clp);
	spin_unlock(&clp->cl_lock);
	return oo;
}

static inline u32
opaque_hashval(const void *ptr, int nbytes)
{
	unsigned char *cptr = (unsigned char *) ptr;

	u32 x = 0;
	while (nbytes--) {
		x *= 37;
		x += *cptr++;
	}
	return x;
}

static void nfsd4_free_file_rcu(struct rcu_head *rcu)
{
	struct nfs4_file *fp = container_of(rcu, struct nfs4_file, fi_rcu);

	kmem_cache_free(file_slab, fp);
}

void
put_nfs4_file(struct nfs4_file *fi)
{
	might_lock(&state_lock);

	if (refcount_dec_and_lock(&fi->fi_ref, &state_lock)) {
		hlist_del_rcu(&fi->fi_hash);
		spin_unlock(&state_lock);
		WARN_ON_ONCE(!list_empty(&fi->fi_clnt_odstate));
		WARN_ON_ONCE(!list_empty(&fi->fi_delegations));
		call_rcu(&fi->fi_rcu, nfsd4_free_file_rcu);
	}
}

static struct nfsd_file *
__nfs4_get_fd(struct nfs4_file *f, int oflag)
{
	if (f->fi_fds[oflag])
		return nfsd_file_get(f->fi_fds[oflag]);
	return NULL;
}

static struct nfsd_file *
find_writeable_file_locked(struct nfs4_file *f)
{
	struct nfsd_file *ret;

	lockdep_assert_held(&f->fi_lock);

	ret = __nfs4_get_fd(f, O_WRONLY);
	if (!ret)
		ret = __nfs4_get_fd(f, O_RDWR);
	return ret;
}

static struct nfsd_file *
find_writeable_file(struct nfs4_file *f)
{
	struct nfsd_file *ret;

	spin_lock(&f->fi_lock);
	ret = find_writeable_file_locked(f);
	spin_unlock(&f->fi_lock);

	return ret;
}

static struct nfsd_file *
find_readable_file_locked(struct nfs4_file *f)
{
	struct nfsd_file *ret;

	lockdep_assert_held(&f->fi_lock);

	ret = __nfs4_get_fd(f, O_RDONLY);
	if (!ret)
		ret = __nfs4_get_fd(f, O_RDWR);
	return ret;
}

static struct nfsd_file *
find_readable_file(struct nfs4_file *f)
{
	struct nfsd_file *ret;

	spin_lock(&f->fi_lock);
	ret = find_readable_file_locked(f);
	spin_unlock(&f->fi_lock);

	return ret;
}

struct nfsd_file *
find_any_file(struct nfs4_file *f)
{
	struct nfsd_file *ret;

	if (!f)
		return NULL;
	spin_lock(&f->fi_lock);
	ret = __nfs4_get_fd(f, O_RDWR);
	if (!ret) {
		ret = __nfs4_get_fd(f, O_WRONLY);
		if (!ret)
			ret = __nfs4_get_fd(f, O_RDONLY);
	}
	spin_unlock(&f->fi_lock);
	return ret;
}

static struct nfsd_file *find_deleg_file(struct nfs4_file *f)
{
	struct nfsd_file *ret = NULL;

	spin_lock(&f->fi_lock);
	if (f->fi_deleg_file)
		ret = nfsd_file_get(f->fi_deleg_file);
	spin_unlock(&f->fi_lock);
	return ret;
}

static atomic_long_t num_delegations;
unsigned long max_delegations;

/*
 * Open owner state (share locks)
 */

/* hash tables for lock and open owners */
#define OWNER_HASH_BITS              8
#define OWNER_HASH_SIZE             (1 << OWNER_HASH_BITS)
#define OWNER_HASH_MASK             (OWNER_HASH_SIZE - 1)

static unsigned int ownerstr_hashval(struct xdr_netobj *ownername)
{
	unsigned int ret;

	ret = opaque_hashval(ownername->data, ownername->len);
	return ret & OWNER_HASH_MASK;
}

/* hash table for nfs4_file */
#define FILE_HASH_BITS                   8
#define FILE_HASH_SIZE                  (1 << FILE_HASH_BITS)

static unsigned int file_hashval(struct svc_fh *fh)
{
	struct inode *inode = d_inode(fh->fh_dentry);

	/* XXX: why not (here & in file cache) use inode? */
	return (unsigned int)hash_long(inode->i_ino, FILE_HASH_BITS);
}

static struct hlist_head file_hashtbl[FILE_HASH_SIZE];

static void
__nfs4_file_get_access(struct nfs4_file *fp, u32 access)
{
	lockdep_assert_held(&fp->fi_lock);

	if (access & NFS4_SHARE_ACCESS_WRITE)
		atomic_inc(&fp->fi_access[O_WRONLY]);
	if (access & NFS4_SHARE_ACCESS_READ)
		atomic_inc(&fp->fi_access[O_RDONLY]);
}

static __be32
nfs4_file_get_access(struct nfs4_file *fp, u32 access)
{
	lockdep_assert_held(&fp->fi_lock);

	/* Does this access mode make sense? */
	if (access & ~NFS4_SHARE_ACCESS_BOTH)
		return nfserr_inval;

	/* Does it conflict with a deny mode already set? */
	if ((access & fp->fi_share_deny) != 0)
		return nfserr_share_denied;

	__nfs4_file_get_access(fp, access);
	return nfs_ok;
}

static __be32 nfs4_file_check_deny(struct nfs4_file *fp, u32 deny)
{
	/* Common case is that there is no deny mode. */
	if (deny) {
		/* Does this deny mode make sense? */
		if (deny & ~NFS4_SHARE_DENY_BOTH)
			return nfserr_inval;

		if ((deny & NFS4_SHARE_DENY_READ) &&
		    atomic_read(&fp->fi_access[O_RDONLY]))
			return nfserr_share_denied;

		if ((deny & NFS4_SHARE_DENY_WRITE) &&
		    atomic_read(&fp->fi_access[O_WRONLY]))
			return nfserr_share_denied;
	}
	return nfs_ok;
}

static void __nfs4_file_put_access(struct nfs4_file *fp, int oflag)
{
	might_lock(&fp->fi_lock);

	if (atomic_dec_and_lock(&fp->fi_access[oflag], &fp->fi_lock)) {
		struct nfsd_file *f1 = NULL;
		struct nfsd_file *f2 = NULL;

		swap(f1, fp->fi_fds[oflag]);
		if (atomic_read(&fp->fi_access[1 - oflag]) == 0)
			swap(f2, fp->fi_fds[O_RDWR]);
		spin_unlock(&fp->fi_lock);
		if (f1)
			nfsd_file_put(f1);
		if (f2)
			nfsd_file_put(f2);
	}
}

static void nfs4_file_put_access(struct nfs4_file *fp, u32 access)
{
	WARN_ON_ONCE(access & ~NFS4_SHARE_ACCESS_BOTH);

	if (access & NFS4_SHARE_ACCESS_WRITE)
		__nfs4_file_put_access(fp, O_WRONLY);
	if (access & NFS4_SHARE_ACCESS_READ)
		__nfs4_file_put_access(fp, O_RDONLY);
}

/*
 * Allocate a new open/delegation state counter. This is needed for
 * pNFS for proper return on close semantics.
 *
 * Note that we only allocate it for pNFS-enabled exports, otherwise
 * all pointers to struct nfs4_clnt_odstate are always NULL.
 */
static struct nfs4_clnt_odstate *
alloc_clnt_odstate(struct nfs4_client *clp)
{
	struct nfs4_clnt_odstate *co;

	co = kmem_cache_zalloc(odstate_slab, GFP_KERNEL);
	if (co) {
		co->co_client = clp;
		refcount_set(&co->co_odcount, 1);
	}
	return co;
}

static void
hash_clnt_odstate_locked(struct nfs4_clnt_odstate *co)
{
	struct nfs4_file *fp = co->co_file;

	lockdep_assert_held(&fp->fi_lock);
	list_add(&co->co_perfile, &fp->fi_clnt_odstate);
}

static inline void
get_clnt_odstate(struct nfs4_clnt_odstate *co)
{
	if (co)
		refcount_inc(&co->co_odcount);
}

static void
put_clnt_odstate(struct nfs4_clnt_odstate *co)
{
	struct nfs4_file *fp;

	if (!co)
		return;

	fp = co->co_file;
	if (refcount_dec_and_lock(&co->co_odcount, &fp->fi_lock)) {
		list_del(&co->co_perfile);
		spin_unlock(&fp->fi_lock);

		nfsd4_return_all_file_layouts(co->co_client, fp);
		kmem_cache_free(odstate_slab, co);
	}
}

static struct nfs4_clnt_odstate *
find_or_hash_clnt_odstate(struct nfs4_file *fp, struct nfs4_clnt_odstate *new)
{
	struct nfs4_clnt_odstate *co;
	struct nfs4_client *cl;

	if (!new)
		return NULL;

	cl = new->co_client;

	spin_lock(&fp->fi_lock);
	list_for_each_entry(co, &fp->fi_clnt_odstate, co_perfile) {
		if (co->co_client == cl) {
			get_clnt_odstate(co);
			goto out;
		}
	}
	co = new;
	co->co_file = fp;
	hash_clnt_odstate_locked(new);
out:
	spin_unlock(&fp->fi_lock);
	return co;
}

struct nfs4_stid *nfs4_alloc_stid(struct nfs4_client *cl, struct kmem_cache *slab,
				  void (*sc_free)(struct nfs4_stid *))
{
	struct nfs4_stid *stid;
	int new_id;

	stid = kmem_cache_zalloc(slab, GFP_KERNEL);
	if (!stid)
		return NULL;

	idr_preload(GFP_KERNEL);
	spin_lock(&cl->cl_lock);
	/* Reserving 0 for start of file in nfsdfs "states" file: */
	new_id = idr_alloc_cyclic(&cl->cl_stateids, stid, 1, 0, GFP_NOWAIT);
	spin_unlock(&cl->cl_lock);
	idr_preload_end();
	if (new_id < 0)
		goto out_free;

	stid->sc_free = sc_free;
	stid->sc_client = cl;
	stid->sc_stateid.si_opaque.so_id = new_id;
	stid->sc_stateid.si_opaque.so_clid = cl->cl_clientid;
	/* Will be incremented before return to client: */
	refcount_set(&stid->sc_count, 1);
	spin_lock_init(&stid->sc_lock);
	INIT_LIST_HEAD(&stid->sc_cp_list);

	/*
	 * It shouldn't be a problem to reuse an opaque stateid value.
	 * I don't think it is for 4.1.  But with 4.0 I worry that, for
	 * example, a stray write retransmission could be accepted by
	 * the server when it should have been rejected.  Therefore,
	 * adopt a trick from the sctp code to attempt to maximize the
	 * amount of time until an id is reused, by ensuring they always
	 * "increase" (mod INT_MAX):
	 */
	return stid;
out_free:
	kmem_cache_free(slab, stid);
	return NULL;
}

/*
 * Create a unique stateid_t to represent each COPY.
 */
static int nfs4_init_cp_state(struct nfsd_net *nn, copy_stateid_t *stid,
			      unsigned char sc_type)
{
	int new_id;

	stid->stid.si_opaque.so_clid.cl_boot = (u32)nn->boot_time;
	stid->stid.si_opaque.so_clid.cl_id = nn->s2s_cp_cl_id;
	stid->sc_type = sc_type;

	idr_preload(GFP_KERNEL);
	spin_lock(&nn->s2s_cp_lock);
	new_id = idr_alloc_cyclic(&nn->s2s_cp_stateids, stid, 0, 0, GFP_NOWAIT);
	stid->stid.si_opaque.so_id = new_id;
	stid->stid.si_generation = 1;
	spin_unlock(&nn->s2s_cp_lock);
	idr_preload_end();
	if (new_id < 0)
		return 0;
	return 1;
}

int nfs4_init_copy_state(struct nfsd_net *nn, struct nfsd4_copy *copy)
{
	return nfs4_init_cp_state(nn, &copy->cp_stateid, NFS4_COPY_STID);
}

struct nfs4_cpntf_state *nfs4_alloc_init_cpntf_state(struct nfsd_net *nn,
						     struct nfs4_stid *p_stid)
{
	struct nfs4_cpntf_state *cps;

	cps = kzalloc(sizeof(struct nfs4_cpntf_state), GFP_KERNEL);
	if (!cps)
		return NULL;
	cps->cpntf_time = ktime_get_boottime_seconds();
	refcount_set(&cps->cp_stateid.sc_count, 1);
	if (!nfs4_init_cp_state(nn, &cps->cp_stateid, NFS4_COPYNOTIFY_STID))
		goto out_free;
	spin_lock(&nn->s2s_cp_lock);
	list_add(&cps->cp_list, &p_stid->sc_cp_list);
	spin_unlock(&nn->s2s_cp_lock);
	return cps;
out_free:
	kfree(cps);
	return NULL;
}

void nfs4_free_copy_state(struct nfsd4_copy *copy)
{
	struct nfsd_net *nn;

	WARN_ON_ONCE(copy->cp_stateid.sc_type != NFS4_COPY_STID);
	nn = net_generic(copy->cp_clp->net, nfsd_net_id);
	spin_lock(&nn->s2s_cp_lock);
	idr_remove(&nn->s2s_cp_stateids,
		   copy->cp_stateid.stid.si_opaque.so_id);
	spin_unlock(&nn->s2s_cp_lock);
}

static void nfs4_free_cpntf_statelist(struct net *net, struct nfs4_stid *stid)
{
	struct nfs4_cpntf_state *cps;
	struct nfsd_net *nn;

	nn = net_generic(net, nfsd_net_id);
	spin_lock(&nn->s2s_cp_lock);
	while (!list_empty(&stid->sc_cp_list)) {
		cps = list_first_entry(&stid->sc_cp_list,
				       struct nfs4_cpntf_state, cp_list);
		_free_cpntf_state_locked(nn, cps);
	}
	spin_unlock(&nn->s2s_cp_lock);
}

static struct nfs4_ol_stateid * nfs4_alloc_open_stateid(struct nfs4_client *clp)
{
	struct nfs4_stid *stid;

	stid = nfs4_alloc_stid(clp, stateid_slab, nfs4_free_ol_stateid);
	if (!stid)
		return NULL;

	return openlockstateid(stid);
}

static void nfs4_free_deleg(struct nfs4_stid *stid)
{
	kmem_cache_free(deleg_slab, stid);
	atomic_long_dec(&num_delegations);
}

/*
 * When we recall a delegation, we should be careful not to hand it
 * out again straight away.
 * To ensure this we keep a pair of bloom filters ('new' and 'old')
 * in which the filehandles of recalled delegations are "stored".
 * If a filehandle appear in either filter, a delegation is blocked.
 * When a delegation is recalled, the filehandle is stored in the "new"
 * filter.
 * Every 30 seconds we swap the filters and clear the "new" one,
 * unless both are empty of course.
 *
 * Each filter is 256 bits.  We hash the filehandle to 32bit and use the
 * low 3 bytes as hash-table indices.
 *
 * 'blocked_delegations_lock', which is always taken in block_delegations(),
 * is used to manage concurrent access.  Testing does not need the lock
 * except when swapping the two filters.
 */
static DEFINE_SPINLOCK(blocked_delegations_lock);
static struct bloom_pair {
	int	entries, old_entries;
	time64_t swap_time;
	int	new; /* index into 'set' */
	DECLARE_BITMAP(set[2], 256);
} blocked_delegations;

static int delegation_blocked(struct knfsd_fh *fh)
{
	u32 hash;
	struct bloom_pair *bd = &blocked_delegations;

	if (bd->entries == 0)
		return 0;
	if (ktime_get_seconds() - bd->swap_time > 30) {
		spin_lock(&blocked_delegations_lock);
		if (ktime_get_seconds() - bd->swap_time > 30) {
			bd->entries -= bd->old_entries;
			bd->old_entries = bd->entries;
			memset(bd->set[bd->new], 0,
			       sizeof(bd->set[0]));
			bd->new = 1-bd->new;
			bd->swap_time = ktime_get_seconds();
		}
		spin_unlock(&blocked_delegations_lock);
	}
	hash = jhash(&fh->fh_raw, fh->fh_size, 0);
	if (test_bit(hash&255, bd->set[0]) &&
	    test_bit((hash>>8)&255, bd->set[0]) &&
	    test_bit((hash>>16)&255, bd->set[0]))
		return 1;

	if (test_bit(hash&255, bd->set[1]) &&
	    test_bit((hash>>8)&255, bd->set[1]) &&
	    test_bit((hash>>16)&255, bd->set[1]))
		return 1;

	return 0;
}

static void block_delegations(struct knfsd_fh *fh)
{
	u32 hash;
	struct bloom_pair *bd = &blocked_delegations;

	hash = jhash(&fh->fh_raw, fh->fh_size, 0);

	spin_lock(&blocked_delegations_lock);
	__set_bit(hash&255, bd->set[bd->new]);
	__set_bit((hash>>8)&255, bd->set[bd->new]);
	__set_bit((hash>>16)&255, bd->set[bd->new]);
	if (bd->entries == 0)
		bd->swap_time = ktime_get_seconds();
	bd->entries += 1;
	spin_unlock(&blocked_delegations_lock);
}

static struct nfs4_delegation *
alloc_init_deleg(struct nfs4_client *clp, struct nfs4_file *fp,
		 struct svc_fh *current_fh,
		 struct nfs4_clnt_odstate *odstate)
{
	struct nfs4_delegation *dp;
	long n;

	dprintk("NFSD alloc_init_deleg\n");
	n = atomic_long_inc_return(&num_delegations);
	if (n < 0 || n > max_delegations)
		goto out_dec;
	if (delegation_blocked(&current_fh->fh_handle))
		goto out_dec;
	dp = delegstateid(nfs4_alloc_stid(clp, deleg_slab, nfs4_free_deleg));
	if (dp == NULL)
		goto out_dec;

	/*
	 * delegation seqid's are never incremented.  The 4.1 special
	 * meaning of seqid 0 isn't meaningful, really, but let's avoid
	 * 0 anyway just for consistency and use 1:
	 */
	dp->dl_stid.sc_stateid.si_generation = 1;
	INIT_LIST_HEAD(&dp->dl_perfile);
	INIT_LIST_HEAD(&dp->dl_perclnt);
	INIT_LIST_HEAD(&dp->dl_recall_lru);
	dp->dl_clnt_odstate = odstate;
	get_clnt_odstate(odstate);
	dp->dl_type = NFS4_OPEN_DELEGATE_READ;
	dp->dl_retries = 1;
	nfsd4_init_cb(&dp->dl_recall, dp->dl_stid.sc_client,
		      &nfsd4_cb_recall_ops, NFSPROC4_CLNT_CB_RECALL);
	get_nfs4_file(fp);
	dp->dl_stid.sc_file = fp;
	return dp;
out_dec:
	atomic_long_dec(&num_delegations);
	return NULL;
}

void
nfs4_put_stid(struct nfs4_stid *s)
{
	struct nfs4_file *fp = s->sc_file;
	struct nfs4_client *clp = s->sc_client;

	might_lock(&clp->cl_lock);

	if (!refcount_dec_and_lock(&s->sc_count, &clp->cl_lock)) {
		wake_up_all(&close_wq);
		return;
	}
	idr_remove(&clp->cl_stateids, s->sc_stateid.si_opaque.so_id);
	nfs4_free_cpntf_statelist(clp->net, s);
	spin_unlock(&clp->cl_lock);
	s->sc_free(s);
	if (fp)
		put_nfs4_file(fp);
}

void
nfs4_inc_and_copy_stateid(stateid_t *dst, struct nfs4_stid *stid)
{
	stateid_t *src = &stid->sc_stateid;

	spin_lock(&stid->sc_lock);
	if (unlikely(++src->si_generation == 0))
		src->si_generation = 1;
	memcpy(dst, src, sizeof(*dst));
	spin_unlock(&stid->sc_lock);
}

static void put_deleg_file(struct nfs4_file *fp)
{
	struct nfsd_file *nf = NULL;

	spin_lock(&fp->fi_lock);
	if (--fp->fi_delegees == 0)
		swap(nf, fp->fi_deleg_file);
	spin_unlock(&fp->fi_lock);

	if (nf)
		nfsd_file_put(nf);
}

static void nfs4_unlock_deleg_lease(struct nfs4_delegation *dp)
{
	struct nfs4_file *fp = dp->dl_stid.sc_file;
	struct nfsd_file *nf = fp->fi_deleg_file;

	WARN_ON_ONCE(!fp->fi_delegees);

	vfs_setlease(nf->nf_file, F_UNLCK, NULL, (void **)&dp);
	put_deleg_file(fp);
}

static void destroy_unhashed_deleg(struct nfs4_delegation *dp)
{
	put_clnt_odstate(dp->dl_clnt_odstate);
	nfs4_unlock_deleg_lease(dp);
	nfs4_put_stid(&dp->dl_stid);
}

void nfs4_unhash_stid(struct nfs4_stid *s)
{
	s->sc_type = 0;
}

/**
 * nfs4_delegation_exists - Discover if this delegation already exists
 * @clp:     a pointer to the nfs4_client we're granting a delegation to
 * @fp:      a pointer to the nfs4_file we're granting a delegation on
 *
 * Return:
 *      On success: true iff an existing delegation is found
 */

static bool
nfs4_delegation_exists(struct nfs4_client *clp, struct nfs4_file *fp)
{
	struct nfs4_delegation *searchdp = NULL;
	struct nfs4_client *searchclp = NULL;

	lockdep_assert_held(&state_lock);
	lockdep_assert_held(&fp->fi_lock);

	list_for_each_entry(searchdp, &fp->fi_delegations, dl_perfile) {
		searchclp = searchdp->dl_stid.sc_client;
		if (clp == searchclp) {
			return true;
		}
	}
	return false;
}

/**
 * hash_delegation_locked - Add a delegation to the appropriate lists
 * @dp:     a pointer to the nfs4_delegation we are adding.
 * @fp:     a pointer to the nfs4_file we're granting a delegation on
 *
 * Return:
 *      On success: NULL if the delegation was successfully hashed.
 *
 *      On error: -EAGAIN if one was previously granted to this
 *                 nfs4_client for this nfs4_file. Delegation is not hashed.
 *
 */

static int
hash_delegation_locked(struct nfs4_delegation *dp, struct nfs4_file *fp)
{
	struct nfs4_client *clp = dp->dl_stid.sc_client;

	lockdep_assert_held(&state_lock);
	lockdep_assert_held(&fp->fi_lock);

	if (nfs4_delegation_exists(clp, fp))
		return -EAGAIN;
	refcount_inc(&dp->dl_stid.sc_count);
	dp->dl_stid.sc_type = NFS4_DELEG_STID;
	list_add(&dp->dl_perfile, &fp->fi_delegations);
	list_add(&dp->dl_perclnt, &clp->cl_delegations);
	return 0;
}

static bool delegation_hashed(struct nfs4_delegation *dp)
{
	return !(list_empty(&dp->dl_perfile));
}

static bool
try_unhash_delegation_locked(struct nfs4_delegation *dp)
{
	struct nfs4_file *fp = dp->dl_stid.sc_file;

	lockdep_assert_held(&state_lock);

	if (!delegation_hashed(dp))
		return false;

	dp->dl_stid.sc_type = NFS4_CLOSED_DELEG_STID;
	/* Ensure that deleg break won't try to requeue it */
	++dp->dl_time;
	spin_lock(&fp->fi_lock);
	list_del_init(&dp->dl_perclnt);
	list_del_init(&dp->dl_recall_lru);
	list_del_init(&dp->dl_perfile);
	spin_unlock(&fp->fi_lock);
	return true;
}

static void unhash_delegation_locked(struct nfs4_delegation *dp)
{
	WARN_ON(!try_unhash_delegation_locked(dp));
}

static void destroy_delegation(struct nfs4_delegation *dp)
{
	bool unhashed;

	spin_lock(&state_lock);
	unhashed = try_unhash_delegation_locked(dp);
	spin_unlock(&state_lock);
	if (unhashed)
		destroy_unhashed_deleg(dp);
}

static void revoke_delegation(struct nfs4_delegation *dp)
{
	struct nfs4_client *clp = dp->dl_stid.sc_client;

	WARN_ON(!list_empty(&dp->dl_recall_lru));

	if (clp->cl_minorversion) {
		dp->dl_stid.sc_type = NFS4_REVOKED_DELEG_STID;
		refcount_inc(&dp->dl_stid.sc_count);
		spin_lock(&clp->cl_lock);
		list_add(&dp->dl_recall_lru, &clp->cl_revoked);
		spin_unlock(&clp->cl_lock);
	}
	destroy_unhashed_deleg(dp);
}

/* 
 * SETCLIENTID state 
 */

static unsigned int clientid_hashval(u32 id)
{
	return id & CLIENT_HASH_MASK;
}

static unsigned int clientstr_hashval(struct xdr_netobj name)
{
	return opaque_hashval(name.data, 8) & CLIENT_HASH_MASK;
}

/*
 * A stateid that had a deny mode associated with it is being released
 * or downgraded. Recalculate the deny mode on the file.
 */
static void
recalculate_deny_mode(struct nfs4_file *fp)
{
	struct nfs4_ol_stateid *stp;

	spin_lock(&fp->fi_lock);
	fp->fi_share_deny = 0;
	list_for_each_entry(stp, &fp->fi_stateids, st_perfile)
		fp->fi_share_deny |= bmap_to_share_mode(stp->st_deny_bmap);
	spin_unlock(&fp->fi_lock);
}

static void
reset_union_bmap_deny(u32 deny, struct nfs4_ol_stateid *stp)
{
	int i;
	bool change = false;

	for (i = 1; i < 4; i++) {
		if ((i & deny) != i) {
			change = true;
			clear_deny(i, stp);
		}
	}

	/* Recalculate per-file deny mode if there was a change */
	if (change)
		recalculate_deny_mode(stp->st_stid.sc_file);
}

/* release all access and file references for a given stateid */
static void
release_all_access(struct nfs4_ol_stateid *stp)
{
	int i;
	struct nfs4_file *fp = stp->st_stid.sc_file;

	if (fp && stp->st_deny_bmap != 0)
		recalculate_deny_mode(fp);

	for (i = 1; i < 4; i++) {
		if (test_access(i, stp))
			nfs4_file_put_access(stp->st_stid.sc_file, i);
		clear_access(i, stp);
	}
}

static inline void nfs4_free_stateowner(struct nfs4_stateowner *sop)
{
	kfree(sop->so_owner.data);
	sop->so_ops->so_free(sop);
}

static void nfs4_put_stateowner(struct nfs4_stateowner *sop)
{
	struct nfs4_client *clp = sop->so_client;

	might_lock(&clp->cl_lock);

	if (!atomic_dec_and_lock(&sop->so_count, &clp->cl_lock))
		return;
	sop->so_ops->so_unhash(sop);
	spin_unlock(&clp->cl_lock);
	nfs4_free_stateowner(sop);
}

static bool
nfs4_ol_stateid_unhashed(const struct nfs4_ol_stateid *stp)
{
	return list_empty(&stp->st_perfile);
}

static bool unhash_ol_stateid(struct nfs4_ol_stateid *stp)
{
	struct nfs4_file *fp = stp->st_stid.sc_file;

	lockdep_assert_held(&stp->st_stateowner->so_client->cl_lock);

	if (list_empty(&stp->st_perfile))
		return false;

	spin_lock(&fp->fi_lock);
	list_del_init(&stp->st_perfile);
	spin_unlock(&fp->fi_lock);
	list_del(&stp->st_perstateowner);
	return true;
}

static void nfs4_free_ol_stateid(struct nfs4_stid *stid)
{
	struct nfs4_ol_stateid *stp = openlockstateid(stid);

	put_clnt_odstate(stp->st_clnt_odstate);
	release_all_access(stp);
	if (stp->st_stateowner)
		nfs4_put_stateowner(stp->st_stateowner);
	kmem_cache_free(stateid_slab, stid);
}

static void nfs4_free_lock_stateid(struct nfs4_stid *stid)
{
	struct nfs4_ol_stateid *stp = openlockstateid(stid);
	struct nfs4_lockowner *lo = lockowner(stp->st_stateowner);
	struct nfsd_file *nf;

	nf = find_any_file(stp->st_stid.sc_file);
	if (nf) {
		get_file(nf->nf_file);
		filp_close(nf->nf_file, (fl_owner_t)lo);
		nfsd_file_put(nf);
	}
	nfs4_free_ol_stateid(stid);
}

/*
 * Put the persistent reference to an already unhashed generic stateid, while
 * holding the cl_lock. If it's the last reference, then put it onto the
 * reaplist for later destruction.
 */
static void put_ol_stateid_locked(struct nfs4_ol_stateid *stp,
				       struct list_head *reaplist)
{
	struct nfs4_stid *s = &stp->st_stid;
	struct nfs4_client *clp = s->sc_client;

	lockdep_assert_held(&clp->cl_lock);

	WARN_ON_ONCE(!list_empty(&stp->st_locks));

	if (!refcount_dec_and_test(&s->sc_count)) {
		wake_up_all(&close_wq);
		return;
	}

	idr_remove(&clp->cl_stateids, s->sc_stateid.si_opaque.so_id);
	list_add(&stp->st_locks, reaplist);
}

static bool unhash_lock_stateid(struct nfs4_ol_stateid *stp)
{
	lockdep_assert_held(&stp->st_stid.sc_client->cl_lock);

	if (!unhash_ol_stateid(stp))
		return false;
	list_del_init(&stp->st_locks);
	nfs4_unhash_stid(&stp->st_stid);
	return true;
}

static void release_lock_stateid(struct nfs4_ol_stateid *stp)
{
	struct nfs4_client *clp = stp->st_stid.sc_client;
	bool unhashed;

	spin_lock(&clp->cl_lock);
	unhashed = unhash_lock_stateid(stp);
	spin_unlock(&clp->cl_lock);
	if (unhashed)
		nfs4_put_stid(&stp->st_stid);
}

static void unhash_lockowner_locked(struct nfs4_lockowner *lo)
{
	struct nfs4_client *clp = lo->lo_owner.so_client;

	lockdep_assert_held(&clp->cl_lock);

	list_del_init(&lo->lo_owner.so_strhash);
}

/*
 * Free a list of generic stateids that were collected earlier after being
 * fully unhashed.
 */
static void
free_ol_stateid_reaplist(struct list_head *reaplist)
{
	struct nfs4_ol_stateid *stp;
	struct nfs4_file *fp;

	might_sleep();

	while (!list_empty(reaplist)) {
		stp = list_first_entry(reaplist, struct nfs4_ol_stateid,
				       st_locks);
		list_del(&stp->st_locks);
		fp = stp->st_stid.sc_file;
		stp->st_stid.sc_free(&stp->st_stid);
		if (fp)
			put_nfs4_file(fp);
	}
}

static void release_open_stateid_locks(struct nfs4_ol_stateid *open_stp,
				       struct list_head *reaplist)
{
	struct nfs4_ol_stateid *stp;

	lockdep_assert_held(&open_stp->st_stid.sc_client->cl_lock);

	while (!list_empty(&open_stp->st_locks)) {
		stp = list_entry(open_stp->st_locks.next,
				struct nfs4_ol_stateid, st_locks);
		WARN_ON(!unhash_lock_stateid(stp));
		put_ol_stateid_locked(stp, reaplist);
	}
}

static bool unhash_open_stateid(struct nfs4_ol_stateid *stp,
				struct list_head *reaplist)
{
	lockdep_assert_held(&stp->st_stid.sc_client->cl_lock);

	if (!unhash_ol_stateid(stp))
		return false;
	release_open_stateid_locks(stp, reaplist);
	return true;
}

static void release_open_stateid(struct nfs4_ol_stateid *stp)
{
	LIST_HEAD(reaplist);

	spin_lock(&stp->st_stid.sc_client->cl_lock);
	if (unhash_open_stateid(stp, &reaplist))
		put_ol_stateid_locked(stp, &reaplist);
	spin_unlock(&stp->st_stid.sc_client->cl_lock);
	free_ol_stateid_reaplist(&reaplist);
}

static void unhash_openowner_locked(struct nfs4_openowner *oo)
{
	struct nfs4_client *clp = oo->oo_owner.so_client;

	lockdep_assert_held(&clp->cl_lock);

	list_del_init(&oo->oo_owner.so_strhash);
	list_del_init(&oo->oo_perclient);
}

static void release_last_closed_stateid(struct nfs4_openowner *oo)
{
	struct nfsd_net *nn = net_generic(oo->oo_owner.so_client->net,
					  nfsd_net_id);
	struct nfs4_ol_stateid *s;

	spin_lock(&nn->client_lock);
	s = oo->oo_last_closed_stid;
	if (s) {
		list_del_init(&oo->oo_close_lru);
		oo->oo_last_closed_stid = NULL;
	}
	spin_unlock(&nn->client_lock);
	if (s)
		nfs4_put_stid(&s->st_stid);
}

static void release_openowner(struct nfs4_openowner *oo)
{
	struct nfs4_ol_stateid *stp;
	struct nfs4_client *clp = oo->oo_owner.so_client;
	struct list_head reaplist;

	INIT_LIST_HEAD(&reaplist);

	spin_lock(&clp->cl_lock);
	unhash_openowner_locked(oo);
	while (!list_empty(&oo->oo_owner.so_stateids)) {
		stp = list_first_entry(&oo->oo_owner.so_stateids,
				struct nfs4_ol_stateid, st_perstateowner);
		if (unhash_open_stateid(stp, &reaplist))
			put_ol_stateid_locked(stp, &reaplist);
	}
	spin_unlock(&clp->cl_lock);
	free_ol_stateid_reaplist(&reaplist);
	release_last_closed_stateid(oo);
	nfs4_put_stateowner(&oo->oo_owner);
}

static inline int
hash_sessionid(struct nfs4_sessionid *sessionid)
{
	struct nfsd4_sessionid *sid = (struct nfsd4_sessionid *)sessionid;

	return sid->sequence % SESSION_HASH_SIZE;
}

#ifdef CONFIG_SUNRPC_DEBUG
static inline void
dump_sessionid(const char *fn, struct nfs4_sessionid *sessionid)
{
	u32 *ptr = (u32 *)(&sessionid->data[0]);
	dprintk("%s: %u:%u:%u:%u\n", fn, ptr[0], ptr[1], ptr[2], ptr[3]);
}
#else
static inline void
dump_sessionid(const char *fn, struct nfs4_sessionid *sessionid)
{
}
#endif

/*
 * Bump the seqid on cstate->replay_owner, and clear replay_owner if it
 * won't be used for replay.
 */
void nfsd4_bump_seqid(struct nfsd4_compound_state *cstate, __be32 nfserr)
{
	struct nfs4_stateowner *so = cstate->replay_owner;

	if (nfserr == nfserr_replay_me)
		return;

	if (!seqid_mutating_err(ntohl(nfserr))) {
		nfsd4_cstate_clear_replay(cstate);
		return;
	}
	if (!so)
		return;
	if (so->so_is_open_owner)
		release_last_closed_stateid(openowner(so));
	so->so_seqid++;
	return;
}

static void
gen_sessionid(struct nfsd4_session *ses)
{
	struct nfs4_client *clp = ses->se_client;
	struct nfsd4_sessionid *sid;

	sid = (struct nfsd4_sessionid *)ses->se_sessionid.data;
	sid->clientid = clp->cl_clientid;
	sid->sequence = current_sessionid++;
	sid->reserved = 0;
}

/*
 * The protocol defines ca_maxresponssize_cached to include the size of
 * the rpc header, but all we need to cache is the data starting after
 * the end of the initial SEQUENCE operation--the rest we regenerate
 * each time.  Therefore we can advertise a ca_maxresponssize_cached
 * value that is the number of bytes in our cache plus a few additional
 * bytes.  In order to stay on the safe side, and not promise more than
 * we can cache, those additional bytes must be the minimum possible: 24
 * bytes of rpc header (xid through accept state, with AUTH_NULL
 * verifier), 12 for the compound header (with zero-length tag), and 44
 * for the SEQUENCE op response:
 */
#define NFSD_MIN_HDR_SEQ_SZ  (24 + 12 + 44)

static void
free_session_slots(struct nfsd4_session *ses)
{
	int i;

	for (i = 0; i < ses->se_fchannel.maxreqs; i++) {
		free_svc_cred(&ses->se_slots[i]->sl_cred);
		kfree(ses->se_slots[i]);
	}
}

/*
 * We don't actually need to cache the rpc and session headers, so we
 * can allocate a little less for each slot:
 */
static inline u32 slot_bytes(struct nfsd4_channel_attrs *ca)
{
	u32 size;

	if (ca->maxresp_cached < NFSD_MIN_HDR_SEQ_SZ)
		size = 0;
	else
		size = ca->maxresp_cached - NFSD_MIN_HDR_SEQ_SZ;
	return size + sizeof(struct nfsd4_slot);
}

/*
 * XXX: If we run out of reserved DRC memory we could (up to a point)
 * re-negotiate active sessions and reduce their slot usage to make
 * room for new connections. For now we just fail the create session.
 */
static u32 nfsd4_get_drc_mem(struct nfsd4_channel_attrs *ca, struct nfsd_net *nn)
{
	u32 slotsize = slot_bytes(ca);
	u32 num = ca->maxreqs;
	unsigned long avail, total_avail;
	unsigned int scale_factor;

	spin_lock(&nfsd_drc_lock);
	if (nfsd_drc_max_mem > nfsd_drc_mem_used)
		total_avail = nfsd_drc_max_mem - nfsd_drc_mem_used;
	else
		/* We have handed out more space than we chose in
		 * set_max_drc() to allow.  That isn't really a
		 * problem as long as that doesn't make us think we
		 * have lots more due to integer overflow.
		 */
		total_avail = 0;
	avail = min((unsigned long)NFSD_MAX_MEM_PER_SESSION, total_avail);
	/*
	 * Never use more than a fraction of the remaining memory,
	 * unless it's the only way to give this client a slot.
	 * The chosen fraction is either 1/8 or 1/number of threads,
	 * whichever is smaller.  This ensures there are adequate
	 * slots to support multiple clients per thread.
	 * Give the client one slot even if that would require
	 * over-allocation--it is better than failure.
	 */
	scale_factor = max_t(unsigned int, 8, nn->nfsd_serv->sv_nrthreads);

	avail = clamp_t(unsigned long, avail, slotsize,
			total_avail/scale_factor);
	num = min_t(int, num, avail / slotsize);
	num = max_t(int, num, 1);
	nfsd_drc_mem_used += num * slotsize;
	spin_unlock(&nfsd_drc_lock);

	return num;
}

static void nfsd4_put_drc_mem(struct nfsd4_channel_attrs *ca)
{
	int slotsize = slot_bytes(ca);

	spin_lock(&nfsd_drc_lock);
	nfsd_drc_mem_used -= slotsize * ca->maxreqs;
	spin_unlock(&nfsd_drc_lock);
}

static struct nfsd4_session *alloc_session(struct nfsd4_channel_attrs *fattrs,
					   struct nfsd4_channel_attrs *battrs)
{
	int numslots = fattrs->maxreqs;
	int slotsize = slot_bytes(fattrs);
	struct nfsd4_session *new;
	int mem, i;

	BUILD_BUG_ON(NFSD_MAX_SLOTS_PER_SESSION * sizeof(struct nfsd4_slot *)
			+ sizeof(struct nfsd4_session) > PAGE_SIZE);
	mem = numslots * sizeof(struct nfsd4_slot *);

	new = kzalloc(sizeof(*new) + mem, GFP_KERNEL);
	if (!new)
		return NULL;
	/* allocate each struct nfsd4_slot and data cache in one piece */
	for (i = 0; i < numslots; i++) {
		new->se_slots[i] = kzalloc(slotsize, GFP_KERNEL);
		if (!new->se_slots[i])
			goto out_free;
	}

	memcpy(&new->se_fchannel, fattrs, sizeof(struct nfsd4_channel_attrs));
	memcpy(&new->se_bchannel, battrs, sizeof(struct nfsd4_channel_attrs));

	return new;
out_free:
	while (i--)
		kfree(new->se_slots[i]);
	kfree(new);
	return NULL;
}

static void free_conn(struct nfsd4_conn *c)
{
	svc_xprt_put(c->cn_xprt);
	kfree(c);
}

static void nfsd4_conn_lost(struct svc_xpt_user *u)
{
	struct nfsd4_conn *c = container_of(u, struct nfsd4_conn, cn_xpt_user);
	struct nfs4_client *clp = c->cn_session->se_client;

	trace_nfsd_cb_lost(clp);

	spin_lock(&clp->cl_lock);
	if (!list_empty(&c->cn_persession)) {
		list_del(&c->cn_persession);
		free_conn(c);
	}
	nfsd4_probe_callback(clp);
	spin_unlock(&clp->cl_lock);
}

static struct nfsd4_conn *alloc_conn(struct svc_rqst *rqstp, u32 flags)
{
	struct nfsd4_conn *conn;

	conn = kmalloc(sizeof(struct nfsd4_conn), GFP_KERNEL);
	if (!conn)
		return NULL;
	svc_xprt_get(rqstp->rq_xprt);
	conn->cn_xprt = rqstp->rq_xprt;
	conn->cn_flags = flags;
	INIT_LIST_HEAD(&conn->cn_xpt_user.list);
	return conn;
}

static void __nfsd4_hash_conn(struct nfsd4_conn *conn, struct nfsd4_session *ses)
{
	conn->cn_session = ses;
	list_add(&conn->cn_persession, &ses->se_conns);
}

static void nfsd4_hash_conn(struct nfsd4_conn *conn, struct nfsd4_session *ses)
{
	struct nfs4_client *clp = ses->se_client;

	spin_lock(&clp->cl_lock);
	__nfsd4_hash_conn(conn, ses);
	spin_unlock(&clp->cl_lock);
}

static int nfsd4_register_conn(struct nfsd4_conn *conn)
{
	conn->cn_xpt_user.callback = nfsd4_conn_lost;
	return register_xpt_user(conn->cn_xprt, &conn->cn_xpt_user);
}

static void nfsd4_init_conn(struct svc_rqst *rqstp, struct nfsd4_conn *conn, struct nfsd4_session *ses)
{
	int ret;

	nfsd4_hash_conn(conn, ses);
	ret = nfsd4_register_conn(conn);
	if (ret)
		/* oops; xprt is already down: */
		nfsd4_conn_lost(&conn->cn_xpt_user);
	/* We may have gained or lost a callback channel: */
	nfsd4_probe_callback_sync(ses->se_client);
}

static struct nfsd4_conn *alloc_conn_from_crses(struct svc_rqst *rqstp, struct nfsd4_create_session *cses)
{
	u32 dir = NFS4_CDFC4_FORE;

	if (cses->flags & SESSION4_BACK_CHAN)
		dir |= NFS4_CDFC4_BACK;
	return alloc_conn(rqstp, dir);
}

/* must be called under client_lock */
static void nfsd4_del_conns(struct nfsd4_session *s)
{
	struct nfs4_client *clp = s->se_client;
	struct nfsd4_conn *c;

	spin_lock(&clp->cl_lock);
	while (!list_empty(&s->se_conns)) {
		c = list_first_entry(&s->se_conns, struct nfsd4_conn, cn_persession);
		list_del_init(&c->cn_persession);
		spin_unlock(&clp->cl_lock);

		unregister_xpt_user(c->cn_xprt, &c->cn_xpt_user);
		free_conn(c);

		spin_lock(&clp->cl_lock);
	}
	spin_unlock(&clp->cl_lock);
}

static void __free_session(struct nfsd4_session *ses)
{
	free_session_slots(ses);
	kfree(ses);
}

static void free_session(struct nfsd4_session *ses)
{
	nfsd4_del_conns(ses);
	nfsd4_put_drc_mem(&ses->se_fchannel);
	__free_session(ses);
}

static void init_session(struct svc_rqst *rqstp, struct nfsd4_session *new, struct nfs4_client *clp, struct nfsd4_create_session *cses)
{
	int idx;
	struct nfsd_net *nn = net_generic(SVC_NET(rqstp), nfsd_net_id);

	new->se_client = clp;
	gen_sessionid(new);

	INIT_LIST_HEAD(&new->se_conns);

	new->se_cb_seq_nr = 1;
	new->se_flags = cses->flags;
	new->se_cb_prog = cses->callback_prog;
	new->se_cb_sec = cses->cb_sec;
	atomic_set(&new->se_ref, 0);
	idx = hash_sessionid(&new->se_sessionid);
	list_add(&new->se_hash, &nn->sessionid_hashtbl[idx]);
	spin_lock(&clp->cl_lock);
	list_add(&new->se_perclnt, &clp->cl_sessions);
	spin_unlock(&clp->cl_lock);

	{
		struct sockaddr *sa = svc_addr(rqstp);
		/*
		 * This is a little silly; with sessions there's no real
		 * use for the callback address.  Use the peer address
		 * as a reasonable default for now, but consider fixing
		 * the rpc client not to require an address in the
		 * future:
		 */
		rpc_copy_addr((struct sockaddr *)&clp->cl_cb_conn.cb_addr, sa);
		clp->cl_cb_conn.cb_addrlen = svc_addr_len(sa);
	}
}

/* caller must hold client_lock */
static struct nfsd4_session *
__find_in_sessionid_hashtbl(struct nfs4_sessionid *sessionid, struct net *net)
{
	struct nfsd4_session *elem;
	int idx;
	struct nfsd_net *nn = net_generic(net, nfsd_net_id);

	lockdep_assert_held(&nn->client_lock);

	dump_sessionid(__func__, sessionid);
	idx = hash_sessionid(sessionid);
	/* Search in the appropriate list */
	list_for_each_entry(elem, &nn->sessionid_hashtbl[idx], se_hash) {
		if (!memcmp(elem->se_sessionid.data, sessionid->data,
			    NFS4_MAX_SESSIONID_LEN)) {
			return elem;
		}
	}

	dprintk("%s: session not found\n", __func__);
	return NULL;
}

static struct nfsd4_session *
find_in_sessionid_hashtbl(struct nfs4_sessionid *sessionid, struct net *net,
		__be32 *ret)
{
	struct nfsd4_session *session;
	__be32 status = nfserr_badsession;

	session = __find_in_sessionid_hashtbl(sessionid, net);
	if (!session)
		goto out;
	status = nfsd4_get_session_locked(session);
	if (status)
		session = NULL;
out:
	*ret = status;
	return session;
}

/* caller must hold client_lock */
static void
unhash_session(struct nfsd4_session *ses)
{
	struct nfs4_client *clp = ses->se_client;
	struct nfsd_net *nn = net_generic(clp->net, nfsd_net_id);

	lockdep_assert_held(&nn->client_lock);

	list_del(&ses->se_hash);
	spin_lock(&ses->se_client->cl_lock);
	list_del(&ses->se_perclnt);
	spin_unlock(&ses->se_client->cl_lock);
}

/* SETCLIENTID and SETCLIENTID_CONFIRM Helper functions */
static int
STALE_CLIENTID(clientid_t *clid, struct nfsd_net *nn)
{
	/*
	 * We're assuming the clid was not given out from a boot
	 * precisely 2^32 (about 136 years) before this one.  That seems
	 * a safe assumption:
	 */
	if (clid->cl_boot == (u32)nn->boot_time)
		return 0;
	trace_nfsd_clid_stale(clid);
	return 1;
}

/* 
 * XXX Should we use a slab cache ?
 * This type of memory management is somewhat inefficient, but we use it
 * anyway since SETCLIENTID is not a common operation.
 */
static struct nfs4_client *alloc_client(struct xdr_netobj name)
{
	struct nfs4_client *clp;
	int i;

	clp = kmem_cache_zalloc(client_slab, GFP_KERNEL);
	if (clp == NULL)
		return NULL;
	xdr_netobj_dup(&clp->cl_name, &name, GFP_KERNEL);
	if (clp->cl_name.data == NULL)
		goto err_no_name;
	clp->cl_ownerstr_hashtbl = kmalloc_array(OWNER_HASH_SIZE,
						 sizeof(struct list_head),
						 GFP_KERNEL);
	if (!clp->cl_ownerstr_hashtbl)
		goto err_no_hashtbl;
	for (i = 0; i < OWNER_HASH_SIZE; i++)
		INIT_LIST_HEAD(&clp->cl_ownerstr_hashtbl[i]);
	INIT_LIST_HEAD(&clp->cl_sessions);
	idr_init(&clp->cl_stateids);
	atomic_set(&clp->cl_rpc_users, 0);
	clp->cl_cb_state = NFSD4_CB_UNKNOWN;
	INIT_LIST_HEAD(&clp->cl_idhash);
	INIT_LIST_HEAD(&clp->cl_openowners);
	INIT_LIST_HEAD(&clp->cl_delegations);
	INIT_LIST_HEAD(&clp->cl_lru);
	INIT_LIST_HEAD(&clp->cl_revoked);
#ifdef CONFIG_NFSD_PNFS
	INIT_LIST_HEAD(&clp->cl_lo_states);
#endif
	INIT_LIST_HEAD(&clp->async_copies);
	spin_lock_init(&clp->async_lock);
	spin_lock_init(&clp->cl_lock);
	rpc_init_wait_queue(&clp->cl_cb_waitq, "Backchannel slot table");
	return clp;
err_no_hashtbl:
	kfree(clp->cl_name.data);
err_no_name:
	kmem_cache_free(client_slab, clp);
	return NULL;
}

static void __free_client(struct kref *k)
{
	struct nfsdfs_client *c = container_of(k, struct nfsdfs_client, cl_ref);
	struct nfs4_client *clp = container_of(c, struct nfs4_client, cl_nfsdfs);

	free_svc_cred(&clp->cl_cred);
	kfree(clp->cl_ownerstr_hashtbl);
	kfree(clp->cl_name.data);
	kfree(clp->cl_nii_domain.data);
	kfree(clp->cl_nii_name.data);
	idr_destroy(&clp->cl_stateids);
	kmem_cache_free(client_slab, clp);
}

static void drop_client(struct nfs4_client *clp)
{
	kref_put(&clp->cl_nfsdfs.cl_ref, __free_client);
}

static void
free_client(struct nfs4_client *clp)
{
	while (!list_empty(&clp->cl_sessions)) {
		struct nfsd4_session *ses;
		ses = list_entry(clp->cl_sessions.next, struct nfsd4_session,
				se_perclnt);
		list_del(&ses->se_perclnt);
		WARN_ON_ONCE(atomic_read(&ses->se_ref));
		free_session(ses);
	}
	rpc_destroy_wait_queue(&clp->cl_cb_waitq);
	if (clp->cl_nfsd_dentry) {
		nfsd_client_rmdir(clp->cl_nfsd_dentry);
		clp->cl_nfsd_dentry = NULL;
		wake_up_all(&expiry_wq);
	}
	drop_client(clp);
}

/* must be called under the client_lock */
static void
unhash_client_locked(struct nfs4_client *clp)
{
	struct nfsd_net *nn = net_generic(clp->net, nfsd_net_id);
	struct nfsd4_session *ses;

	lockdep_assert_held(&nn->client_lock);

	/* Mark the client as expired! */
	clp->cl_time = 0;
	/* Make it invisible */
	if (!list_empty(&clp->cl_idhash)) {
		list_del_init(&clp->cl_idhash);
		if (test_bit(NFSD4_CLIENT_CONFIRMED, &clp->cl_flags))
			rb_erase(&clp->cl_namenode, &nn->conf_name_tree);
		else
			rb_erase(&clp->cl_namenode, &nn->unconf_name_tree);
	}
	list_del_init(&clp->cl_lru);
	spin_lock(&clp->cl_lock);
	list_for_each_entry(ses, &clp->cl_sessions, se_perclnt)
		list_del_init(&ses->se_hash);
	spin_unlock(&clp->cl_lock);
}

static void
unhash_client(struct nfs4_client *clp)
{
	struct nfsd_net *nn = net_generic(clp->net, nfsd_net_id);

	spin_lock(&nn->client_lock);
	unhash_client_locked(clp);
	spin_unlock(&nn->client_lock);
}

static __be32 mark_client_expired_locked(struct nfs4_client *clp)
{
	if (atomic_read(&clp->cl_rpc_users))
		return nfserr_jukebox;
	unhash_client_locked(clp);
	return nfs_ok;
}

static void
__destroy_client(struct nfs4_client *clp)
{
	int i;
	struct nfs4_openowner *oo;
	struct nfs4_delegation *dp;
	struct list_head reaplist;

	INIT_LIST_HEAD(&reaplist);
	spin_lock(&state_lock);
	while (!list_empty(&clp->cl_delegations)) {
		dp = list_entry(clp->cl_delegations.next, struct nfs4_delegation, dl_perclnt);
		unhash_delegation_locked(dp);
		list_add(&dp->dl_recall_lru, &reaplist);
	}
	spin_unlock(&state_lock);
	while (!list_empty(&reaplist)) {
		dp = list_entry(reaplist.next, struct nfs4_delegation, dl_recall_lru);
		list_del_init(&dp->dl_recall_lru);
		destroy_unhashed_deleg(dp);
	}
	while (!list_empty(&clp->cl_revoked)) {
		dp = list_entry(clp->cl_revoked.next, struct nfs4_delegation, dl_recall_lru);
		list_del_init(&dp->dl_recall_lru);
		nfs4_put_stid(&dp->dl_stid);
	}
	while (!list_empty(&clp->cl_openowners)) {
		oo = list_entry(clp->cl_openowners.next, struct nfs4_openowner, oo_perclient);
		nfs4_get_stateowner(&oo->oo_owner);
		release_openowner(oo);
	}
	for (i = 0; i < OWNER_HASH_SIZE; i++) {
		struct nfs4_stateowner *so, *tmp;

		list_for_each_entry_safe(so, tmp, &clp->cl_ownerstr_hashtbl[i],
					 so_strhash) {
			/* Should be no openowners at this point */
			WARN_ON_ONCE(so->so_is_open_owner);
			remove_blocked_locks(lockowner(so));
		}
	}
	nfsd4_return_all_client_layouts(clp);
	nfsd4_shutdown_copy(clp);
	nfsd4_shutdown_callback(clp);
	if (clp->cl_cb_conn.cb_xprt)
		svc_xprt_put(clp->cl_cb_conn.cb_xprt);
	free_client(clp);
	wake_up_all(&expiry_wq);
}

static void
destroy_client(struct nfs4_client *clp)
{
	unhash_client(clp);
	__destroy_client(clp);
}

static void inc_reclaim_complete(struct nfs4_client *clp)
{
	struct nfsd_net *nn = net_generic(clp->net, nfsd_net_id);

	if (!nn->track_reclaim_completes)
		return;
	if (!nfsd4_find_reclaim_client(clp->cl_name, nn))
		return;
	if (atomic_inc_return(&nn->nr_reclaim_complete) ==
			nn->reclaim_str_hashtbl_size) {
		printk(KERN_INFO "NFSD: all clients done reclaiming, ending NFSv4 grace period (net %x)\n",
				clp->net->ns.inum);
		nfsd4_end_grace(nn);
	}
}

static void expire_client(struct nfs4_client *clp)
{
	unhash_client(clp);
	nfsd4_client_record_remove(clp);
	__destroy_client(clp);
}

static void copy_verf(struct nfs4_client *target, nfs4_verifier *source)
{
	memcpy(target->cl_verifier.data, source->data,
			sizeof(target->cl_verifier.data));
}

static void copy_clid(struct nfs4_client *target, struct nfs4_client *source)
{
	target->cl_clientid.cl_boot = source->cl_clientid.cl_boot; 
	target->cl_clientid.cl_id = source->cl_clientid.cl_id; 
}

static int copy_cred(struct svc_cred *target, struct svc_cred *source)
{
	target->cr_principal = kstrdup(source->cr_principal, GFP_KERNEL);
	target->cr_raw_principal = kstrdup(source->cr_raw_principal,
								GFP_KERNEL);
	target->cr_targ_princ = kstrdup(source->cr_targ_princ, GFP_KERNEL);
	if ((source->cr_principal && !target->cr_principal) ||
	    (source->cr_raw_principal && !target->cr_raw_principal) ||
	    (source->cr_targ_princ && !target->cr_targ_princ))
		return -ENOMEM;

	target->cr_flavor = source->cr_flavor;
	target->cr_uid = source->cr_uid;
	target->cr_gid = source->cr_gid;
	target->cr_group_info = source->cr_group_info;
	get_group_info(target->cr_group_info);
	target->cr_gss_mech = source->cr_gss_mech;
	if (source->cr_gss_mech)
		gss_mech_get(source->cr_gss_mech);
	return 0;
}

static int
compare_blob(const struct xdr_netobj *o1, const struct xdr_netobj *o2)
{
	if (o1->len < o2->len)
		return -1;
	if (o1->len > o2->len)
		return 1;
	return memcmp(o1->data, o2->data, o1->len);
}

static int
same_verf(nfs4_verifier *v1, nfs4_verifier *v2)
{
	return 0 == memcmp(v1->data, v2->data, sizeof(v1->data));
}

static int
same_clid(clientid_t *cl1, clientid_t *cl2)
{
	return (cl1->cl_boot == cl2->cl_boot) && (cl1->cl_id == cl2->cl_id);
}

static bool groups_equal(struct group_info *g1, struct group_info *g2)
{
	int i;

	if (g1->ngroups != g2->ngroups)
		return false;
	for (i=0; i<g1->ngroups; i++)
		if (!gid_eq(g1->gid[i], g2->gid[i]))
			return false;
	return true;
}

/*
 * RFC 3530 language requires clid_inuse be returned when the
 * "principal" associated with a requests differs from that previously
 * used.  We use uid, gid's, and gss principal string as our best
 * approximation.  We also don't want to allow non-gss use of a client
 * established using gss: in theory cr_principal should catch that
 * change, but in practice cr_principal can be null even in the gss case
 * since gssd doesn't always pass down a principal string.
 */
static bool is_gss_cred(struct svc_cred *cr)
{
	/* Is cr_flavor one of the gss "pseudoflavors"?: */
	return (cr->cr_flavor > RPC_AUTH_MAXFLAVOR);
}


static bool
same_creds(struct svc_cred *cr1, struct svc_cred *cr2)
{
	if ((is_gss_cred(cr1) != is_gss_cred(cr2))
		|| (!uid_eq(cr1->cr_uid, cr2->cr_uid))
		|| (!gid_eq(cr1->cr_gid, cr2->cr_gid))
		|| !groups_equal(cr1->cr_group_info, cr2->cr_group_info))
		return false;
	/* XXX: check that cr_targ_princ fields match ? */
	if (cr1->cr_principal == cr2->cr_principal)
		return true;
	if (!cr1->cr_principal || !cr2->cr_principal)
		return false;
	return 0 == strcmp(cr1->cr_principal, cr2->cr_principal);
}

static bool svc_rqst_integrity_protected(struct svc_rqst *rqstp)
{
	struct svc_cred *cr = &rqstp->rq_cred;
	u32 service;

	if (!cr->cr_gss_mech)
		return false;
	service = gss_pseudoflavor_to_service(cr->cr_gss_mech, cr->cr_flavor);
	return service == RPC_GSS_SVC_INTEGRITY ||
	       service == RPC_GSS_SVC_PRIVACY;
}

bool nfsd4_mach_creds_match(struct nfs4_client *cl, struct svc_rqst *rqstp)
{
	struct svc_cred *cr = &rqstp->rq_cred;

	if (!cl->cl_mach_cred)
		return true;
	if (cl->cl_cred.cr_gss_mech != cr->cr_gss_mech)
		return false;
	if (!svc_rqst_integrity_protected(rqstp))
		return false;
	if (cl->cl_cred.cr_raw_principal)
		return 0 == strcmp(cl->cl_cred.cr_raw_principal,
						cr->cr_raw_principal);
	if (!cr->cr_principal)
		return false;
	return 0 == strcmp(cl->cl_cred.cr_principal, cr->cr_principal);
}

static void gen_confirm(struct nfs4_client *clp, struct nfsd_net *nn)
{
	__be32 verf[2];

	/*
	 * This is opaque to client, so no need to byte-swap. Use
	 * __force to keep sparse happy
	 */
	verf[0] = (__force __be32)(u32)ktime_get_real_seconds();
	verf[1] = (__force __be32)nn->clverifier_counter++;
	memcpy(clp->cl_confirm.data, verf, sizeof(clp->cl_confirm.data));
}

static void gen_clid(struct nfs4_client *clp, struct nfsd_net *nn)
{
	clp->cl_clientid.cl_boot = (u32)nn->boot_time;
	clp->cl_clientid.cl_id = nn->clientid_counter++;
	gen_confirm(clp, nn);
}

static struct nfs4_stid *
find_stateid_locked(struct nfs4_client *cl, stateid_t *t)
{
	struct nfs4_stid *ret;

	ret = idr_find(&cl->cl_stateids, t->si_opaque.so_id);
	if (!ret || !ret->sc_type)
		return NULL;
	return ret;
}

static struct nfs4_stid *
find_stateid_by_type(struct nfs4_client *cl, stateid_t *t, char typemask)
{
	struct nfs4_stid *s;

	spin_lock(&cl->cl_lock);
	s = find_stateid_locked(cl, t);
	if (s != NULL) {
		if (typemask & s->sc_type)
			refcount_inc(&s->sc_count);
		else
			s = NULL;
	}
	spin_unlock(&cl->cl_lock);
	return s;
}

static struct nfs4_client *get_nfsdfs_clp(struct inode *inode)
{
	struct nfsdfs_client *nc;
	nc = get_nfsdfs_client(inode);
	if (!nc)
		return NULL;
	return container_of(nc, struct nfs4_client, cl_nfsdfs);
}

static void seq_quote_mem(struct seq_file *m, char *data, int len)
{
	seq_printf(m, "\"");
	seq_escape_mem(m, data, len, ESCAPE_HEX | ESCAPE_NAP | ESCAPE_APPEND, "\"\\");
	seq_printf(m, "\"");
}

static const char *cb_state2str(int state)
{
	switch (state) {
	case NFSD4_CB_UP:
		return "UP";
	case NFSD4_CB_UNKNOWN:
		return "UNKNOWN";
	case NFSD4_CB_DOWN:
		return "DOWN";
	case NFSD4_CB_FAULT:
		return "FAULT";
	}
	return "UNDEFINED";
}

static int client_info_show(struct seq_file *m, void *v)
{
	struct inode *inode = m->private;
	struct nfs4_client *clp;
	u64 clid;

	clp = get_nfsdfs_clp(inode);
	if (!clp)
		return -ENXIO;
	memcpy(&clid, &clp->cl_clientid, sizeof(clid));
	seq_printf(m, "clientid: 0x%llx\n", clid);
	seq_printf(m, "address: \"%pISpc\"\n", (struct sockaddr *)&clp->cl_addr);
	if (test_bit(NFSD4_CLIENT_CONFIRMED, &clp->cl_flags))
		seq_puts(m, "status: confirmed\n");
	else
		seq_puts(m, "status: unconfirmed\n");
	seq_printf(m, "name: ");
	seq_quote_mem(m, clp->cl_name.data, clp->cl_name.len);
	seq_printf(m, "\nminor version: %d\n", clp->cl_minorversion);
	if (clp->cl_nii_domain.data) {
		seq_printf(m, "Implementation domain: ");
		seq_quote_mem(m, clp->cl_nii_domain.data,
					clp->cl_nii_domain.len);
		seq_printf(m, "\nImplementation name: ");
		seq_quote_mem(m, clp->cl_nii_name.data, clp->cl_nii_name.len);
		seq_printf(m, "\nImplementation time: [%lld, %ld]\n",
			clp->cl_nii_time.tv_sec, clp->cl_nii_time.tv_nsec);
	}
	seq_printf(m, "callback state: %s\n", cb_state2str(clp->cl_cb_state));
	seq_printf(m, "callback address: %pISpc\n", &clp->cl_cb_conn.cb_addr);
	drop_client(clp);

	return 0;
}

static int client_info_open(struct inode *inode, struct file *file)
{
	return single_open(file, client_info_show, inode);
}

static const struct file_operations client_info_fops = {
	.open		= client_info_open,
	.read		= seq_read,
	.llseek		= seq_lseek,
	.release	= single_release,
};

static void *states_start(struct seq_file *s, loff_t *pos)
	__acquires(&clp->cl_lock)
{
	struct nfs4_client *clp = s->private;
	unsigned long id = *pos;
	void *ret;

	spin_lock(&clp->cl_lock);
	ret = idr_get_next_ul(&clp->cl_stateids, &id);
	*pos = id;
	return ret;
}

static void *states_next(struct seq_file *s, void *v, loff_t *pos)
{
	struct nfs4_client *clp = s->private;
	unsigned long id = *pos;
	void *ret;

	id = *pos;
	id++;
	ret = idr_get_next_ul(&clp->cl_stateids, &id);
	*pos = id;
	return ret;
}

static void states_stop(struct seq_file *s, void *v)
	__releases(&clp->cl_lock)
{
	struct nfs4_client *clp = s->private;

	spin_unlock(&clp->cl_lock);
}

static void nfs4_show_fname(struct seq_file *s, struct nfsd_file *f)
{
         seq_printf(s, "filename: \"%pD2\"", f->nf_file);
}

static void nfs4_show_superblock(struct seq_file *s, struct nfsd_file *f)
{
	struct inode *inode = f->nf_inode;

	seq_printf(s, "superblock: \"%02x:%02x:%ld\"",
					MAJOR(inode->i_sb->s_dev),
					 MINOR(inode->i_sb->s_dev),
					 inode->i_ino);
}

static void nfs4_show_owner(struct seq_file *s, struct nfs4_stateowner *oo)
{
	seq_printf(s, "owner: ");
	seq_quote_mem(s, oo->so_owner.data, oo->so_owner.len);
}

static void nfs4_show_stateid(struct seq_file *s, stateid_t *stid)
{
	seq_printf(s, "0x%.8x", stid->si_generation);
	seq_printf(s, "%12phN", &stid->si_opaque);
}

static int nfs4_show_open(struct seq_file *s, struct nfs4_stid *st)
{
	struct nfs4_ol_stateid *ols;
	struct nfs4_file *nf;
	struct nfsd_file *file;
	struct nfs4_stateowner *oo;
	unsigned int access, deny;

	if (st->sc_type != NFS4_OPEN_STID && st->sc_type != NFS4_LOCK_STID)
		return 0; /* XXX: or SEQ_SKIP? */
	ols = openlockstateid(st);
	oo = ols->st_stateowner;
	nf = st->sc_file;
	file = find_any_file(nf);
	if (!file)
		return 0;

	seq_printf(s, "- ");
	nfs4_show_stateid(s, &st->sc_stateid);
	seq_printf(s, ": { type: open, ");

	access = bmap_to_share_mode(ols->st_access_bmap);
	deny   = bmap_to_share_mode(ols->st_deny_bmap);

	seq_printf(s, "access: %s%s, ",
		access & NFS4_SHARE_ACCESS_READ ? "r" : "-",
		access & NFS4_SHARE_ACCESS_WRITE ? "w" : "-");
	seq_printf(s, "deny: %s%s, ",
		deny & NFS4_SHARE_ACCESS_READ ? "r" : "-",
		deny & NFS4_SHARE_ACCESS_WRITE ? "w" : "-");

	nfs4_show_superblock(s, file);
	seq_printf(s, ", ");
	nfs4_show_fname(s, file);
	seq_printf(s, ", ");
	nfs4_show_owner(s, oo);
	seq_printf(s, " }\n");
	nfsd_file_put(file);

	return 0;
}

static int nfs4_show_lock(struct seq_file *s, struct nfs4_stid *st)
{
	struct nfs4_ol_stateid *ols;
	struct nfs4_file *nf;
	struct nfsd_file *file;
	struct nfs4_stateowner *oo;

	ols = openlockstateid(st);
	oo = ols->st_stateowner;
	nf = st->sc_file;
	file = find_any_file(nf);
	if (!file)
		return 0;

	seq_printf(s, "- ");
	nfs4_show_stateid(s, &st->sc_stateid);
	seq_printf(s, ": { type: lock, ");

	/*
	 * Note: a lock stateid isn't really the same thing as a lock,
	 * it's the locking state held by one owner on a file, and there
	 * may be multiple (or no) lock ranges associated with it.
	 * (Same for the matter is true of open stateids.)
	 */

	nfs4_show_superblock(s, file);
	/* XXX: open stateid? */
	seq_printf(s, ", ");
	nfs4_show_fname(s, file);
	seq_printf(s, ", ");
	nfs4_show_owner(s, oo);
	seq_printf(s, " }\n");
	nfsd_file_put(file);

	return 0;
}

static int nfs4_show_deleg(struct seq_file *s, struct nfs4_stid *st)
{
	struct nfs4_delegation *ds;
	struct nfs4_file *nf;
	struct nfsd_file *file;

	ds = delegstateid(st);
	nf = st->sc_file;
	file = find_deleg_file(nf);
	if (!file)
		return 0;

	seq_printf(s, "- ");
	nfs4_show_stateid(s, &st->sc_stateid);
	seq_printf(s, ": { type: deleg, ");

	/* Kinda dead code as long as we only support read delegs: */
	seq_printf(s, "access: %s, ",
		ds->dl_type == NFS4_OPEN_DELEGATE_READ ? "r" : "w");

	/* XXX: lease time, whether it's being recalled. */

	nfs4_show_superblock(s, file);
	seq_printf(s, ", ");
	nfs4_show_fname(s, file);
	seq_printf(s, " }\n");
	nfsd_file_put(file);

	return 0;
}

static int nfs4_show_layout(struct seq_file *s, struct nfs4_stid *st)
{
	struct nfs4_layout_stateid *ls;
	struct nfsd_file *file;

	ls = container_of(st, struct nfs4_layout_stateid, ls_stid);
	file = ls->ls_file;

	seq_printf(s, "- ");
	nfs4_show_stateid(s, &st->sc_stateid);
	seq_printf(s, ": { type: layout, ");

	/* XXX: What else would be useful? */

	nfs4_show_superblock(s, file);
	seq_printf(s, ", ");
	nfs4_show_fname(s, file);
	seq_printf(s, " }\n");

	return 0;
}

static int states_show(struct seq_file *s, void *v)
{
	struct nfs4_stid *st = v;

	switch (st->sc_type) {
	case NFS4_OPEN_STID:
		return nfs4_show_open(s, st);
	case NFS4_LOCK_STID:
		return nfs4_show_lock(s, st);
	case NFS4_DELEG_STID:
		return nfs4_show_deleg(s, st);
	case NFS4_LAYOUT_STID:
		return nfs4_show_layout(s, st);
	default:
		return 0; /* XXX: or SEQ_SKIP? */
	}
	/* XXX: copy stateids? */
}

static struct seq_operations states_seq_ops = {
	.start = states_start,
	.next = states_next,
	.stop = states_stop,
	.show = states_show
};

static int client_states_open(struct inode *inode, struct file *file)
{
	struct seq_file *s;
	struct nfs4_client *clp;
	int ret;

	clp = get_nfsdfs_clp(inode);
	if (!clp)
		return -ENXIO;

	ret = seq_open(file, &states_seq_ops);
	if (ret)
		return ret;
	s = file->private_data;
	s->private = clp;
	return 0;
}

static int client_opens_release(struct inode *inode, struct file *file)
{
	struct seq_file *m = file->private_data;
	struct nfs4_client *clp = m->private;

	/* XXX: alternatively, we could get/drop in seq start/stop */
	drop_client(clp);
	return 0;
}

static const struct file_operations client_states_fops = {
	.open		= client_states_open,
	.read		= seq_read,
	.llseek		= seq_lseek,
	.release	= client_opens_release,
};

/*
 * Normally we refuse to destroy clients that are in use, but here the
 * administrator is telling us to just do it.  We also want to wait
 * so the caller has a guarantee that the client's locks are gone by
 * the time the write returns:
 */
static void force_expire_client(struct nfs4_client *clp)
{
	struct nfsd_net *nn = net_generic(clp->net, nfsd_net_id);
	bool already_expired;

	trace_nfsd_clid_admin_expired(&clp->cl_clientid);

	spin_lock(&nn->client_lock);
	clp->cl_time = 0;
	spin_unlock(&nn->client_lock);

	wait_event(expiry_wq, atomic_read(&clp->cl_rpc_users) == 0);
	spin_lock(&nn->client_lock);
	already_expired = list_empty(&clp->cl_lru);
	if (!already_expired)
		unhash_client_locked(clp);
	spin_unlock(&nn->client_lock);

	if (!already_expired)
		expire_client(clp);
	else
		wait_event(expiry_wq, clp->cl_nfsd_dentry == NULL);
}

static ssize_t client_ctl_write(struct file *file, const char __user *buf,
				   size_t size, loff_t *pos)
{
	char *data;
	struct nfs4_client *clp;

	data = simple_transaction_get(file, buf, size);
	if (IS_ERR(data))
		return PTR_ERR(data);
	if (size != 7 || 0 != memcmp(data, "expire\n", 7))
		return -EINVAL;
	clp = get_nfsdfs_clp(file_inode(file));
	if (!clp)
		return -ENXIO;
	force_expire_client(clp);
	drop_client(clp);
	return 7;
}

static const struct file_operations client_ctl_fops = {
	.write		= client_ctl_write,
	.release	= simple_transaction_release,
};

static const struct tree_descr client_files[] = {
	[0] = {"info", &client_info_fops, S_IRUSR},
	[1] = {"states", &client_states_fops, S_IRUSR},
	[2] = {"ctl", &client_ctl_fops, S_IWUSR},
	[3] = {""},
};

static struct nfs4_client *create_client(struct xdr_netobj name,
		struct svc_rqst *rqstp, nfs4_verifier *verf)
{
	struct nfs4_client *clp;
	struct sockaddr *sa = svc_addr(rqstp);
	int ret;
	struct net *net = SVC_NET(rqstp);
	struct nfsd_net *nn = net_generic(net, nfsd_net_id);
	struct dentry *dentries[ARRAY_SIZE(client_files)];

	clp = alloc_client(name);
	if (clp == NULL)
		return NULL;

	ret = copy_cred(&clp->cl_cred, &rqstp->rq_cred);
	if (ret) {
		free_client(clp);
		return NULL;
	}
	gen_clid(clp, nn);
	kref_init(&clp->cl_nfsdfs.cl_ref);
	nfsd4_init_cb(&clp->cl_cb_null, clp, NULL, NFSPROC4_CLNT_CB_NULL);
	clp->cl_time = ktime_get_boottime_seconds();
	clear_bit(0, &clp->cl_cb_slot_busy);
	copy_verf(clp, verf);
	memcpy(&clp->cl_addr, sa, sizeof(struct sockaddr_storage));
	clp->cl_cb_session = NULL;
	clp->net = net;
	clp->cl_nfsd_dentry = nfsd_client_mkdir(
		nn, &clp->cl_nfsdfs,
		clp->cl_clientid.cl_id - nn->clientid_base,
		client_files, dentries);
	clp->cl_nfsd_info_dentry = dentries[0];
	if (!clp->cl_nfsd_dentry) {
		free_client(clp);
		return NULL;
	}
	return clp;
}

static void
add_clp_to_name_tree(struct nfs4_client *new_clp, struct rb_root *root)
{
	struct rb_node **new = &(root->rb_node), *parent = NULL;
	struct nfs4_client *clp;

	while (*new) {
		clp = rb_entry(*new, struct nfs4_client, cl_namenode);
		parent = *new;

		if (compare_blob(&clp->cl_name, &new_clp->cl_name) > 0)
			new = &((*new)->rb_left);
		else
			new = &((*new)->rb_right);
	}

	rb_link_node(&new_clp->cl_namenode, parent, new);
	rb_insert_color(&new_clp->cl_namenode, root);
}

static struct nfs4_client *
find_clp_in_name_tree(struct xdr_netobj *name, struct rb_root *root)
{
	int cmp;
	struct rb_node *node = root->rb_node;
	struct nfs4_client *clp;

	while (node) {
		clp = rb_entry(node, struct nfs4_client, cl_namenode);
		cmp = compare_blob(&clp->cl_name, name);
		if (cmp > 0)
			node = node->rb_left;
		else if (cmp < 0)
			node = node->rb_right;
		else
			return clp;
	}
	return NULL;
}

static void
add_to_unconfirmed(struct nfs4_client *clp)
{
	unsigned int idhashval;
	struct nfsd_net *nn = net_generic(clp->net, nfsd_net_id);

	lockdep_assert_held(&nn->client_lock);

	clear_bit(NFSD4_CLIENT_CONFIRMED, &clp->cl_flags);
	add_clp_to_name_tree(clp, &nn->unconf_name_tree);
	idhashval = clientid_hashval(clp->cl_clientid.cl_id);
	list_add(&clp->cl_idhash, &nn->unconf_id_hashtbl[idhashval]);
	renew_client_locked(clp);
}

static void
move_to_confirmed(struct nfs4_client *clp)
{
	unsigned int idhashval = clientid_hashval(clp->cl_clientid.cl_id);
	struct nfsd_net *nn = net_generic(clp->net, nfsd_net_id);

	lockdep_assert_held(&nn->client_lock);

	list_move(&clp->cl_idhash, &nn->conf_id_hashtbl[idhashval]);
	rb_erase(&clp->cl_namenode, &nn->unconf_name_tree);
	add_clp_to_name_tree(clp, &nn->conf_name_tree);
	set_bit(NFSD4_CLIENT_CONFIRMED, &clp->cl_flags);
	trace_nfsd_clid_confirmed(&clp->cl_clientid);
	renew_client_locked(clp);
}

static struct nfs4_client *
find_client_in_id_table(struct list_head *tbl, clientid_t *clid, bool sessions)
{
	struct nfs4_client *clp;
	unsigned int idhashval = clientid_hashval(clid->cl_id);

	list_for_each_entry(clp, &tbl[idhashval], cl_idhash) {
		if (same_clid(&clp->cl_clientid, clid)) {
			if ((bool)clp->cl_minorversion != sessions)
				return NULL;
			renew_client_locked(clp);
			return clp;
		}
	}
	return NULL;
}

static struct nfs4_client *
find_confirmed_client(clientid_t *clid, bool sessions, struct nfsd_net *nn)
{
	struct list_head *tbl = nn->conf_id_hashtbl;

	lockdep_assert_held(&nn->client_lock);
	return find_client_in_id_table(tbl, clid, sessions);
}

static struct nfs4_client *
find_unconfirmed_client(clientid_t *clid, bool sessions, struct nfsd_net *nn)
{
	struct list_head *tbl = nn->unconf_id_hashtbl;

	lockdep_assert_held(&nn->client_lock);
	return find_client_in_id_table(tbl, clid, sessions);
}

static bool clp_used_exchangeid(struct nfs4_client *clp)
{
	return clp->cl_exchange_flags != 0;
} 

static struct nfs4_client *
find_confirmed_client_by_name(struct xdr_netobj *name, struct nfsd_net *nn)
{
	lockdep_assert_held(&nn->client_lock);
	return find_clp_in_name_tree(name, &nn->conf_name_tree);
}

static struct nfs4_client *
find_unconfirmed_client_by_name(struct xdr_netobj *name, struct nfsd_net *nn)
{
	lockdep_assert_held(&nn->client_lock);
	return find_clp_in_name_tree(name, &nn->unconf_name_tree);
}

static void
gen_callback(struct nfs4_client *clp, struct nfsd4_setclientid *se, struct svc_rqst *rqstp)
{
	struct nfs4_cb_conn *conn = &clp->cl_cb_conn;
	struct sockaddr	*sa = svc_addr(rqstp);
	u32 scopeid = rpc_get_scope_id(sa);
	unsigned short expected_family;

	/* Currently, we only support tcp and tcp6 for the callback channel */
	if (se->se_callback_netid_len == 3 &&
	    !memcmp(se->se_callback_netid_val, "tcp", 3))
		expected_family = AF_INET;
	else if (se->se_callback_netid_len == 4 &&
		 !memcmp(se->se_callback_netid_val, "tcp6", 4))
		expected_family = AF_INET6;
	else
		goto out_err;

	conn->cb_addrlen = rpc_uaddr2sockaddr(clp->net, se->se_callback_addr_val,
					    se->se_callback_addr_len,
					    (struct sockaddr *)&conn->cb_addr,
					    sizeof(conn->cb_addr));

	if (!conn->cb_addrlen || conn->cb_addr.ss_family != expected_family)
		goto out_err;

	if (conn->cb_addr.ss_family == AF_INET6)
		((struct sockaddr_in6 *)&conn->cb_addr)->sin6_scope_id = scopeid;

	conn->cb_prog = se->se_callback_prog;
	conn->cb_ident = se->se_callback_ident;
	memcpy(&conn->cb_saddr, &rqstp->rq_daddr, rqstp->rq_daddrlen);
	trace_nfsd_cb_args(clp, conn);
	return;
out_err:
	conn->cb_addr.ss_family = AF_UNSPEC;
	conn->cb_addrlen = 0;
	trace_nfsd_cb_nodelegs(clp);
	return;
}

/*
 * Cache a reply. nfsd4_check_resp_size() has bounded the cache size.
 */
static void
nfsd4_store_cache_entry(struct nfsd4_compoundres *resp)
{
	struct xdr_buf *buf = resp->xdr->buf;
	struct nfsd4_slot *slot = resp->cstate.slot;
	unsigned int base;

	dprintk("--> %s slot %p\n", __func__, slot);

	slot->sl_flags |= NFSD4_SLOT_INITIALIZED;
	slot->sl_opcnt = resp->opcnt;
	slot->sl_status = resp->cstate.status;
	free_svc_cred(&slot->sl_cred);
	copy_cred(&slot->sl_cred, &resp->rqstp->rq_cred);

	if (!nfsd4_cache_this(resp)) {
		slot->sl_flags &= ~NFSD4_SLOT_CACHED;
		return;
	}
	slot->sl_flags |= NFSD4_SLOT_CACHED;

	base = resp->cstate.data_offset;
	slot->sl_datalen = buf->len - base;
	if (read_bytes_from_xdr_buf(buf, base, slot->sl_data, slot->sl_datalen))
		WARN(1, "%s: sessions DRC could not cache compound\n",
		     __func__);
	return;
}

/*
 * Encode the replay sequence operation from the slot values.
 * If cachethis is FALSE encode the uncached rep error on the next
 * operation which sets resp->p and increments resp->opcnt for
 * nfs4svc_encode_compoundres.
 *
 */
static __be32
nfsd4_enc_sequence_replay(struct nfsd4_compoundargs *args,
			  struct nfsd4_compoundres *resp)
{
	struct nfsd4_op *op;
	struct nfsd4_slot *slot = resp->cstate.slot;

	/* Encode the replayed sequence operation */
	op = &args->ops[resp->opcnt - 1];
	nfsd4_encode_operation(resp, op);

	if (slot->sl_flags & NFSD4_SLOT_CACHED)
		return op->status;
	if (args->opcnt == 1) {
		/*
		 * The original operation wasn't a solo sequence--we
		 * always cache those--so this retry must not match the
		 * original:
		 */
		op->status = nfserr_seq_false_retry;
	} else {
		op = &args->ops[resp->opcnt++];
		op->status = nfserr_retry_uncached_rep;
		nfsd4_encode_operation(resp, op);
	}
	return op->status;
}

/*
 * The sequence operation is not cached because we can use the slot and
 * session values.
 */
static __be32
nfsd4_replay_cache_entry(struct nfsd4_compoundres *resp,
			 struct nfsd4_sequence *seq)
{
	struct nfsd4_slot *slot = resp->cstate.slot;
	struct xdr_stream *xdr = resp->xdr;
	__be32 *p;
	__be32 status;

	dprintk("--> %s slot %p\n", __func__, slot);

	status = nfsd4_enc_sequence_replay(resp->rqstp->rq_argp, resp);
	if (status)
		return status;

	p = xdr_reserve_space(xdr, slot->sl_datalen);
	if (!p) {
		WARN_ON_ONCE(1);
		return nfserr_serverfault;
	}
	xdr_encode_opaque_fixed(p, slot->sl_data, slot->sl_datalen);
	xdr_commit_encode(xdr);

	resp->opcnt = slot->sl_opcnt;
	return slot->sl_status;
}

/*
 * Set the exchange_id flags returned by the server.
 */
static void
nfsd4_set_ex_flags(struct nfs4_client *new, struct nfsd4_exchange_id *clid)
{
#ifdef CONFIG_NFSD_PNFS
	new->cl_exchange_flags |= EXCHGID4_FLAG_USE_PNFS_MDS;
#else
	new->cl_exchange_flags |= EXCHGID4_FLAG_USE_NON_PNFS;
#endif

	/* Referrals are supported, Migration is not. */
	new->cl_exchange_flags |= EXCHGID4_FLAG_SUPP_MOVED_REFER;

	/* set the wire flags to return to client. */
	clid->flags = new->cl_exchange_flags;
}

static bool client_has_openowners(struct nfs4_client *clp)
{
	struct nfs4_openowner *oo;

	list_for_each_entry(oo, &clp->cl_openowners, oo_perclient) {
		if (!list_empty(&oo->oo_owner.so_stateids))
			return true;
	}
	return false;
}

static bool client_has_state(struct nfs4_client *clp)
{
	return client_has_openowners(clp)
#ifdef CONFIG_NFSD_PNFS
		|| !list_empty(&clp->cl_lo_states)
#endif
		|| !list_empty(&clp->cl_delegations)
		|| !list_empty(&clp->cl_sessions)
		|| !list_empty(&clp->async_copies);
}

static __be32 copy_impl_id(struct nfs4_client *clp,
				struct nfsd4_exchange_id *exid)
{
	if (!exid->nii_domain.data)
		return 0;
	xdr_netobj_dup(&clp->cl_nii_domain, &exid->nii_domain, GFP_KERNEL);
	if (!clp->cl_nii_domain.data)
		return nfserr_jukebox;
	xdr_netobj_dup(&clp->cl_nii_name, &exid->nii_name, GFP_KERNEL);
	if (!clp->cl_nii_name.data)
		return nfserr_jukebox;
	clp->cl_nii_time = exid->nii_time;
	return 0;
}

__be32
nfsd4_exchange_id(struct svc_rqst *rqstp, struct nfsd4_compound_state *cstate,
		union nfsd4_op_u *u)
{
	struct nfsd4_exchange_id *exid = &u->exchange_id;
	struct nfs4_client *conf, *new;
	struct nfs4_client *unconf = NULL;
	__be32 status;
	char			addr_str[INET6_ADDRSTRLEN];
	nfs4_verifier		verf = exid->verifier;
	struct sockaddr		*sa = svc_addr(rqstp);
	bool	update = exid->flags & EXCHGID4_FLAG_UPD_CONFIRMED_REC_A;
	struct nfsd_net		*nn = net_generic(SVC_NET(rqstp), nfsd_net_id);

	rpc_ntop(sa, addr_str, sizeof(addr_str));
	dprintk("%s rqstp=%p exid=%p clname.len=%u clname.data=%p "
		"ip_addr=%s flags %x, spa_how %u\n",
		__func__, rqstp, exid, exid->clname.len, exid->clname.data,
		addr_str, exid->flags, exid->spa_how);

	if (exid->flags & ~EXCHGID4_FLAG_MASK_A)
		return nfserr_inval;

	new = create_client(exid->clname, rqstp, &verf);
	if (new == NULL)
		return nfserr_jukebox;
	status = copy_impl_id(new, exid);
	if (status)
		goto out_nolock;

	switch (exid->spa_how) {
	case SP4_MACH_CRED:
		exid->spo_must_enforce[0] = 0;
		exid->spo_must_enforce[1] = (
			1 << (OP_BIND_CONN_TO_SESSION - 32) |
			1 << (OP_EXCHANGE_ID - 32) |
			1 << (OP_CREATE_SESSION - 32) |
			1 << (OP_DESTROY_SESSION - 32) |
			1 << (OP_DESTROY_CLIENTID - 32));

		exid->spo_must_allow[0] &= (1 << (OP_CLOSE) |
					1 << (OP_OPEN_DOWNGRADE) |
					1 << (OP_LOCKU) |
					1 << (OP_DELEGRETURN));

		exid->spo_must_allow[1] &= (
					1 << (OP_TEST_STATEID - 32) |
					1 << (OP_FREE_STATEID - 32));
		if (!svc_rqst_integrity_protected(rqstp)) {
			status = nfserr_inval;
			goto out_nolock;
		}
		/*
		 * Sometimes userspace doesn't give us a principal.
		 * Which is a bug, really.  Anyway, we can't enforce
		 * MACH_CRED in that case, better to give up now:
		 */
		if (!new->cl_cred.cr_principal &&
					!new->cl_cred.cr_raw_principal) {
			status = nfserr_serverfault;
			goto out_nolock;
		}
		new->cl_mach_cred = true;
		break;
	case SP4_NONE:
		break;
	default:				/* checked by xdr code */
		WARN_ON_ONCE(1);
		fallthrough;
	case SP4_SSV:
		status = nfserr_encr_alg_unsupp;
		goto out_nolock;
	}

	/* Cases below refer to rfc 5661 section 18.35.4: */
	spin_lock(&nn->client_lock);
	conf = find_confirmed_client_by_name(&exid->clname, nn);
	if (conf) {
		bool creds_match = same_creds(&conf->cl_cred, &rqstp->rq_cred);
		bool verfs_match = same_verf(&verf, &conf->cl_verifier);

		if (update) {
			if (!clp_used_exchangeid(conf)) { /* buggy client */
				status = nfserr_inval;
				goto out;
			}
			if (!nfsd4_mach_creds_match(conf, rqstp)) {
				status = nfserr_wrong_cred;
				goto out;
			}
			if (!creds_match) { /* case 9 */
				status = nfserr_perm;
				goto out;
			}
			if (!verfs_match) { /* case 8 */
				status = nfserr_not_same;
				goto out;
			}
			/* case 6 */
			exid->flags |= EXCHGID4_FLAG_CONFIRMED_R;
			trace_nfsd_clid_confirmed_r(conf);
			goto out_copy;
		}
		if (!creds_match) { /* case 3 */
			if (client_has_state(conf)) {
				status = nfserr_clid_inuse;
				trace_nfsd_clid_cred_mismatch(conf, rqstp);
				goto out;
			}
			goto out_new;
		}
		if (verfs_match) { /* case 2 */
			conf->cl_exchange_flags |= EXCHGID4_FLAG_CONFIRMED_R;
			trace_nfsd_clid_confirmed_r(conf);
			goto out_copy;
		}
		/* case 5, client reboot */
		trace_nfsd_clid_verf_mismatch(conf, rqstp, &verf);
		conf = NULL;
		goto out_new;
	}

	if (update) { /* case 7 */
		status = nfserr_noent;
		goto out;
	}

	unconf = find_unconfirmed_client_by_name(&exid->clname, nn);
	if (unconf) /* case 4, possible retry or client restart */
		unhash_client_locked(unconf);

	/* case 1, new owner ID */
	trace_nfsd_clid_fresh(new);

out_new:
	if (conf) {
		status = mark_client_expired_locked(conf);
		if (status)
			goto out;
		trace_nfsd_clid_replaced(&conf->cl_clientid);
	}
	new->cl_minorversion = cstate->minorversion;
	new->cl_spo_must_allow.u.words[0] = exid->spo_must_allow[0];
	new->cl_spo_must_allow.u.words[1] = exid->spo_must_allow[1];

	add_to_unconfirmed(new);
	swap(new, conf);
out_copy:
	exid->clientid.cl_boot = conf->cl_clientid.cl_boot;
	exid->clientid.cl_id = conf->cl_clientid.cl_id;

	exid->seqid = conf->cl_cs_slot.sl_seqid + 1;
	nfsd4_set_ex_flags(conf, exid);

	dprintk("nfsd4_exchange_id seqid %d flags %x\n",
		conf->cl_cs_slot.sl_seqid, conf->cl_exchange_flags);
	status = nfs_ok;

out:
	spin_unlock(&nn->client_lock);
out_nolock:
	if (new)
		expire_client(new);
	if (unconf) {
		trace_nfsd_clid_expire_unconf(&unconf->cl_clientid);
		expire_client(unconf);
	}
	return status;
}

static __be32
check_slot_seqid(u32 seqid, u32 slot_seqid, int slot_inuse)
{
	dprintk("%s enter. seqid %d slot_seqid %d\n", __func__, seqid,
		slot_seqid);

	/* The slot is in use, and no response has been sent. */
	if (slot_inuse) {
		if (seqid == slot_seqid)
			return nfserr_jukebox;
		else
			return nfserr_seq_misordered;
	}
	/* Note unsigned 32-bit arithmetic handles wraparound: */
	if (likely(seqid == slot_seqid + 1))
		return nfs_ok;
	if (seqid == slot_seqid)
		return nfserr_replay_cache;
	return nfserr_seq_misordered;
}

/*
 * Cache the create session result into the create session single DRC
 * slot cache by saving the xdr structure. sl_seqid has been set.
 * Do this for solo or embedded create session operations.
 */
static void
nfsd4_cache_create_session(struct nfsd4_create_session *cr_ses,
			   struct nfsd4_clid_slot *slot, __be32 nfserr)
{
	slot->sl_status = nfserr;
	memcpy(&slot->sl_cr_ses, cr_ses, sizeof(*cr_ses));
}

static __be32
nfsd4_replay_create_session(struct nfsd4_create_session *cr_ses,
			    struct nfsd4_clid_slot *slot)
{
	memcpy(cr_ses, &slot->sl_cr_ses, sizeof(*cr_ses));
	return slot->sl_status;
}

#define NFSD_MIN_REQ_HDR_SEQ_SZ	((\
			2 * 2 + /* credential,verifier: AUTH_NULL, length 0 */ \
			1 +	/* MIN tag is length with zero, only length */ \
			3 +	/* version, opcount, opcode */ \
			XDR_QUADLEN(NFS4_MAX_SESSIONID_LEN) + \
				/* seqid, slotID, slotID, cache */ \
			4 ) * sizeof(__be32))

#define NFSD_MIN_RESP_HDR_SEQ_SZ ((\
			2 +	/* verifier: AUTH_NULL, length 0 */\
			1 +	/* status */ \
			1 +	/* MIN tag is length with zero, only length */ \
			3 +	/* opcount, opcode, opstatus*/ \
			XDR_QUADLEN(NFS4_MAX_SESSIONID_LEN) + \
				/* seqid, slotID, slotID, slotID, status */ \
			5 ) * sizeof(__be32))

static __be32 check_forechannel_attrs(struct nfsd4_channel_attrs *ca, struct nfsd_net *nn)
{
	u32 maxrpc = nn->nfsd_serv->sv_max_mesg;

	if (ca->maxreq_sz < NFSD_MIN_REQ_HDR_SEQ_SZ)
		return nfserr_toosmall;
	if (ca->maxresp_sz < NFSD_MIN_RESP_HDR_SEQ_SZ)
		return nfserr_toosmall;
	ca->headerpadsz = 0;
	ca->maxreq_sz = min_t(u32, ca->maxreq_sz, maxrpc);
	ca->maxresp_sz = min_t(u32, ca->maxresp_sz, maxrpc);
	ca->maxops = min_t(u32, ca->maxops, NFSD_MAX_OPS_PER_COMPOUND);
	ca->maxresp_cached = min_t(u32, ca->maxresp_cached,
			NFSD_SLOT_CACHE_SIZE + NFSD_MIN_HDR_SEQ_SZ);
	ca->maxreqs = min_t(u32, ca->maxreqs, NFSD_MAX_SLOTS_PER_SESSION);
	/*
	 * Note decreasing slot size below client's request may make it
	 * difficult for client to function correctly, whereas
	 * decreasing the number of slots will (just?) affect
	 * performance.  When short on memory we therefore prefer to
	 * decrease number of slots instead of their size.  Clients that
	 * request larger slots than they need will get poor results:
	 * Note that we always allow at least one slot, because our
	 * accounting is soft and provides no guarantees either way.
	 */
	ca->maxreqs = nfsd4_get_drc_mem(ca, nn);

	return nfs_ok;
}

/*
 * Server's NFSv4.1 backchannel support is AUTH_SYS-only for now.
 * These are based on similar macros in linux/sunrpc/msg_prot.h .
 */
#define RPC_MAX_HEADER_WITH_AUTH_SYS \
	(RPC_CALLHDRSIZE + 2 * (2 + UNX_CALLSLACK))

#define RPC_MAX_REPHEADER_WITH_AUTH_SYS \
	(RPC_REPHDRSIZE + (2 + NUL_REPLYSLACK))

#define NFSD_CB_MAX_REQ_SZ	((NFS4_enc_cb_recall_sz + \
				 RPC_MAX_HEADER_WITH_AUTH_SYS) * sizeof(__be32))
#define NFSD_CB_MAX_RESP_SZ	((NFS4_dec_cb_recall_sz + \
				 RPC_MAX_REPHEADER_WITH_AUTH_SYS) * \
				 sizeof(__be32))

static __be32 check_backchannel_attrs(struct nfsd4_channel_attrs *ca)
{
	ca->headerpadsz = 0;

	if (ca->maxreq_sz < NFSD_CB_MAX_REQ_SZ)
		return nfserr_toosmall;
	if (ca->maxresp_sz < NFSD_CB_MAX_RESP_SZ)
		return nfserr_toosmall;
	ca->maxresp_cached = 0;
	if (ca->maxops < 2)
		return nfserr_toosmall;

	return nfs_ok;
}

static __be32 nfsd4_check_cb_sec(struct nfsd4_cb_sec *cbs)
{
	switch (cbs->flavor) {
	case RPC_AUTH_NULL:
	case RPC_AUTH_UNIX:
		return nfs_ok;
	default:
		/*
		 * GSS case: the spec doesn't allow us to return this
		 * error.  But it also doesn't allow us not to support
		 * GSS.
		 * I'd rather this fail hard than return some error the
		 * client might think it can already handle:
		 */
		return nfserr_encr_alg_unsupp;
	}
}

__be32
nfsd4_create_session(struct svc_rqst *rqstp,
		struct nfsd4_compound_state *cstate, union nfsd4_op_u *u)
{
	struct nfsd4_create_session *cr_ses = &u->create_session;
	struct sockaddr *sa = svc_addr(rqstp);
	struct nfs4_client *conf, *unconf;
	struct nfs4_client *old = NULL;
	struct nfsd4_session *new;
	struct nfsd4_conn *conn;
	struct nfsd4_clid_slot *cs_slot = NULL;
	__be32 status = 0;
	struct nfsd_net *nn = net_generic(SVC_NET(rqstp), nfsd_net_id);

	if (cr_ses->flags & ~SESSION4_FLAG_MASK_A)
		return nfserr_inval;
	status = nfsd4_check_cb_sec(&cr_ses->cb_sec);
	if (status)
		return status;
	status = check_forechannel_attrs(&cr_ses->fore_channel, nn);
	if (status)
		return status;
	status = check_backchannel_attrs(&cr_ses->back_channel);
	if (status)
		goto out_release_drc_mem;
	status = nfserr_jukebox;
	new = alloc_session(&cr_ses->fore_channel, &cr_ses->back_channel);
	if (!new)
		goto out_release_drc_mem;
	conn = alloc_conn_from_crses(rqstp, cr_ses);
	if (!conn)
		goto out_free_session;

	spin_lock(&nn->client_lock);
	unconf = find_unconfirmed_client(&cr_ses->clientid, true, nn);
	conf = find_confirmed_client(&cr_ses->clientid, true, nn);
	WARN_ON_ONCE(conf && unconf);

	if (conf) {
		status = nfserr_wrong_cred;
		if (!nfsd4_mach_creds_match(conf, rqstp))
			goto out_free_conn;
		cs_slot = &conf->cl_cs_slot;
		status = check_slot_seqid(cr_ses->seqid, cs_slot->sl_seqid, 0);
		if (status) {
			if (status == nfserr_replay_cache)
				status = nfsd4_replay_create_session(cr_ses, cs_slot);
			goto out_free_conn;
		}
	} else if (unconf) {
		status = nfserr_clid_inuse;
		if (!same_creds(&unconf->cl_cred, &rqstp->rq_cred) ||
		    !rpc_cmp_addr(sa, (struct sockaddr *) &unconf->cl_addr)) {
			trace_nfsd_clid_cred_mismatch(unconf, rqstp);
			goto out_free_conn;
		}
		status = nfserr_wrong_cred;
		if (!nfsd4_mach_creds_match(unconf, rqstp))
			goto out_free_conn;
		cs_slot = &unconf->cl_cs_slot;
		status = check_slot_seqid(cr_ses->seqid, cs_slot->sl_seqid, 0);
		if (status) {
			/* an unconfirmed replay returns misordered */
			status = nfserr_seq_misordered;
			goto out_free_conn;
		}
		old = find_confirmed_client_by_name(&unconf->cl_name, nn);
		if (old) {
			status = mark_client_expired_locked(old);
			if (status) {
				old = NULL;
				goto out_free_conn;
			}
			trace_nfsd_clid_replaced(&old->cl_clientid);
		}
		move_to_confirmed(unconf);
		conf = unconf;
	} else {
		status = nfserr_stale_clientid;
		goto out_free_conn;
	}
	status = nfs_ok;
	/* Persistent sessions are not supported */
	cr_ses->flags &= ~SESSION4_PERSIST;
	/* Upshifting from TCP to RDMA is not supported */
	cr_ses->flags &= ~SESSION4_RDMA;

	init_session(rqstp, new, conf, cr_ses);
	nfsd4_get_session_locked(new);

	memcpy(cr_ses->sessionid.data, new->se_sessionid.data,
	       NFS4_MAX_SESSIONID_LEN);
	cs_slot->sl_seqid++;
	cr_ses->seqid = cs_slot->sl_seqid;

	/* cache solo and embedded create sessions under the client_lock */
	nfsd4_cache_create_session(cr_ses, cs_slot, status);
	spin_unlock(&nn->client_lock);
	if (conf == unconf)
		fsnotify_dentry(conf->cl_nfsd_info_dentry, FS_MODIFY);
	/* init connection and backchannel */
	nfsd4_init_conn(rqstp, conn, new);
	nfsd4_put_session(new);
	if (old)
		expire_client(old);
	return status;
out_free_conn:
	spin_unlock(&nn->client_lock);
	free_conn(conn);
	if (old)
		expire_client(old);
out_free_session:
	__free_session(new);
out_release_drc_mem:
	nfsd4_put_drc_mem(&cr_ses->fore_channel);
	return status;
}

static __be32 nfsd4_map_bcts_dir(u32 *dir)
{
	switch (*dir) {
	case NFS4_CDFC4_FORE:
	case NFS4_CDFC4_BACK:
		return nfs_ok;
	case NFS4_CDFC4_FORE_OR_BOTH:
	case NFS4_CDFC4_BACK_OR_BOTH:
		*dir = NFS4_CDFC4_BOTH;
		return nfs_ok;
	}
	return nfserr_inval;
}

__be32 nfsd4_backchannel_ctl(struct svc_rqst *rqstp,
		struct nfsd4_compound_state *cstate,
		union nfsd4_op_u *u)
{
	struct nfsd4_backchannel_ctl *bc = &u->backchannel_ctl;
	struct nfsd4_session *session = cstate->session;
	struct nfsd_net *nn = net_generic(SVC_NET(rqstp), nfsd_net_id);
	__be32 status;

	status = nfsd4_check_cb_sec(&bc->bc_cb_sec);
	if (status)
		return status;
	spin_lock(&nn->client_lock);
	session->se_cb_prog = bc->bc_cb_program;
	session->se_cb_sec = bc->bc_cb_sec;
	spin_unlock(&nn->client_lock);

	nfsd4_probe_callback(session->se_client);

	return nfs_ok;
}

static struct nfsd4_conn *__nfsd4_find_conn(struct svc_xprt *xpt, struct nfsd4_session *s)
{
	struct nfsd4_conn *c;

	list_for_each_entry(c, &s->se_conns, cn_persession) {
		if (c->cn_xprt == xpt) {
			return c;
		}
	}
	return NULL;
}

static __be32 nfsd4_match_existing_connection(struct svc_rqst *rqst,
		struct nfsd4_session *session, u32 req, struct nfsd4_conn **conn)
{
	struct nfs4_client *clp = session->se_client;
	struct svc_xprt *xpt = rqst->rq_xprt;
	struct nfsd4_conn *c;
	__be32 status;

	/* Following the last paragraph of RFC 5661 Section 18.34.3: */
	spin_lock(&clp->cl_lock);
	c = __nfsd4_find_conn(xpt, session);
	if (!c)
		status = nfserr_noent;
	else if (req == c->cn_flags)
		status = nfs_ok;
	else if (req == NFS4_CDFC4_FORE_OR_BOTH &&
				c->cn_flags != NFS4_CDFC4_BACK)
		status = nfs_ok;
	else if (req == NFS4_CDFC4_BACK_OR_BOTH &&
				c->cn_flags != NFS4_CDFC4_FORE)
		status = nfs_ok;
	else
		status = nfserr_inval;
	spin_unlock(&clp->cl_lock);
	if (status == nfs_ok && conn)
		*conn = c;
	return status;
}

__be32 nfsd4_bind_conn_to_session(struct svc_rqst *rqstp,
		     struct nfsd4_compound_state *cstate,
		     union nfsd4_op_u *u)
{
	struct nfsd4_bind_conn_to_session *bcts = &u->bind_conn_to_session;
	__be32 status;
	struct nfsd4_conn *conn;
	struct nfsd4_session *session;
	struct net *net = SVC_NET(rqstp);
	struct nfsd_net *nn = net_generic(net, nfsd_net_id);

	if (!nfsd4_last_compound_op(rqstp))
		return nfserr_not_only_op;
	spin_lock(&nn->client_lock);
	session = find_in_sessionid_hashtbl(&bcts->sessionid, net, &status);
	spin_unlock(&nn->client_lock);
	if (!session)
		goto out_no_session;
	status = nfserr_wrong_cred;
	if (!nfsd4_mach_creds_match(session->se_client, rqstp))
		goto out;
	status = nfsd4_match_existing_connection(rqstp, session,
			bcts->dir, &conn);
	if (status == nfs_ok) {
		if (bcts->dir == NFS4_CDFC4_FORE_OR_BOTH ||
				bcts->dir == NFS4_CDFC4_BACK)
			conn->cn_flags |= NFS4_CDFC4_BACK;
		nfsd4_probe_callback(session->se_client);
		goto out;
	}
	if (status == nfserr_inval)
		goto out;
	status = nfsd4_map_bcts_dir(&bcts->dir);
	if (status)
		goto out;
	conn = alloc_conn(rqstp, bcts->dir);
	status = nfserr_jukebox;
	if (!conn)
		goto out;
	nfsd4_init_conn(rqstp, conn, session);
	status = nfs_ok;
out:
	nfsd4_put_session(session);
out_no_session:
	return status;
}

static bool nfsd4_compound_in_session(struct nfsd4_compound_state *cstate, struct nfs4_sessionid *sid)
{
	if (!cstate->session)
		return false;
	return !memcmp(sid, &cstate->session->se_sessionid, sizeof(*sid));
}

__be32
nfsd4_destroy_session(struct svc_rqst *r, struct nfsd4_compound_state *cstate,
		union nfsd4_op_u *u)
{
	struct nfs4_sessionid *sessionid = &u->destroy_session.sessionid;
	struct nfsd4_session *ses;
	__be32 status;
	int ref_held_by_me = 0;
	struct net *net = SVC_NET(r);
	struct nfsd_net *nn = net_generic(net, nfsd_net_id);

	status = nfserr_not_only_op;
	if (nfsd4_compound_in_session(cstate, sessionid)) {
		if (!nfsd4_last_compound_op(r))
			goto out;
		ref_held_by_me++;
	}
	dump_sessionid(__func__, sessionid);
	spin_lock(&nn->client_lock);
	ses = find_in_sessionid_hashtbl(sessionid, net, &status);
	if (!ses)
		goto out_client_lock;
	status = nfserr_wrong_cred;
	if (!nfsd4_mach_creds_match(ses->se_client, r))
		goto out_put_session;
	status = mark_session_dead_locked(ses, 1 + ref_held_by_me);
	if (status)
		goto out_put_session;
	unhash_session(ses);
	spin_unlock(&nn->client_lock);

	nfsd4_probe_callback_sync(ses->se_client);

	spin_lock(&nn->client_lock);
	status = nfs_ok;
out_put_session:
	nfsd4_put_session_locked(ses);
out_client_lock:
	spin_unlock(&nn->client_lock);
out:
	return status;
}

static __be32 nfsd4_sequence_check_conn(struct nfsd4_conn *new, struct nfsd4_session *ses)
{
	struct nfs4_client *clp = ses->se_client;
	struct nfsd4_conn *c;
	__be32 status = nfs_ok;
	int ret;

	spin_lock(&clp->cl_lock);
	c = __nfsd4_find_conn(new->cn_xprt, ses);
	if (c)
		goto out_free;
	status = nfserr_conn_not_bound_to_session;
	if (clp->cl_mach_cred)
		goto out_free;
	__nfsd4_hash_conn(new, ses);
	spin_unlock(&clp->cl_lock);
	ret = nfsd4_register_conn(new);
	if (ret)
		/* oops; xprt is already down: */
		nfsd4_conn_lost(&new->cn_xpt_user);
	return nfs_ok;
out_free:
	spin_unlock(&clp->cl_lock);
	free_conn(new);
	return status;
}

static bool nfsd4_session_too_many_ops(struct svc_rqst *rqstp, struct nfsd4_session *session)
{
	struct nfsd4_compoundargs *args = rqstp->rq_argp;

	return args->opcnt > session->se_fchannel.maxops;
}

static bool nfsd4_request_too_big(struct svc_rqst *rqstp,
				  struct nfsd4_session *session)
{
	struct xdr_buf *xb = &rqstp->rq_arg;

	return xb->len > session->se_fchannel.maxreq_sz;
}

static bool replay_matches_cache(struct svc_rqst *rqstp,
		 struct nfsd4_sequence *seq, struct nfsd4_slot *slot)
{
	struct nfsd4_compoundargs *argp = rqstp->rq_argp;

	if ((bool)(slot->sl_flags & NFSD4_SLOT_CACHETHIS) !=
	    (bool)seq->cachethis)
		return false;
	/*
	 * If there's an error then the reply can have fewer ops than
	 * the call.
	 */
	if (slot->sl_opcnt < argp->opcnt && !slot->sl_status)
		return false;
	/*
	 * But if we cached a reply with *more* ops than the call you're
	 * sending us now, then this new call is clearly not really a
	 * replay of the old one:
	 */
	if (slot->sl_opcnt > argp->opcnt)
		return false;
	/* This is the only check explicitly called by spec: */
	if (!same_creds(&rqstp->rq_cred, &slot->sl_cred))
		return false;
	/*
	 * There may be more comparisons we could actually do, but the
	 * spec doesn't require us to catch every case where the calls
	 * don't match (that would require caching the call as well as
	 * the reply), so we don't bother.
	 */
	return true;
}

__be32
nfsd4_sequence(struct svc_rqst *rqstp, struct nfsd4_compound_state *cstate,
		union nfsd4_op_u *u)
{
	struct nfsd4_sequence *seq = &u->sequence;
	struct nfsd4_compoundres *resp = rqstp->rq_resp;
	struct xdr_stream *xdr = resp->xdr;
	struct nfsd4_session *session;
	struct nfs4_client *clp;
	struct nfsd4_slot *slot;
	struct nfsd4_conn *conn;
	__be32 status;
	int buflen;
	struct net *net = SVC_NET(rqstp);
	struct nfsd_net *nn = net_generic(net, nfsd_net_id);

	if (resp->opcnt != 1)
		return nfserr_sequence_pos;

	/*
	 * Will be either used or freed by nfsd4_sequence_check_conn
	 * below.
	 */
	conn = alloc_conn(rqstp, NFS4_CDFC4_FORE);
	if (!conn)
		return nfserr_jukebox;

	spin_lock(&nn->client_lock);
	session = find_in_sessionid_hashtbl(&seq->sessionid, net, &status);
	if (!session)
		goto out_no_session;
	clp = session->se_client;

	status = nfserr_too_many_ops;
	if (nfsd4_session_too_many_ops(rqstp, session))
		goto out_put_session;

	status = nfserr_req_too_big;
	if (nfsd4_request_too_big(rqstp, session))
		goto out_put_session;

	status = nfserr_badslot;
	if (seq->slotid >= session->se_fchannel.maxreqs)
		goto out_put_session;

	slot = session->se_slots[seq->slotid];
	dprintk("%s: slotid %d\n", __func__, seq->slotid);

	/* We do not negotiate the number of slots yet, so set the
	 * maxslots to the session maxreqs which is used to encode
	 * sr_highest_slotid and the sr_target_slot id to maxslots */
	seq->maxslots = session->se_fchannel.maxreqs;

	status = check_slot_seqid(seq->seqid, slot->sl_seqid,
					slot->sl_flags & NFSD4_SLOT_INUSE);
	if (status == nfserr_replay_cache) {
		status = nfserr_seq_misordered;
		if (!(slot->sl_flags & NFSD4_SLOT_INITIALIZED))
			goto out_put_session;
		status = nfserr_seq_false_retry;
		if (!replay_matches_cache(rqstp, seq, slot))
			goto out_put_session;
		cstate->slot = slot;
		cstate->session = session;
		cstate->clp = clp;
		/* Return the cached reply status and set cstate->status
		 * for nfsd4_proc_compound processing */
		status = nfsd4_replay_cache_entry(resp, seq);
		cstate->status = nfserr_replay_cache;
		goto out;
	}
	if (status)
		goto out_put_session;

	status = nfsd4_sequence_check_conn(conn, session);
	conn = NULL;
	if (status)
		goto out_put_session;

	buflen = (seq->cachethis) ?
			session->se_fchannel.maxresp_cached :
			session->se_fchannel.maxresp_sz;
	status = (seq->cachethis) ? nfserr_rep_too_big_to_cache :
				    nfserr_rep_too_big;
	if (xdr_restrict_buflen(xdr, buflen - rqstp->rq_auth_slack))
		goto out_put_session;
	svc_reserve(rqstp, buflen);

	status = nfs_ok;
	/* Success! bump slot seqid */
	slot->sl_seqid = seq->seqid;
	slot->sl_flags |= NFSD4_SLOT_INUSE;
	if (seq->cachethis)
		slot->sl_flags |= NFSD4_SLOT_CACHETHIS;
	else
		slot->sl_flags &= ~NFSD4_SLOT_CACHETHIS;

	cstate->slot = slot;
	cstate->session = session;
	cstate->clp = clp;

out:
	switch (clp->cl_cb_state) {
	case NFSD4_CB_DOWN:
		seq->status_flags = SEQ4_STATUS_CB_PATH_DOWN;
		break;
	case NFSD4_CB_FAULT:
		seq->status_flags = SEQ4_STATUS_BACKCHANNEL_FAULT;
		break;
	default:
		seq->status_flags = 0;
	}
	if (!list_empty(&clp->cl_revoked))
		seq->status_flags |= SEQ4_STATUS_RECALLABLE_STATE_REVOKED;
out_no_session:
	if (conn)
		free_conn(conn);
	spin_unlock(&nn->client_lock);
	return status;
out_put_session:
	nfsd4_put_session_locked(session);
	goto out_no_session;
}

void
nfsd4_sequence_done(struct nfsd4_compoundres *resp)
{
	struct nfsd4_compound_state *cs = &resp->cstate;

	if (nfsd4_has_session(cs)) {
		if (cs->status != nfserr_replay_cache) {
			nfsd4_store_cache_entry(resp);
			cs->slot->sl_flags &= ~NFSD4_SLOT_INUSE;
		}
		/* Drop session reference that was taken in nfsd4_sequence() */
		nfsd4_put_session(cs->session);
	} else if (cs->clp)
		put_client_renew(cs->clp);
}

__be32
nfsd4_destroy_clientid(struct svc_rqst *rqstp,
		struct nfsd4_compound_state *cstate,
		union nfsd4_op_u *u)
{
	struct nfsd4_destroy_clientid *dc = &u->destroy_clientid;
	struct nfs4_client *conf, *unconf;
	struct nfs4_client *clp = NULL;
	__be32 status = 0;
	struct nfsd_net *nn = net_generic(SVC_NET(rqstp), nfsd_net_id);

	spin_lock(&nn->client_lock);
	unconf = find_unconfirmed_client(&dc->clientid, true, nn);
	conf = find_confirmed_client(&dc->clientid, true, nn);
	WARN_ON_ONCE(conf && unconf);

	if (conf) {
		if (client_has_state(conf)) {
			status = nfserr_clientid_busy;
			goto out;
		}
		status = mark_client_expired_locked(conf);
		if (status)
			goto out;
		clp = conf;
	} else if (unconf)
		clp = unconf;
	else {
		status = nfserr_stale_clientid;
		goto out;
	}
	if (!nfsd4_mach_creds_match(clp, rqstp)) {
		clp = NULL;
		status = nfserr_wrong_cred;
		goto out;
	}
	trace_nfsd_clid_destroyed(&clp->cl_clientid);
	unhash_client_locked(clp);
out:
	spin_unlock(&nn->client_lock);
	if (clp)
		expire_client(clp);
	return status;
}

__be32
nfsd4_reclaim_complete(struct svc_rqst *rqstp,
		struct nfsd4_compound_state *cstate, union nfsd4_op_u *u)
{
	struct nfsd4_reclaim_complete *rc = &u->reclaim_complete;
	struct nfs4_client *clp = cstate->clp;
	__be32 status = 0;

	if (rc->rca_one_fs) {
		if (!cstate->current_fh.fh_dentry)
			return nfserr_nofilehandle;
		/*
		 * We don't take advantage of the rca_one_fs case.
		 * That's OK, it's optional, we can safely ignore it.
		 */
		return nfs_ok;
	}

	status = nfserr_complete_already;
	if (test_and_set_bit(NFSD4_CLIENT_RECLAIM_COMPLETE, &clp->cl_flags))
		goto out;

	status = nfserr_stale_clientid;
	if (is_client_expired(clp))
		/*
		 * The following error isn't really legal.
		 * But we only get here if the client just explicitly
		 * destroyed the client.  Surely it no longer cares what
		 * error it gets back on an operation for the dead
		 * client.
		 */
		goto out;

	status = nfs_ok;
	trace_nfsd_clid_reclaim_complete(&clp->cl_clientid);
	nfsd4_client_record_create(clp);
	inc_reclaim_complete(clp);
out:
	return status;
}

__be32
nfsd4_setclientid(struct svc_rqst *rqstp, struct nfsd4_compound_state *cstate,
		  union nfsd4_op_u *u)
{
	struct nfsd4_setclientid *setclid = &u->setclientid;
	struct xdr_netobj 	clname = setclid->se_name;
	nfs4_verifier		clverifier = setclid->se_verf;
	struct nfs4_client	*conf, *new;
	struct nfs4_client	*unconf = NULL;
	__be32 			status;
	struct nfsd_net		*nn = net_generic(SVC_NET(rqstp), nfsd_net_id);

	new = create_client(clname, rqstp, &clverifier);
	if (new == NULL)
		return nfserr_jukebox;
	spin_lock(&nn->client_lock);
	conf = find_confirmed_client_by_name(&clname, nn);
	if (conf && client_has_state(conf)) {
		status = nfserr_clid_inuse;
		if (clp_used_exchangeid(conf))
			goto out;
		if (!same_creds(&conf->cl_cred, &rqstp->rq_cred)) {
			trace_nfsd_clid_cred_mismatch(conf, rqstp);
			goto out;
		}
	}
	unconf = find_unconfirmed_client_by_name(&clname, nn);
	if (unconf)
		unhash_client_locked(unconf);
	if (conf) {
		if (same_verf(&conf->cl_verifier, &clverifier)) {
			copy_clid(new, conf);
			gen_confirm(new, nn);
		} else
			trace_nfsd_clid_verf_mismatch(conf, rqstp,
						      &clverifier);
	} else
		trace_nfsd_clid_fresh(new);
	new->cl_minorversion = 0;
	gen_callback(new, setclid, rqstp);
	add_to_unconfirmed(new);
	setclid->se_clientid.cl_boot = new->cl_clientid.cl_boot;
	setclid->se_clientid.cl_id = new->cl_clientid.cl_id;
	memcpy(setclid->se_confirm.data, new->cl_confirm.data, sizeof(setclid->se_confirm.data));
	new = NULL;
	status = nfs_ok;
out:
	spin_unlock(&nn->client_lock);
	if (new)
		free_client(new);
	if (unconf) {
		trace_nfsd_clid_expire_unconf(&unconf->cl_clientid);
		expire_client(unconf);
	}
	return status;
}

__be32
nfsd4_setclientid_confirm(struct svc_rqst *rqstp,
			struct nfsd4_compound_state *cstate,
			union nfsd4_op_u *u)
{
	struct nfsd4_setclientid_confirm *setclientid_confirm =
			&u->setclientid_confirm;
	struct nfs4_client *conf, *unconf;
	struct nfs4_client *old = NULL;
	nfs4_verifier confirm = setclientid_confirm->sc_confirm; 
	clientid_t * clid = &setclientid_confirm->sc_clientid;
	__be32 status;
	struct nfsd_net	*nn = net_generic(SVC_NET(rqstp), nfsd_net_id);

	if (STALE_CLIENTID(clid, nn))
		return nfserr_stale_clientid;

	spin_lock(&nn->client_lock);
	conf = find_confirmed_client(clid, false, nn);
	unconf = find_unconfirmed_client(clid, false, nn);
	/*
	 * We try hard to give out unique clientid's, so if we get an
	 * attempt to confirm the same clientid with a different cred,
	 * the client may be buggy; this should never happen.
	 *
	 * Nevertheless, RFC 7530 recommends INUSE for this case:
	 */
	status = nfserr_clid_inuse;
	if (unconf && !same_creds(&unconf->cl_cred, &rqstp->rq_cred)) {
		trace_nfsd_clid_cred_mismatch(unconf, rqstp);
		goto out;
	}
	if (conf && !same_creds(&conf->cl_cred, &rqstp->rq_cred)) {
		trace_nfsd_clid_cred_mismatch(conf, rqstp);
		goto out;
	}
	if (!unconf || !same_verf(&confirm, &unconf->cl_confirm)) {
		if (conf && same_verf(&confirm, &conf->cl_confirm)) {
			status = nfs_ok;
		} else
			status = nfserr_stale_clientid;
		goto out;
	}
	status = nfs_ok;
	if (conf) {
		old = unconf;
		unhash_client_locked(old);
		nfsd4_change_callback(conf, &unconf->cl_cb_conn);
	} else {
		old = find_confirmed_client_by_name(&unconf->cl_name, nn);
		if (old) {
			status = nfserr_clid_inuse;
			if (client_has_state(old)
					&& !same_creds(&unconf->cl_cred,
							&old->cl_cred))
				goto out;
			status = mark_client_expired_locked(old);
			if (status) {
				old = NULL;
				goto out;
			}
			trace_nfsd_clid_replaced(&old->cl_clientid);
		}
		move_to_confirmed(unconf);
		conf = unconf;
	}
	get_client_locked(conf);
	spin_unlock(&nn->client_lock);
	if (conf == unconf)
		fsnotify_dentry(conf->cl_nfsd_info_dentry, FS_MODIFY);
	nfsd4_probe_callback(conf);
	spin_lock(&nn->client_lock);
	put_client_renew_locked(conf);
out:
	spin_unlock(&nn->client_lock);
	if (old)
		expire_client(old);
	return status;
}

static struct nfs4_file *nfsd4_alloc_file(void)
{
	return kmem_cache_alloc(file_slab, GFP_KERNEL);
}

/* OPEN Share state helper functions */
static void nfsd4_init_file(struct svc_fh *fh, unsigned int hashval,
				struct nfs4_file *fp)
{
	lockdep_assert_held(&state_lock);

	refcount_set(&fp->fi_ref, 1);
	spin_lock_init(&fp->fi_lock);
	INIT_LIST_HEAD(&fp->fi_stateids);
	INIT_LIST_HEAD(&fp->fi_delegations);
	INIT_LIST_HEAD(&fp->fi_clnt_odstate);
	fh_copy_shallow(&fp->fi_fhandle, &fh->fh_handle);
	fp->fi_deleg_file = NULL;
	fp->fi_had_conflict = false;
	fp->fi_share_deny = 0;
	memset(fp->fi_fds, 0, sizeof(fp->fi_fds));
	memset(fp->fi_access, 0, sizeof(fp->fi_access));
	fp->fi_aliased = false;
	fp->fi_inode = d_inode(fh->fh_dentry);
#ifdef CONFIG_NFSD_PNFS
	INIT_LIST_HEAD(&fp->fi_lo_states);
	atomic_set(&fp->fi_lo_recalls, 0);
#endif
	hlist_add_head_rcu(&fp->fi_hash, &file_hashtbl[hashval]);
}

void
nfsd4_free_slabs(void)
{
	kmem_cache_destroy(client_slab);
	kmem_cache_destroy(openowner_slab);
	kmem_cache_destroy(lockowner_slab);
	kmem_cache_destroy(file_slab);
	kmem_cache_destroy(stateid_slab);
	kmem_cache_destroy(deleg_slab);
	kmem_cache_destroy(odstate_slab);
}

int
nfsd4_init_slabs(void)
{
	client_slab = kmem_cache_create("nfsd4_clients",
			sizeof(struct nfs4_client), 0, 0, NULL);
	if (client_slab == NULL)
		goto out;
	openowner_slab = kmem_cache_create("nfsd4_openowners",
			sizeof(struct nfs4_openowner), 0, 0, NULL);
	if (openowner_slab == NULL)
		goto out_free_client_slab;
	lockowner_slab = kmem_cache_create("nfsd4_lockowners",
			sizeof(struct nfs4_lockowner), 0, 0, NULL);
	if (lockowner_slab == NULL)
		goto out_free_openowner_slab;
	file_slab = kmem_cache_create("nfsd4_files",
			sizeof(struct nfs4_file), 0, 0, NULL);
	if (file_slab == NULL)
		goto out_free_lockowner_slab;
	stateid_slab = kmem_cache_create("nfsd4_stateids",
			sizeof(struct nfs4_ol_stateid), 0, 0, NULL);
	if (stateid_slab == NULL)
		goto out_free_file_slab;
	deleg_slab = kmem_cache_create("nfsd4_delegations",
			sizeof(struct nfs4_delegation), 0, 0, NULL);
	if (deleg_slab == NULL)
		goto out_free_stateid_slab;
	odstate_slab = kmem_cache_create("nfsd4_odstate",
			sizeof(struct nfs4_clnt_odstate), 0, 0, NULL);
	if (odstate_slab == NULL)
		goto out_free_deleg_slab;
	return 0;

out_free_deleg_slab:
	kmem_cache_destroy(deleg_slab);
out_free_stateid_slab:
	kmem_cache_destroy(stateid_slab);
out_free_file_slab:
	kmem_cache_destroy(file_slab);
out_free_lockowner_slab:
	kmem_cache_destroy(lockowner_slab);
out_free_openowner_slab:
	kmem_cache_destroy(openowner_slab);
out_free_client_slab:
	kmem_cache_destroy(client_slab);
out:
	return -ENOMEM;
}

static void init_nfs4_replay(struct nfs4_replay *rp)
{
	rp->rp_status = nfserr_serverfault;
	rp->rp_buflen = 0;
	rp->rp_buf = rp->rp_ibuf;
	mutex_init(&rp->rp_mutex);
}

static void nfsd4_cstate_assign_replay(struct nfsd4_compound_state *cstate,
		struct nfs4_stateowner *so)
{
	if (!nfsd4_has_session(cstate)) {
		mutex_lock(&so->so_replay.rp_mutex);
		cstate->replay_owner = nfs4_get_stateowner(so);
	}
}

void nfsd4_cstate_clear_replay(struct nfsd4_compound_state *cstate)
{
	struct nfs4_stateowner *so = cstate->replay_owner;

	if (so != NULL) {
		cstate->replay_owner = NULL;
		mutex_unlock(&so->so_replay.rp_mutex);
		nfs4_put_stateowner(so);
	}
}

static inline void *alloc_stateowner(struct kmem_cache *slab, struct xdr_netobj *owner, struct nfs4_client *clp)
{
	struct nfs4_stateowner *sop;

	sop = kmem_cache_alloc(slab, GFP_KERNEL);
	if (!sop)
		return NULL;

	xdr_netobj_dup(&sop->so_owner, owner, GFP_KERNEL);
	if (!sop->so_owner.data) {
		kmem_cache_free(slab, sop);
		return NULL;
	}

	INIT_LIST_HEAD(&sop->so_stateids);
	sop->so_client = clp;
	init_nfs4_replay(&sop->so_replay);
	atomic_set(&sop->so_count, 1);
	return sop;
}

static void hash_openowner(struct nfs4_openowner *oo, struct nfs4_client *clp, unsigned int strhashval)
{
	lockdep_assert_held(&clp->cl_lock);

	list_add(&oo->oo_owner.so_strhash,
		 &clp->cl_ownerstr_hashtbl[strhashval]);
	list_add(&oo->oo_perclient, &clp->cl_openowners);
}

static void nfs4_unhash_openowner(struct nfs4_stateowner *so)
{
	unhash_openowner_locked(openowner(so));
}

static void nfs4_free_openowner(struct nfs4_stateowner *so)
{
	struct nfs4_openowner *oo = openowner(so);

	kmem_cache_free(openowner_slab, oo);
}

static const struct nfs4_stateowner_operations openowner_ops = {
	.so_unhash =	nfs4_unhash_openowner,
	.so_free =	nfs4_free_openowner,
};

static struct nfs4_ol_stateid *
nfsd4_find_existing_open(struct nfs4_file *fp, struct nfsd4_open *open)
{
	struct nfs4_ol_stateid *local, *ret = NULL;
	struct nfs4_openowner *oo = open->op_openowner;

	lockdep_assert_held(&fp->fi_lock);

	list_for_each_entry(local, &fp->fi_stateids, st_perfile) {
		/* ignore lock owners */
		if (local->st_stateowner->so_is_open_owner == 0)
			continue;
		if (local->st_stateowner != &oo->oo_owner)
			continue;
		if (local->st_stid.sc_type == NFS4_OPEN_STID) {
			ret = local;
			refcount_inc(&ret->st_stid.sc_count);
			break;
		}
	}
	return ret;
}

static __be32
nfsd4_verify_open_stid(struct nfs4_stid *s)
{
	__be32 ret = nfs_ok;

	switch (s->sc_type) {
	default:
		break;
	case 0:
	case NFS4_CLOSED_STID:
	case NFS4_CLOSED_DELEG_STID:
		ret = nfserr_bad_stateid;
		break;
	case NFS4_REVOKED_DELEG_STID:
		ret = nfserr_deleg_revoked;
	}
	return ret;
}

/* Lock the stateid st_mutex, and deal with races with CLOSE */
static __be32
nfsd4_lock_ol_stateid(struct nfs4_ol_stateid *stp)
{
	__be32 ret;

	mutex_lock_nested(&stp->st_mutex, LOCK_STATEID_MUTEX);
	ret = nfsd4_verify_open_stid(&stp->st_stid);
	if (ret != nfs_ok)
		mutex_unlock(&stp->st_mutex);
	return ret;
}

static struct nfs4_ol_stateid *
nfsd4_find_and_lock_existing_open(struct nfs4_file *fp, struct nfsd4_open *open)
{
	struct nfs4_ol_stateid *stp;
	for (;;) {
		spin_lock(&fp->fi_lock);
		stp = nfsd4_find_existing_open(fp, open);
		spin_unlock(&fp->fi_lock);
		if (!stp || nfsd4_lock_ol_stateid(stp) == nfs_ok)
			break;
		nfs4_put_stid(&stp->st_stid);
	}
	return stp;
}

static struct nfs4_openowner *
alloc_init_open_stateowner(unsigned int strhashval, struct nfsd4_open *open,
			   struct nfsd4_compound_state *cstate)
{
	struct nfs4_client *clp = cstate->clp;
	struct nfs4_openowner *oo, *ret;

	oo = alloc_stateowner(openowner_slab, &open->op_owner, clp);
	if (!oo)
		return NULL;
	oo->oo_owner.so_ops = &openowner_ops;
	oo->oo_owner.so_is_open_owner = 1;
	oo->oo_owner.so_seqid = open->op_seqid;
	oo->oo_flags = 0;
	if (nfsd4_has_session(cstate))
		oo->oo_flags |= NFS4_OO_CONFIRMED;
	oo->oo_time = 0;
	oo->oo_last_closed_stid = NULL;
	INIT_LIST_HEAD(&oo->oo_close_lru);
	spin_lock(&clp->cl_lock);
	ret = find_openstateowner_str_locked(strhashval, open, clp);
	if (ret == NULL) {
		hash_openowner(oo, clp, strhashval);
		ret = oo;
	} else
		nfs4_free_stateowner(&oo->oo_owner);

	spin_unlock(&clp->cl_lock);
	return ret;
}

static struct nfs4_ol_stateid *
init_open_stateid(struct nfs4_file *fp, struct nfsd4_open *open)
{

	struct nfs4_openowner *oo = open->op_openowner;
	struct nfs4_ol_stateid *retstp = NULL;
	struct nfs4_ol_stateid *stp;

	stp = open->op_stp;
	/* We are moving these outside of the spinlocks to avoid the warnings */
	mutex_init(&stp->st_mutex);
	mutex_lock_nested(&stp->st_mutex, OPEN_STATEID_MUTEX);

retry:
	spin_lock(&oo->oo_owner.so_client->cl_lock);
	spin_lock(&fp->fi_lock);

	retstp = nfsd4_find_existing_open(fp, open);
	if (retstp)
		goto out_unlock;

	open->op_stp = NULL;
	refcount_inc(&stp->st_stid.sc_count);
	stp->st_stid.sc_type = NFS4_OPEN_STID;
	INIT_LIST_HEAD(&stp->st_locks);
	stp->st_stateowner = nfs4_get_stateowner(&oo->oo_owner);
	get_nfs4_file(fp);
	stp->st_stid.sc_file = fp;
	stp->st_access_bmap = 0;
	stp->st_deny_bmap = 0;
	stp->st_openstp = NULL;
	list_add(&stp->st_perstateowner, &oo->oo_owner.so_stateids);
	list_add(&stp->st_perfile, &fp->fi_stateids);

out_unlock:
	spin_unlock(&fp->fi_lock);
	spin_unlock(&oo->oo_owner.so_client->cl_lock);
	if (retstp) {
		/* Handle races with CLOSE */
		if (nfsd4_lock_ol_stateid(retstp) != nfs_ok) {
			nfs4_put_stid(&retstp->st_stid);
			goto retry;
		}
		/* To keep mutex tracking happy */
		mutex_unlock(&stp->st_mutex);
		stp = retstp;
	}
	return stp;
}

/*
 * In the 4.0 case we need to keep the owners around a little while to handle
 * CLOSE replay. We still do need to release any file access that is held by
 * them before returning however.
 */
static void
move_to_close_lru(struct nfs4_ol_stateid *s, struct net *net)
{
	struct nfs4_ol_stateid *last;
	struct nfs4_openowner *oo = openowner(s->st_stateowner);
	struct nfsd_net *nn = net_generic(s->st_stid.sc_client->net,
						nfsd_net_id);

	dprintk("NFSD: move_to_close_lru nfs4_openowner %p\n", oo);

	/*
	 * We know that we hold one reference via nfsd4_close, and another
	 * "persistent" reference for the client. If the refcount is higher
	 * than 2, then there are still calls in progress that are using this
	 * stateid. We can't put the sc_file reference until they are finished.
	 * Wait for the refcount to drop to 2. Since it has been unhashed,
	 * there should be no danger of the refcount going back up again at
	 * this point.
	 */
	wait_event(close_wq, refcount_read(&s->st_stid.sc_count) == 2);

	release_all_access(s);
	if (s->st_stid.sc_file) {
		put_nfs4_file(s->st_stid.sc_file);
		s->st_stid.sc_file = NULL;
	}

	spin_lock(&nn->client_lock);
	last = oo->oo_last_closed_stid;
	oo->oo_last_closed_stid = s;
	list_move_tail(&oo->oo_close_lru, &nn->close_lru);
	oo->oo_time = ktime_get_boottime_seconds();
	spin_unlock(&nn->client_lock);
	if (last)
		nfs4_put_stid(&last->st_stid);
}

/* search file_hashtbl[] for file */
static struct nfs4_file *
find_file_locked(struct svc_fh *fh, unsigned int hashval)
{
	struct nfs4_file *fp;

	hlist_for_each_entry_rcu(fp, &file_hashtbl[hashval], fi_hash,
				lockdep_is_held(&state_lock)) {
		if (fh_match(&fp->fi_fhandle, &fh->fh_handle)) {
			if (refcount_inc_not_zero(&fp->fi_ref))
				return fp;
		}
	}
	return NULL;
}

static struct nfs4_file *insert_file(struct nfs4_file *new, struct svc_fh *fh,
				     unsigned int hashval)
{
	struct nfs4_file *fp;
	struct nfs4_file *ret = NULL;
	bool alias_found = false;

	spin_lock(&state_lock);
	hlist_for_each_entry_rcu(fp, &file_hashtbl[hashval], fi_hash,
				 lockdep_is_held(&state_lock)) {
		if (fh_match(&fp->fi_fhandle, &fh->fh_handle)) {
			if (refcount_inc_not_zero(&fp->fi_ref))
				ret = fp;
		} else if (d_inode(fh->fh_dentry) == fp->fi_inode)
			fp->fi_aliased = alias_found = true;
	}
	if (likely(ret == NULL)) {
		nfsd4_init_file(fh, hashval, new);
		new->fi_aliased = alias_found;
		ret = new;
	}
	spin_unlock(&state_lock);
	return ret;
}

static struct nfs4_file * find_file(struct svc_fh *fh)
{
	struct nfs4_file *fp;
	unsigned int hashval = file_hashval(fh);

	rcu_read_lock();
	fp = find_file_locked(fh, hashval);
	rcu_read_unlock();
	return fp;
}

static struct nfs4_file *
find_or_add_file(struct nfs4_file *new, struct svc_fh *fh)
{
	struct nfs4_file *fp;
	unsigned int hashval = file_hashval(fh);

	rcu_read_lock();
	fp = find_file_locked(fh, hashval);
	rcu_read_unlock();
	if (fp)
		return fp;

	return insert_file(new, fh, hashval);
}

/*
 * Called to check deny when READ with all zero stateid or
 * WRITE with all zero or all one stateid
 */
static __be32
nfs4_share_conflict(struct svc_fh *current_fh, unsigned int deny_type)
{
	struct nfs4_file *fp;
	__be32 ret = nfs_ok;

	fp = find_file(current_fh);
	if (!fp)
		return ret;
	/* Check for conflicting share reservations */
	spin_lock(&fp->fi_lock);
	if (fp->fi_share_deny & deny_type)
		ret = nfserr_locked;
	spin_unlock(&fp->fi_lock);
	put_nfs4_file(fp);
	return ret;
}

static void nfsd4_cb_recall_prepare(struct nfsd4_callback *cb)
{
	struct nfs4_delegation *dp = cb_to_delegation(cb);
	struct nfsd_net *nn = net_generic(dp->dl_stid.sc_client->net,
					  nfsd_net_id);

	block_delegations(&dp->dl_stid.sc_file->fi_fhandle);

	/*
	 * We can't do this in nfsd_break_deleg_cb because it is
	 * already holding inode->i_lock.
	 *
	 * If the dl_time != 0, then we know that it has already been
	 * queued for a lease break. Don't queue it again.
	 */
	spin_lock(&state_lock);
	if (delegation_hashed(dp) && dp->dl_time == 0) {
		dp->dl_time = ktime_get_boottime_seconds();
		list_add_tail(&dp->dl_recall_lru, &nn->del_recall_lru);
	}
	spin_unlock(&state_lock);
}

static int nfsd4_cb_recall_done(struct nfsd4_callback *cb,
		struct rpc_task *task)
{
	struct nfs4_delegation *dp = cb_to_delegation(cb);

	if (dp->dl_stid.sc_type == NFS4_CLOSED_DELEG_STID ||
	    dp->dl_stid.sc_type == NFS4_REVOKED_DELEG_STID)
	        return 1;

	switch (task->tk_status) {
	case 0:
		return 1;
	case -NFS4ERR_DELAY:
		rpc_delay(task, 2 * HZ);
		return 0;
	case -EBADHANDLE:
	case -NFS4ERR_BAD_STATEID:
		/*
		 * Race: client probably got cb_recall before open reply
		 * granting delegation.
		 */
		if (dp->dl_retries--) {
			rpc_delay(task, 2 * HZ);
			return 0;
		}
		fallthrough;
	default:
		return 1;
	}
}

static void nfsd4_cb_recall_release(struct nfsd4_callback *cb)
{
	struct nfs4_delegation *dp = cb_to_delegation(cb);

	nfs4_put_stid(&dp->dl_stid);
}

static const struct nfsd4_callback_ops nfsd4_cb_recall_ops = {
	.prepare	= nfsd4_cb_recall_prepare,
	.done		= nfsd4_cb_recall_done,
	.release	= nfsd4_cb_recall_release,
};

static void nfsd_break_one_deleg(struct nfs4_delegation *dp)
{
	/*
	 * We're assuming the state code never drops its reference
	 * without first removing the lease.  Since we're in this lease
	 * callback (and since the lease code is serialized by the
	 * i_lock) we know the server hasn't removed the lease yet, and
	 * we know it's safe to take a reference.
	 */
	refcount_inc(&dp->dl_stid.sc_count);
	nfsd4_run_cb(&dp->dl_recall);
}

/* Called from break_lease() with i_lock held. */
static bool
nfsd_break_deleg_cb(struct file_lock *fl)
{
	bool ret = false;
	struct nfs4_delegation *dp = (struct nfs4_delegation *)fl->fl_owner;
	struct nfs4_file *fp = dp->dl_stid.sc_file;

	trace_nfsd_cb_recall(&dp->dl_stid);

	/*
	 * We don't want the locks code to timeout the lease for us;
	 * we'll remove it ourself if a delegation isn't returned
	 * in time:
	 */
	fl->fl_break_time = 0;

	spin_lock(&fp->fi_lock);
	fp->fi_had_conflict = true;
	nfsd_break_one_deleg(dp);
	spin_unlock(&fp->fi_lock);
	return ret;
}

static bool nfsd_breaker_owns_lease(struct file_lock *fl)
{
	struct nfs4_delegation *dl = fl->fl_owner;
	struct svc_rqst *rqst;
	struct nfs4_client *clp;

	if (!i_am_nfsd())
		return NULL;
	rqst = kthread_data(current);
	/* Note rq_prog == NFS_ACL_PROGRAM is also possible: */
	if (rqst->rq_prog != NFS_PROGRAM || rqst->rq_vers < 4)
		return NULL;
	clp = *(rqst->rq_lease_breaker);
	return dl->dl_stid.sc_client == clp;
}

static int
nfsd_change_deleg_cb(struct file_lock *onlist, int arg,
		     struct list_head *dispose)
{
	if (arg & F_UNLCK)
		return lease_modify(onlist, arg, dispose);
	else
		return -EAGAIN;
}

static const struct lock_manager_operations nfsd_lease_mng_ops = {
	.lm_breaker_owns_lease = nfsd_breaker_owns_lease,
	.lm_break = nfsd_break_deleg_cb,
	.lm_change = nfsd_change_deleg_cb,
};

static __be32 nfsd4_check_seqid(struct nfsd4_compound_state *cstate, struct nfs4_stateowner *so, u32 seqid)
{
	if (nfsd4_has_session(cstate))
		return nfs_ok;
	if (seqid == so->so_seqid - 1)
		return nfserr_replay_me;
	if (seqid == so->so_seqid)
		return nfs_ok;
	return nfserr_bad_seqid;
}

static struct nfs4_client *lookup_clientid(clientid_t *clid, bool sessions,
						struct nfsd_net *nn)
{
	struct nfs4_client *found;

	spin_lock(&nn->client_lock);
	found = find_confirmed_client(clid, sessions, nn);
	if (found)
		atomic_inc(&found->cl_rpc_users);
	spin_unlock(&nn->client_lock);
	return found;
}

static __be32 set_client(clientid_t *clid,
		struct nfsd4_compound_state *cstate,
		struct nfsd_net *nn)
{
	if (cstate->clp) {
		if (!same_clid(&cstate->clp->cl_clientid, clid))
			return nfserr_stale_clientid;
		return nfs_ok;
	}
	if (STALE_CLIENTID(clid, nn))
		return nfserr_stale_clientid;
	/*
	 * We're in the 4.0 case (otherwise the SEQUENCE op would have
	 * set cstate->clp), so session = false:
	 */
	cstate->clp = lookup_clientid(clid, false, nn);
	if (!cstate->clp)
		return nfserr_expired;
	return nfs_ok;
}

__be32
nfsd4_process_open1(struct nfsd4_compound_state *cstate,
		    struct nfsd4_open *open, struct nfsd_net *nn)
{
	clientid_t *clientid = &open->op_clientid;
	struct nfs4_client *clp = NULL;
	unsigned int strhashval;
	struct nfs4_openowner *oo = NULL;
	__be32 status;

	/*
	 * In case we need it later, after we've already created the
	 * file and don't want to risk a further failure:
	 */
	open->op_file = nfsd4_alloc_file();
	if (open->op_file == NULL)
		return nfserr_jukebox;

	status = set_client(clientid, cstate, nn);
	if (status)
		return status;
	clp = cstate->clp;

	strhashval = ownerstr_hashval(&open->op_owner);
	oo = find_openstateowner_str(strhashval, open, clp);
	open->op_openowner = oo;
	if (!oo) {
		goto new_owner;
	}
	if (!(oo->oo_flags & NFS4_OO_CONFIRMED)) {
		/* Replace unconfirmed owners without checking for replay. */
		release_openowner(oo);
		open->op_openowner = NULL;
		goto new_owner;
	}
	status = nfsd4_check_seqid(cstate, &oo->oo_owner, open->op_seqid);
	if (status)
		return status;
	goto alloc_stateid;
new_owner:
	oo = alloc_init_open_stateowner(strhashval, open, cstate);
	if (oo == NULL)
		return nfserr_jukebox;
	open->op_openowner = oo;
alloc_stateid:
	open->op_stp = nfs4_alloc_open_stateid(clp);
	if (!open->op_stp)
		return nfserr_jukebox;

	if (nfsd4_has_session(cstate) &&
	    (cstate->current_fh.fh_export->ex_flags & NFSEXP_PNFS)) {
		open->op_odstate = alloc_clnt_odstate(clp);
		if (!open->op_odstate)
			return nfserr_jukebox;
	}

	return nfs_ok;
}

static inline __be32
nfs4_check_delegmode(struct nfs4_delegation *dp, int flags)
{
	if ((flags & WR_STATE) && (dp->dl_type == NFS4_OPEN_DELEGATE_READ))
		return nfserr_openmode;
	else
		return nfs_ok;
}

static int share_access_to_flags(u32 share_access)
{
	return share_access == NFS4_SHARE_ACCESS_READ ? RD_STATE : WR_STATE;
}

static struct nfs4_delegation *find_deleg_stateid(struct nfs4_client *cl, stateid_t *s)
{
	struct nfs4_stid *ret;

	ret = find_stateid_by_type(cl, s,
				NFS4_DELEG_STID|NFS4_REVOKED_DELEG_STID);
	if (!ret)
		return NULL;
	return delegstateid(ret);
}

static bool nfsd4_is_deleg_cur(struct nfsd4_open *open)
{
	return open->op_claim_type == NFS4_OPEN_CLAIM_DELEGATE_CUR ||
	       open->op_claim_type == NFS4_OPEN_CLAIM_DELEG_CUR_FH;
}

static __be32
nfs4_check_deleg(struct nfs4_client *cl, struct nfsd4_open *open,
		struct nfs4_delegation **dp)
{
	int flags;
	__be32 status = nfserr_bad_stateid;
	struct nfs4_delegation *deleg;

	deleg = find_deleg_stateid(cl, &open->op_delegate_stateid);
	if (deleg == NULL)
		goto out;
	if (deleg->dl_stid.sc_type == NFS4_REVOKED_DELEG_STID) {
		nfs4_put_stid(&deleg->dl_stid);
		if (cl->cl_minorversion)
			status = nfserr_deleg_revoked;
		goto out;
	}
	flags = share_access_to_flags(open->op_share_access);
	status = nfs4_check_delegmode(deleg, flags);
	if (status) {
		nfs4_put_stid(&deleg->dl_stid);
		goto out;
	}
	*dp = deleg;
out:
	if (!nfsd4_is_deleg_cur(open))
		return nfs_ok;
	if (status)
		return status;
	open->op_openowner->oo_flags |= NFS4_OO_CONFIRMED;
	return nfs_ok;
}

static inline int nfs4_access_to_access(u32 nfs4_access)
{
	int flags = 0;

	if (nfs4_access & NFS4_SHARE_ACCESS_READ)
		flags |= NFSD_MAY_READ;
	if (nfs4_access & NFS4_SHARE_ACCESS_WRITE)
		flags |= NFSD_MAY_WRITE;
	return flags;
}

static inline __be32
nfsd4_truncate(struct svc_rqst *rqstp, struct svc_fh *fh,
		struct nfsd4_open *open)
{
	struct iattr iattr = {
		.ia_valid = ATTR_SIZE,
		.ia_size = 0,
	};
	if (!open->op_truncate)
		return 0;
	if (!(open->op_share_access & NFS4_SHARE_ACCESS_WRITE))
		return nfserr_inval;
	return nfsd_setattr(rqstp, fh, &iattr, 0, (time64_t)0);
}

static __be32 nfs4_get_vfs_file(struct svc_rqst *rqstp, struct nfs4_file *fp,
		struct svc_fh *cur_fh, struct nfs4_ol_stateid *stp,
		struct nfsd4_open *open)
{
	struct nfsd_file *nf = NULL;
	__be32 status;
	int oflag = nfs4_access_to_omode(open->op_share_access);
	int access = nfs4_access_to_access(open->op_share_access);
	unsigned char old_access_bmap, old_deny_bmap;

	spin_lock(&fp->fi_lock);

	/*
	 * Are we trying to set a deny mode that would conflict with
	 * current access?
	 */
	status = nfs4_file_check_deny(fp, open->op_share_deny);
	if (status != nfs_ok) {
		spin_unlock(&fp->fi_lock);
		goto out;
	}

	/* set access to the file */
	status = nfs4_file_get_access(fp, open->op_share_access);
	if (status != nfs_ok) {
		spin_unlock(&fp->fi_lock);
		goto out;
	}

	/* Set access bits in stateid */
	old_access_bmap = stp->st_access_bmap;
	set_access(open->op_share_access, stp);

	/* Set new deny mask */
	old_deny_bmap = stp->st_deny_bmap;
	set_deny(open->op_share_deny, stp);
	fp->fi_share_deny |= (open->op_share_deny & NFS4_SHARE_DENY_BOTH);

	if (!fp->fi_fds[oflag]) {
		spin_unlock(&fp->fi_lock);
		status = nfsd_file_acquire(rqstp, cur_fh, access, &nf);
		if (status)
			goto out_put_access;
		spin_lock(&fp->fi_lock);
		if (!fp->fi_fds[oflag]) {
			fp->fi_fds[oflag] = nf;
			nf = NULL;
		}
	}
	spin_unlock(&fp->fi_lock);
	if (nf)
		nfsd_file_put(nf);

	status = nfserrno(nfsd_open_break_lease(cur_fh->fh_dentry->d_inode,
								access));
	if (status)
		goto out_put_access;

	status = nfsd4_truncate(rqstp, cur_fh, open);
	if (status)
		goto out_put_access;
out:
	return status;
out_put_access:
	stp->st_access_bmap = old_access_bmap;
	nfs4_file_put_access(fp, open->op_share_access);
	reset_union_bmap_deny(bmap_to_share_mode(old_deny_bmap), stp);
	goto out;
}

static __be32
nfs4_upgrade_open(struct svc_rqst *rqstp, struct nfs4_file *fp, struct svc_fh *cur_fh, struct nfs4_ol_stateid *stp, struct nfsd4_open *open)
{
	__be32 status;
	unsigned char old_deny_bmap = stp->st_deny_bmap;

	if (!test_access(open->op_share_access, stp))
		return nfs4_get_vfs_file(rqstp, fp, cur_fh, stp, open);

	/* test and set deny mode */
	spin_lock(&fp->fi_lock);
	status = nfs4_file_check_deny(fp, open->op_share_deny);
	if (status == nfs_ok) {
		set_deny(open->op_share_deny, stp);
		fp->fi_share_deny |=
				(open->op_share_deny & NFS4_SHARE_DENY_BOTH);
	}
	spin_unlock(&fp->fi_lock);

	if (status != nfs_ok)
		return status;

	status = nfsd4_truncate(rqstp, cur_fh, open);
	if (status != nfs_ok)
		reset_union_bmap_deny(old_deny_bmap, stp);
	return status;
}

/* Should we give out recallable state?: */
static bool nfsd4_cb_channel_good(struct nfs4_client *clp)
{
	if (clp->cl_cb_state == NFSD4_CB_UP)
		return true;
	/*
	 * In the sessions case, since we don't have to establish a
	 * separate connection for callbacks, we assume it's OK
	 * until we hear otherwise:
	 */
	return clp->cl_minorversion && clp->cl_cb_state == NFSD4_CB_UNKNOWN;
}

static struct file_lock *nfs4_alloc_init_lease(struct nfs4_delegation *dp,
						int flag)
{
	struct file_lock *fl;

	fl = locks_alloc_lock();
	if (!fl)
		return NULL;
	fl->fl_lmops = &nfsd_lease_mng_ops;
	fl->fl_flags = FL_DELEG;
	fl->fl_type = flag == NFS4_OPEN_DELEGATE_READ? F_RDLCK: F_WRLCK;
	fl->fl_end = OFFSET_MAX;
	fl->fl_owner = (fl_owner_t)dp;
	fl->fl_pid = current->tgid;
	fl->fl_file = dp->dl_stid.sc_file->fi_deleg_file->nf_file;
	return fl;
}

static int nfsd4_check_conflicting_opens(struct nfs4_client *clp,
					 struct nfs4_file *fp)
{
	struct nfs4_ol_stateid *st;
	struct file *f = fp->fi_deleg_file->nf_file;
	struct inode *ino = locks_inode(f);
	int writes;

	writes = atomic_read(&ino->i_writecount);
	if (!writes)
		return 0;
	/*
	 * There could be multiple filehandles (hence multiple
	 * nfs4_files) referencing this file, but that's not too
	 * common; let's just give up in that case rather than
	 * trying to go look up all the clients using that other
	 * nfs4_file as well:
	 */
	if (fp->fi_aliased)
		return -EAGAIN;
	/*
	 * If there's a close in progress, make sure that we see it
	 * clear any fi_fds[] entries before we see it decrement
	 * i_writecount:
	 */
	smp_mb__after_atomic();

	if (fp->fi_fds[O_WRONLY])
		writes--;
	if (fp->fi_fds[O_RDWR])
		writes--;
	if (writes > 0)
		return -EAGAIN; /* There may be non-NFSv4 writers */
	/*
	 * It's possible there are non-NFSv4 write opens in progress,
	 * but if they haven't incremented i_writecount yet then they
	 * also haven't called break lease yet; so, they'll break this
	 * lease soon enough.  So, all that's left to check for is NFSv4
	 * opens:
	 */
	spin_lock(&fp->fi_lock);
	list_for_each_entry(st, &fp->fi_stateids, st_perfile) {
		if (st->st_openstp == NULL /* it's an open */ &&
		    access_permit_write(st) &&
		    st->st_stid.sc_client != clp) {
			spin_unlock(&fp->fi_lock);
			return -EAGAIN;
		}
	}
	spin_unlock(&fp->fi_lock);
	/*
	 * There's a small chance that we could be racing with another
	 * NFSv4 open.  However, any open that hasn't added itself to
	 * the fi_stateids list also hasn't called break_lease yet; so,
	 * they'll break this lease soon enough.
	 */
	return 0;
}

static struct nfs4_delegation *
nfs4_set_delegation(struct nfs4_client *clp, struct svc_fh *fh,
		    struct nfs4_file *fp, struct nfs4_clnt_odstate *odstate)
{
	int status = 0;
	struct nfs4_delegation *dp;
	struct nfsd_file *nf;
	struct file_lock *fl;

	/*
	 * The fi_had_conflict and nfs_get_existing_delegation checks
	 * here are just optimizations; we'll need to recheck them at
	 * the end:
	 */
	if (fp->fi_had_conflict)
		return ERR_PTR(-EAGAIN);

	nf = find_readable_file(fp);
	if (!nf) {
		/*
		 * We probably could attempt another open and get a read
		 * delegation, but for now, don't bother until the
		 * client actually sends us one.
		 */
		return ERR_PTR(-EAGAIN);
	}
	spin_lock(&state_lock);
	spin_lock(&fp->fi_lock);
	if (nfs4_delegation_exists(clp, fp))
		status = -EAGAIN;
	else if (!fp->fi_deleg_file) {
		fp->fi_deleg_file = nf;
		/* increment early to prevent fi_deleg_file from being
		 * cleared */
		fp->fi_delegees = 1;
		nf = NULL;
	} else
		fp->fi_delegees++;
	spin_unlock(&fp->fi_lock);
	spin_unlock(&state_lock);
	if (nf)
		nfsd_file_put(nf);
	if (status)
		return ERR_PTR(status);

	status = -ENOMEM;
	dp = alloc_init_deleg(clp, fp, fh, odstate);
	if (!dp)
		goto out_delegees;

	fl = nfs4_alloc_init_lease(dp, NFS4_OPEN_DELEGATE_READ);
	if (!fl)
		goto out_clnt_odstate;

	status = vfs_setlease(fp->fi_deleg_file->nf_file, fl->fl_type, &fl, NULL);
	if (fl)
		locks_free_lock(fl);
	if (status)
		goto out_clnt_odstate;
	status = nfsd4_check_conflicting_opens(clp, fp);
	if (status)
		goto out_unlock;

	spin_lock(&state_lock);
	spin_lock(&fp->fi_lock);
	if (fp->fi_had_conflict)
		status = -EAGAIN;
	else
		status = hash_delegation_locked(dp, fp);
	spin_unlock(&fp->fi_lock);
	spin_unlock(&state_lock);

	if (status)
		goto out_unlock;

	return dp;
out_unlock:
	vfs_setlease(fp->fi_deleg_file->nf_file, F_UNLCK, NULL, (void **)&dp);
out_clnt_odstate:
	put_clnt_odstate(dp->dl_clnt_odstate);
	nfs4_put_stid(&dp->dl_stid);
out_delegees:
	put_deleg_file(fp);
	return ERR_PTR(status);
}

static void nfsd4_open_deleg_none_ext(struct nfsd4_open *open, int status)
{
	open->op_delegate_type = NFS4_OPEN_DELEGATE_NONE_EXT;
	if (status == -EAGAIN)
		open->op_why_no_deleg = WND4_CONTENTION;
	else {
		open->op_why_no_deleg = WND4_RESOURCE;
		switch (open->op_deleg_want) {
		case NFS4_SHARE_WANT_READ_DELEG:
		case NFS4_SHARE_WANT_WRITE_DELEG:
		case NFS4_SHARE_WANT_ANY_DELEG:
			break;
		case NFS4_SHARE_WANT_CANCEL:
			open->op_why_no_deleg = WND4_CANCELLED;
			break;
		case NFS4_SHARE_WANT_NO_DELEG:
			WARN_ON_ONCE(1);
		}
	}
}

/*
 * Attempt to hand out a delegation.
 *
 * Note we don't support write delegations, and won't until the vfs has
 * proper support for them.
 */
static void
nfs4_open_delegation(struct svc_fh *fh, struct nfsd4_open *open,
			struct nfs4_ol_stateid *stp)
{
	struct nfs4_delegation *dp;
	struct nfs4_openowner *oo = openowner(stp->st_stateowner);
	struct nfs4_client *clp = stp->st_stid.sc_client;
	int cb_up;
	int status = 0;

	cb_up = nfsd4_cb_channel_good(oo->oo_owner.so_client);
	open->op_recall = 0;
	switch (open->op_claim_type) {
		case NFS4_OPEN_CLAIM_PREVIOUS:
			if (!cb_up)
				open->op_recall = 1;
			if (open->op_delegate_type != NFS4_OPEN_DELEGATE_READ)
				goto out_no_deleg;
			break;
		case NFS4_OPEN_CLAIM_NULL:
		case NFS4_OPEN_CLAIM_FH:
			/*
			 * Let's not give out any delegations till everyone's
			 * had the chance to reclaim theirs, *and* until
			 * NLM locks have all been reclaimed:
			 */
			if (locks_in_grace(clp->net))
				goto out_no_deleg;
			if (!cb_up || !(oo->oo_flags & NFS4_OO_CONFIRMED))
				goto out_no_deleg;
			break;
		default:
			goto out_no_deleg;
	}
	dp = nfs4_set_delegation(clp, fh, stp->st_stid.sc_file, stp->st_clnt_odstate);
	if (IS_ERR(dp))
		goto out_no_deleg;

	memcpy(&open->op_delegate_stateid, &dp->dl_stid.sc_stateid, sizeof(dp->dl_stid.sc_stateid));

	trace_nfsd_deleg_read(&dp->dl_stid.sc_stateid);
	open->op_delegate_type = NFS4_OPEN_DELEGATE_READ;
	nfs4_put_stid(&dp->dl_stid);
	return;
out_no_deleg:
	open->op_delegate_type = NFS4_OPEN_DELEGATE_NONE;
	if (open->op_claim_type == NFS4_OPEN_CLAIM_PREVIOUS &&
	    open->op_delegate_type != NFS4_OPEN_DELEGATE_NONE) {
		dprintk("NFSD: WARNING: refusing delegation reclaim\n");
		open->op_recall = 1;
	}

	/* 4.1 client asking for a delegation? */
	if (open->op_deleg_want)
		nfsd4_open_deleg_none_ext(open, status);
	return;
}

static void nfsd4_deleg_xgrade_none_ext(struct nfsd4_open *open,
					struct nfs4_delegation *dp)
{
	if (open->op_deleg_want == NFS4_SHARE_WANT_READ_DELEG &&
	    dp->dl_type == NFS4_OPEN_DELEGATE_WRITE) {
		open->op_delegate_type = NFS4_OPEN_DELEGATE_NONE_EXT;
		open->op_why_no_deleg = WND4_NOT_SUPP_DOWNGRADE;
	} else if (open->op_deleg_want == NFS4_SHARE_WANT_WRITE_DELEG &&
		   dp->dl_type == NFS4_OPEN_DELEGATE_WRITE) {
		open->op_delegate_type = NFS4_OPEN_DELEGATE_NONE_EXT;
		open->op_why_no_deleg = WND4_NOT_SUPP_UPGRADE;
	}
	/* Otherwise the client must be confused wanting a delegation
	 * it already has, therefore we don't return
	 * NFS4_OPEN_DELEGATE_NONE_EXT and reason.
	 */
}

__be32
nfsd4_process_open2(struct svc_rqst *rqstp, struct svc_fh *current_fh, struct nfsd4_open *open)
{
	struct nfsd4_compoundres *resp = rqstp->rq_resp;
	struct nfs4_client *cl = open->op_openowner->oo_owner.so_client;
	struct nfs4_file *fp = NULL;
	struct nfs4_ol_stateid *stp = NULL;
	struct nfs4_delegation *dp = NULL;
	__be32 status;
	bool new_stp = false;

	/*
	 * Lookup file; if found, lookup stateid and check open request,
	 * and check for delegations in the process of being recalled.
	 * If not found, create the nfs4_file struct
	 */
	fp = find_or_add_file(open->op_file, current_fh);
	if (fp != open->op_file) {
		status = nfs4_check_deleg(cl, open, &dp);
		if (status)
			goto out;
		stp = nfsd4_find_and_lock_existing_open(fp, open);
	} else {
		open->op_file = NULL;
		status = nfserr_bad_stateid;
		if (nfsd4_is_deleg_cur(open))
			goto out;
	}

	if (!stp) {
		stp = init_open_stateid(fp, open);
		if (!open->op_stp)
			new_stp = true;
	}

	/*
	 * OPEN the file, or upgrade an existing OPEN.
	 * If truncate fails, the OPEN fails.
	 *
	 * stp is already locked.
	 */
	if (!new_stp) {
		/* Stateid was found, this is an OPEN upgrade */
		status = nfs4_upgrade_open(rqstp, fp, current_fh, stp, open);
		if (status) {
			mutex_unlock(&stp->st_mutex);
			goto out;
		}
	} else {
		status = nfs4_get_vfs_file(rqstp, fp, current_fh, stp, open);
		if (status) {
			stp->st_stid.sc_type = NFS4_CLOSED_STID;
			release_open_stateid(stp);
			mutex_unlock(&stp->st_mutex);
			goto out;
		}

		stp->st_clnt_odstate = find_or_hash_clnt_odstate(fp,
							open->op_odstate);
		if (stp->st_clnt_odstate == open->op_odstate)
			open->op_odstate = NULL;
	}

	nfs4_inc_and_copy_stateid(&open->op_stateid, &stp->st_stid);
	mutex_unlock(&stp->st_mutex);

	if (nfsd4_has_session(&resp->cstate)) {
		if (open->op_deleg_want & NFS4_SHARE_WANT_NO_DELEG) {
			open->op_delegate_type = NFS4_OPEN_DELEGATE_NONE_EXT;
			open->op_why_no_deleg = WND4_NOT_WANTED;
			goto nodeleg;
		}
	}

	/*
	* Attempt to hand out a delegation. No error return, because the
	* OPEN succeeds even if we fail.
	*/
	nfs4_open_delegation(current_fh, open, stp);
nodeleg:
	status = nfs_ok;
	trace_nfsd_open(&stp->st_stid.sc_stateid);
out:
	/* 4.1 client trying to upgrade/downgrade delegation? */
	if (open->op_delegate_type == NFS4_OPEN_DELEGATE_NONE && dp &&
	    open->op_deleg_want)
		nfsd4_deleg_xgrade_none_ext(open, dp);

	if (fp)
		put_nfs4_file(fp);
	if (status == 0 && open->op_claim_type == NFS4_OPEN_CLAIM_PREVIOUS)
		open->op_openowner->oo_flags |= NFS4_OO_CONFIRMED;
	/*
	* To finish the open response, we just need to set the rflags.
	*/
	open->op_rflags = NFS4_OPEN_RESULT_LOCKTYPE_POSIX;
	if (nfsd4_has_session(&resp->cstate))
		open->op_rflags |= NFS4_OPEN_RESULT_MAY_NOTIFY_LOCK;
	else if (!(open->op_openowner->oo_flags & NFS4_OO_CONFIRMED))
		open->op_rflags |= NFS4_OPEN_RESULT_CONFIRM;

	if (dp)
		nfs4_put_stid(&dp->dl_stid);
	if (stp)
		nfs4_put_stid(&stp->st_stid);

	return status;
}

void nfsd4_cleanup_open_state(struct nfsd4_compound_state *cstate,
			      struct nfsd4_open *open)
{
	if (open->op_openowner) {
		struct nfs4_stateowner *so = &open->op_openowner->oo_owner;

		nfsd4_cstate_assign_replay(cstate, so);
		nfs4_put_stateowner(so);
	}
	if (open->op_file)
		kmem_cache_free(file_slab, open->op_file);
	if (open->op_stp)
		nfs4_put_stid(&open->op_stp->st_stid);
	if (open->op_odstate)
		kmem_cache_free(odstate_slab, open->op_odstate);
}

__be32
nfsd4_renew(struct svc_rqst *rqstp, struct nfsd4_compound_state *cstate,
	    union nfsd4_op_u *u)
{
	clientid_t *clid = &u->renew;
	struct nfs4_client *clp;
	__be32 status;
	struct nfsd_net *nn = net_generic(SVC_NET(rqstp), nfsd_net_id);

	trace_nfsd_clid_renew(clid);
	status = set_client(clid, cstate, nn);
	if (status)
		return status;
	clp = cstate->clp;
	if (!list_empty(&clp->cl_delegations)
			&& clp->cl_cb_state != NFSD4_CB_UP)
		return nfserr_cb_path_down;
	return nfs_ok;
}

void
nfsd4_end_grace(struct nfsd_net *nn)
{
	/* do nothing if grace period already ended */
	if (nn->grace_ended)
		return;

	trace_nfsd_grace_complete(nn);
	nn->grace_ended = true;
	/*
	 * If the server goes down again right now, an NFSv4
	 * client will still be allowed to reclaim after it comes back up,
	 * even if it hasn't yet had a chance to reclaim state this time.
	 *
	 */
	nfsd4_record_grace_done(nn);
	/*
	 * At this point, NFSv4 clients can still reclaim.  But if the
	 * server crashes, any that have not yet reclaimed will be out
	 * of luck on the next boot.
	 *
	 * (NFSv4.1+ clients are considered to have reclaimed once they
	 * call RECLAIM_COMPLETE.  NFSv4.0 clients are considered to
	 * have reclaimed after their first OPEN.)
	 */
	locks_end_grace(&nn->nfsd4_manager);
	/*
	 * At this point, and once lockd and/or any other containers
	 * exit their grace period, further reclaims will fail and
	 * regular locking can resume.
	 */
}

/*
 * If we've waited a lease period but there are still clients trying to
 * reclaim, wait a little longer to give them a chance to finish.
 */
static bool clients_still_reclaiming(struct nfsd_net *nn)
{
	time64_t double_grace_period_end = nn->boot_time +
					   2 * nn->nfsd4_lease;

	if (nn->track_reclaim_completes &&
			atomic_read(&nn->nr_reclaim_complete) ==
			nn->reclaim_str_hashtbl_size)
		return false;
	if (!nn->somebody_reclaimed)
		return false;
	nn->somebody_reclaimed = false;
	/*
	 * If we've given them *two* lease times to reclaim, and they're
	 * still not done, give up:
	 */
	if (ktime_get_boottime_seconds() > double_grace_period_end)
		return false;
	return true;
}

struct laundry_time {
	time64_t cutoff;
	time64_t new_timeo;
};

static bool state_expired(struct laundry_time *lt, time64_t last_refresh)
{
	time64_t time_remaining;

	if (last_refresh < lt->cutoff)
		return true;
	time_remaining = last_refresh - lt->cutoff;
	lt->new_timeo = min(lt->new_timeo, time_remaining);
	return false;
}

#ifdef CONFIG_NFSD_V4_2_INTER_SSC
void nfsd4_ssc_init_umount_work(struct nfsd_net *nn)
{
	spin_lock_init(&nn->nfsd_ssc_lock);
	INIT_LIST_HEAD(&nn->nfsd_ssc_mount_list);
	init_waitqueue_head(&nn->nfsd_ssc_waitq);
}
EXPORT_SYMBOL_GPL(nfsd4_ssc_init_umount_work);

/*
 * This is called when nfsd is being shutdown, after all inter_ssc
 * cleanup were done, to destroy the ssc delayed unmount list.
 */
static void nfsd4_ssc_shutdown_umount(struct nfsd_net *nn)
{
	struct nfsd4_ssc_umount_item *ni = NULL;
	struct nfsd4_ssc_umount_item *tmp;

	spin_lock(&nn->nfsd_ssc_lock);
	list_for_each_entry_safe(ni, tmp, &nn->nfsd_ssc_mount_list, nsui_list) {
		list_del(&ni->nsui_list);
		spin_unlock(&nn->nfsd_ssc_lock);
		mntput(ni->nsui_vfsmount);
		kfree(ni);
		spin_lock(&nn->nfsd_ssc_lock);
	}
	spin_unlock(&nn->nfsd_ssc_lock);
}

static void nfsd4_ssc_expire_umount(struct nfsd_net *nn)
{
	bool do_wakeup = false;
	struct nfsd4_ssc_umount_item *ni = NULL;
	struct nfsd4_ssc_umount_item *tmp;

	spin_lock(&nn->nfsd_ssc_lock);
	list_for_each_entry_safe(ni, tmp, &nn->nfsd_ssc_mount_list, nsui_list) {
		if (time_after(jiffies, ni->nsui_expire)) {
			if (refcount_read(&ni->nsui_refcnt) > 1)
				continue;

			/* mark being unmount */
			ni->nsui_busy = true;
			spin_unlock(&nn->nfsd_ssc_lock);
			mntput(ni->nsui_vfsmount);
			spin_lock(&nn->nfsd_ssc_lock);

			/* waiters need to start from begin of list */
			list_del(&ni->nsui_list);
			kfree(ni);

			/* wakeup ssc_connect waiters */
			do_wakeup = true;
			continue;
		}
		break;
	}
	if (do_wakeup)
		wake_up_all(&nn->nfsd_ssc_waitq);
	spin_unlock(&nn->nfsd_ssc_lock);
}
#endif

static time64_t
nfs4_laundromat(struct nfsd_net *nn)
{
	struct nfs4_client *clp;
	struct nfs4_openowner *oo;
	struct nfs4_delegation *dp;
	struct nfs4_ol_stateid *stp;
	struct nfsd4_blocked_lock *nbl;
	struct list_head *pos, *next, reaplist;
	struct laundry_time lt = {
		.cutoff = ktime_get_boottime_seconds() - nn->nfsd4_lease,
		.new_timeo = nn->nfsd4_lease
	};
	struct nfs4_cpntf_state *cps;
	copy_stateid_t *cps_t;
	int i;

	if (clients_still_reclaiming(nn)) {
		lt.new_timeo = 0;
		goto out;
	}
	nfsd4_end_grace(nn);
	INIT_LIST_HEAD(&reaplist);

	spin_lock(&nn->s2s_cp_lock);
	idr_for_each_entry(&nn->s2s_cp_stateids, cps_t, i) {
		cps = container_of(cps_t, struct nfs4_cpntf_state, cp_stateid);
		if (cps->cp_stateid.sc_type == NFS4_COPYNOTIFY_STID &&
				state_expired(&lt, cps->cpntf_time))
			_free_cpntf_state_locked(nn, cps);
	}
	spin_unlock(&nn->s2s_cp_lock);

	spin_lock(&nn->client_lock);
	list_for_each_safe(pos, next, &nn->client_lru) {
		clp = list_entry(pos, struct nfs4_client, cl_lru);
		if (!state_expired(&lt, clp->cl_time))
			break;
		if (mark_client_expired_locked(clp))
			continue;
		list_add(&clp->cl_lru, &reaplist);
	}
	spin_unlock(&nn->client_lock);
	list_for_each_safe(pos, next, &reaplist) {
		clp = list_entry(pos, struct nfs4_client, cl_lru);
		trace_nfsd_clid_purged(&clp->cl_clientid);
		list_del_init(&clp->cl_lru);
		expire_client(clp);
	}
	spin_lock(&state_lock);
	list_for_each_safe(pos, next, &nn->del_recall_lru) {
		dp = list_entry (pos, struct nfs4_delegation, dl_recall_lru);
		if (!state_expired(&lt, dp->dl_time))
			break;
		unhash_delegation_locked(dp);
		list_add(&dp->dl_recall_lru, &reaplist);
	}
	spin_unlock(&state_lock);
	while (!list_empty(&reaplist)) {
		dp = list_first_entry(&reaplist, struct nfs4_delegation,
					dl_recall_lru);
		list_del_init(&dp->dl_recall_lru);
		revoke_delegation(dp);
	}

	spin_lock(&nn->client_lock);
	while (!list_empty(&nn->close_lru)) {
		oo = list_first_entry(&nn->close_lru, struct nfs4_openowner,
					oo_close_lru);
		if (!state_expired(&lt, oo->oo_time))
			break;
		list_del_init(&oo->oo_close_lru);
		stp = oo->oo_last_closed_stid;
		oo->oo_last_closed_stid = NULL;
		spin_unlock(&nn->client_lock);
		nfs4_put_stid(&stp->st_stid);
		spin_lock(&nn->client_lock);
	}
	spin_unlock(&nn->client_lock);

	/*
	 * It's possible for a client to try and acquire an already held lock
	 * that is being held for a long time, and then lose interest in it.
	 * So, we clean out any un-revisited request after a lease period
	 * under the assumption that the client is no longer interested.
	 *
	 * RFC5661, sec. 9.6 states that the client must not rely on getting
	 * notifications and must continue to poll for locks, even when the
	 * server supports them. Thus this shouldn't lead to clients blocking
	 * indefinitely once the lock does become free.
	 */
	BUG_ON(!list_empty(&reaplist));
	spin_lock(&nn->blocked_locks_lock);
	while (!list_empty(&nn->blocked_locks_lru)) {
		nbl = list_first_entry(&nn->blocked_locks_lru,
					struct nfsd4_blocked_lock, nbl_lru);
		if (!state_expired(&lt, nbl->nbl_time))
			break;
		list_move(&nbl->nbl_lru, &reaplist);
		list_del_init(&nbl->nbl_list);
	}
	spin_unlock(&nn->blocked_locks_lock);

	while (!list_empty(&reaplist)) {
		nbl = list_first_entry(&reaplist,
					struct nfsd4_blocked_lock, nbl_lru);
		list_del_init(&nbl->nbl_lru);
		free_blocked_lock(nbl);
	}
#ifdef CONFIG_NFSD_V4_2_INTER_SSC
	/* service the server-to-server copy delayed unmount list */
	nfsd4_ssc_expire_umount(nn);
#endif
out:
	return max_t(time64_t, lt.new_timeo, NFSD_LAUNDROMAT_MINTIMEOUT);
}

static struct workqueue_struct *laundry_wq;
static void laundromat_main(struct work_struct *);

static void
laundromat_main(struct work_struct *laundry)
{
	time64_t t;
	struct delayed_work *dwork = to_delayed_work(laundry);
	struct nfsd_net *nn = container_of(dwork, struct nfsd_net,
					   laundromat_work);

	t = nfs4_laundromat(nn);
	queue_delayed_work(laundry_wq, &nn->laundromat_work, t*HZ);
}

static inline __be32 nfs4_check_fh(struct svc_fh *fhp, struct nfs4_stid *stp)
{
	if (!fh_match(&fhp->fh_handle, &stp->sc_file->fi_fhandle))
		return nfserr_bad_stateid;
	return nfs_ok;
}

static
__be32 nfs4_check_openmode(struct nfs4_ol_stateid *stp, int flags)
{
        __be32 status = nfserr_openmode;

	/* For lock stateid's, we test the parent open, not the lock: */
	if (stp->st_openstp)
		stp = stp->st_openstp;
	if ((flags & WR_STATE) && !access_permit_write(stp))
                goto out;
	if ((flags & RD_STATE) && !access_permit_read(stp))
                goto out;
	status = nfs_ok;
out:
	return status;
}

static inline __be32
check_special_stateids(struct net *net, svc_fh *current_fh, stateid_t *stateid, int flags)
{
	if (ONE_STATEID(stateid) && (flags & RD_STATE))
		return nfs_ok;
	else if (opens_in_grace(net)) {
		/* Answer in remaining cases depends on existence of
		 * conflicting state; so we must wait out the grace period. */
		return nfserr_grace;
	} else if (flags & WR_STATE)
		return nfs4_share_conflict(current_fh,
				NFS4_SHARE_DENY_WRITE);
	else /* (flags & RD_STATE) && ZERO_STATEID(stateid) */
		return nfs4_share_conflict(current_fh,
				NFS4_SHARE_DENY_READ);
}

static __be32 check_stateid_generation(stateid_t *in, stateid_t *ref, bool has_session)
{
	/*
	 * When sessions are used the stateid generation number is ignored
	 * when it is zero.
	 */
	if (has_session && in->si_generation == 0)
		return nfs_ok;

	if (in->si_generation == ref->si_generation)
		return nfs_ok;

	/* If the client sends us a stateid from the future, it's buggy: */
	if (nfsd4_stateid_generation_after(in, ref))
		return nfserr_bad_stateid;
	/*
	 * However, we could see a stateid from the past, even from a
	 * non-buggy client.  For example, if the client sends a lock
	 * while some IO is outstanding, the lock may bump si_generation
	 * while the IO is still in flight.  The client could avoid that
	 * situation by waiting for responses on all the IO requests,
	 * but better performance may result in retrying IO that
	 * receives an old_stateid error if requests are rarely
	 * reordered in flight:
	 */
	return nfserr_old_stateid;
}

static __be32 nfsd4_stid_check_stateid_generation(stateid_t *in, struct nfs4_stid *s, bool has_session)
{
	__be32 ret;

	spin_lock(&s->sc_lock);
	ret = nfsd4_verify_open_stid(s);
	if (ret == nfs_ok)
		ret = check_stateid_generation(in, &s->sc_stateid, has_session);
	spin_unlock(&s->sc_lock);
	return ret;
}

static __be32 nfsd4_check_openowner_confirmed(struct nfs4_ol_stateid *ols)
{
	if (ols->st_stateowner->so_is_open_owner &&
	    !(openowner(ols->st_stateowner)->oo_flags & NFS4_OO_CONFIRMED))
		return nfserr_bad_stateid;
	return nfs_ok;
}

static __be32 nfsd4_validate_stateid(struct nfs4_client *cl, stateid_t *stateid)
{
	struct nfs4_stid *s;
	__be32 status = nfserr_bad_stateid;

	if (ZERO_STATEID(stateid) || ONE_STATEID(stateid) ||
		CLOSE_STATEID(stateid))
		return status;
	if (!same_clid(&stateid->si_opaque.so_clid, &cl->cl_clientid))
		return status;
	spin_lock(&cl->cl_lock);
	s = find_stateid_locked(cl, stateid);
	if (!s)
		goto out_unlock;
	status = nfsd4_stid_check_stateid_generation(stateid, s, 1);
	if (status)
		goto out_unlock;
	switch (s->sc_type) {
	case NFS4_DELEG_STID:
		status = nfs_ok;
		break;
	case NFS4_REVOKED_DELEG_STID:
		status = nfserr_deleg_revoked;
		break;
	case NFS4_OPEN_STID:
	case NFS4_LOCK_STID:
		status = nfsd4_check_openowner_confirmed(openlockstateid(s));
		break;
	default:
		printk("unknown stateid type %x\n", s->sc_type);
		fallthrough;
	case NFS4_CLOSED_STID:
	case NFS4_CLOSED_DELEG_STID:
		status = nfserr_bad_stateid;
	}
out_unlock:
	spin_unlock(&cl->cl_lock);
	return status;
}

__be32
nfsd4_lookup_stateid(struct nfsd4_compound_state *cstate,
		     stateid_t *stateid, unsigned char typemask,
		     struct nfs4_stid **s, struct nfsd_net *nn)
{
	__be32 status;
	bool return_revoked = false;

	/*
	 *  only return revoked delegations if explicitly asked.
	 *  otherwise we report revoked or bad_stateid status.
	 */
	if (typemask & NFS4_REVOKED_DELEG_STID)
		return_revoked = true;
	else if (typemask & NFS4_DELEG_STID)
		typemask |= NFS4_REVOKED_DELEG_STID;

	if (ZERO_STATEID(stateid) || ONE_STATEID(stateid) ||
		CLOSE_STATEID(stateid))
		return nfserr_bad_stateid;
	status = set_client(&stateid->si_opaque.so_clid, cstate, nn);
	if (status == nfserr_stale_clientid) {
		if (cstate->session)
			return nfserr_bad_stateid;
		return nfserr_stale_stateid;
	}
	if (status)
		return status;
	*s = find_stateid_by_type(cstate->clp, stateid, typemask);
	if (!*s)
		return nfserr_bad_stateid;
	if (((*s)->sc_type == NFS4_REVOKED_DELEG_STID) && !return_revoked) {
		nfs4_put_stid(*s);
		if (cstate->minorversion)
			return nfserr_deleg_revoked;
		return nfserr_bad_stateid;
	}
	return nfs_ok;
}

static struct nfsd_file *
nfs4_find_file(struct nfs4_stid *s, int flags)
{
	if (!s)
		return NULL;

	switch (s->sc_type) {
	case NFS4_DELEG_STID:
		if (WARN_ON_ONCE(!s->sc_file->fi_deleg_file))
			return NULL;
		return nfsd_file_get(s->sc_file->fi_deleg_file);
	case NFS4_OPEN_STID:
	case NFS4_LOCK_STID:
		if (flags & RD_STATE)
			return find_readable_file(s->sc_file);
		else
			return find_writeable_file(s->sc_file);
	}

	return NULL;
}

static __be32
nfs4_check_olstateid(struct nfs4_ol_stateid *ols, int flags)
{
	__be32 status;

	status = nfsd4_check_openowner_confirmed(ols);
	if (status)
		return status;
	return nfs4_check_openmode(ols, flags);
}

static __be32
nfs4_check_file(struct svc_rqst *rqstp, struct svc_fh *fhp, struct nfs4_stid *s,
		struct nfsd_file **nfp, int flags)
{
	int acc = (flags & RD_STATE) ? NFSD_MAY_READ : NFSD_MAY_WRITE;
	struct nfsd_file *nf;
	__be32 status;

	nf = nfs4_find_file(s, flags);
	if (nf) {
		status = nfsd_permission(rqstp, fhp->fh_export, fhp->fh_dentry,
				acc | NFSD_MAY_OWNER_OVERRIDE);
		if (status) {
			nfsd_file_put(nf);
			goto out;
		}
	} else {
		status = nfsd_file_acquire(rqstp, fhp, acc, &nf);
		if (status)
			return status;
	}
	*nfp = nf;
out:
	return status;
}
static void
_free_cpntf_state_locked(struct nfsd_net *nn, struct nfs4_cpntf_state *cps)
{
	WARN_ON_ONCE(cps->cp_stateid.sc_type != NFS4_COPYNOTIFY_STID);
	if (!refcount_dec_and_test(&cps->cp_stateid.sc_count))
		return;
	list_del(&cps->cp_list);
	idr_remove(&nn->s2s_cp_stateids,
		   cps->cp_stateid.stid.si_opaque.so_id);
	kfree(cps);
}
/*
 * A READ from an inter server to server COPY will have a
 * copy stateid. Look up the copy notify stateid from the
 * idr structure and take a reference on it.
 */
__be32 manage_cpntf_state(struct nfsd_net *nn, stateid_t *st,
			  struct nfs4_client *clp,
			  struct nfs4_cpntf_state **cps)
{
	copy_stateid_t *cps_t;
	struct nfs4_cpntf_state *state = NULL;

	if (st->si_opaque.so_clid.cl_id != nn->s2s_cp_cl_id)
		return nfserr_bad_stateid;
	spin_lock(&nn->s2s_cp_lock);
	cps_t = idr_find(&nn->s2s_cp_stateids, st->si_opaque.so_id);
	if (cps_t) {
		state = container_of(cps_t, struct nfs4_cpntf_state,
				     cp_stateid);
		if (state->cp_stateid.sc_type != NFS4_COPYNOTIFY_STID) {
			state = NULL;
			goto unlock;
		}
		if (!clp)
			refcount_inc(&state->cp_stateid.sc_count);
		else
			_free_cpntf_state_locked(nn, state);
	}
unlock:
	spin_unlock(&nn->s2s_cp_lock);
	if (!state)
		return nfserr_bad_stateid;
	if (!clp && state)
		*cps = state;
	return 0;
}

static __be32 find_cpntf_state(struct nfsd_net *nn, stateid_t *st,
			       struct nfs4_stid **stid)
{
	__be32 status;
	struct nfs4_cpntf_state *cps = NULL;
	struct nfs4_client *found;

	status = manage_cpntf_state(nn, st, NULL, &cps);
	if (status)
		return status;

	cps->cpntf_time = ktime_get_boottime_seconds();

	status = nfserr_expired;
	found = lookup_clientid(&cps->cp_p_clid, true, nn);
	if (!found)
		goto out;

	*stid = find_stateid_by_type(found, &cps->cp_p_stateid,
			NFS4_DELEG_STID|NFS4_OPEN_STID|NFS4_LOCK_STID);
	if (*stid)
		status = nfs_ok;
	else
		status = nfserr_bad_stateid;

	put_client_renew(found);
out:
	nfs4_put_cpntf_state(nn, cps);
	return status;
}

void nfs4_put_cpntf_state(struct nfsd_net *nn, struct nfs4_cpntf_state *cps)
{
	spin_lock(&nn->s2s_cp_lock);
	_free_cpntf_state_locked(nn, cps);
	spin_unlock(&nn->s2s_cp_lock);
}

/*
 * Checks for stateid operations
 */
__be32
nfs4_preprocess_stateid_op(struct svc_rqst *rqstp,
		struct nfsd4_compound_state *cstate, struct svc_fh *fhp,
		stateid_t *stateid, int flags, struct nfsd_file **nfp,
		struct nfs4_stid **cstid)
{
	struct net *net = SVC_NET(rqstp);
	struct nfsd_net *nn = net_generic(net, nfsd_net_id);
	struct nfs4_stid *s = NULL;
	__be32 status;

	if (nfp)
		*nfp = NULL;

	if (ZERO_STATEID(stateid) || ONE_STATEID(stateid)) {
		status = check_special_stateids(net, fhp, stateid, flags);
		goto done;
	}

	status = nfsd4_lookup_stateid(cstate, stateid,
				NFS4_DELEG_STID|NFS4_OPEN_STID|NFS4_LOCK_STID,
				&s, nn);
	if (status == nfserr_bad_stateid)
		status = find_cpntf_state(nn, stateid, &s);
	if (status)
		return status;
	status = nfsd4_stid_check_stateid_generation(stateid, s,
			nfsd4_has_session(cstate));
	if (status)
		goto out;

	switch (s->sc_type) {
	case NFS4_DELEG_STID:
		status = nfs4_check_delegmode(delegstateid(s), flags);
		break;
	case NFS4_OPEN_STID:
	case NFS4_LOCK_STID:
		status = nfs4_check_olstateid(openlockstateid(s), flags);
		break;
	default:
		status = nfserr_bad_stateid;
		break;
	}
	if (status)
		goto out;
	status = nfs4_check_fh(fhp, s);

done:
	if (status == nfs_ok && nfp)
		status = nfs4_check_file(rqstp, fhp, s, nfp, flags);
out:
	if (s) {
		if (!status && cstid)
			*cstid = s;
		else
			nfs4_put_stid(s);
	}
	return status;
}

/*
 * Test if the stateid is valid
 */
__be32
nfsd4_test_stateid(struct svc_rqst *rqstp, struct nfsd4_compound_state *cstate,
		   union nfsd4_op_u *u)
{
	struct nfsd4_test_stateid *test_stateid = &u->test_stateid;
	struct nfsd4_test_stateid_id *stateid;
	struct nfs4_client *cl = cstate->clp;

	list_for_each_entry(stateid, &test_stateid->ts_stateid_list, ts_id_list)
		stateid->ts_id_status =
			nfsd4_validate_stateid(cl, &stateid->ts_id_stateid);

	return nfs_ok;
}

static __be32
nfsd4_free_lock_stateid(stateid_t *stateid, struct nfs4_stid *s)
{
	struct nfs4_ol_stateid *stp = openlockstateid(s);
	__be32 ret;

	ret = nfsd4_lock_ol_stateid(stp);
	if (ret)
		goto out_put_stid;

	ret = check_stateid_generation(stateid, &s->sc_stateid, 1);
	if (ret)
		goto out;

	ret = nfserr_locks_held;
	if (check_for_locks(stp->st_stid.sc_file,
			    lockowner(stp->st_stateowner)))
		goto out;

	release_lock_stateid(stp);
	ret = nfs_ok;

out:
	mutex_unlock(&stp->st_mutex);
out_put_stid:
	nfs4_put_stid(s);
	return ret;
}

__be32
nfsd4_free_stateid(struct svc_rqst *rqstp, struct nfsd4_compound_state *cstate,
		   union nfsd4_op_u *u)
{
	struct nfsd4_free_stateid *free_stateid = &u->free_stateid;
	stateid_t *stateid = &free_stateid->fr_stateid;
	struct nfs4_stid *s;
	struct nfs4_delegation *dp;
	struct nfs4_client *cl = cstate->clp;
	__be32 ret = nfserr_bad_stateid;

	spin_lock(&cl->cl_lock);
	s = find_stateid_locked(cl, stateid);
	if (!s)
		goto out_unlock;
	spin_lock(&s->sc_lock);
	switch (s->sc_type) {
	case NFS4_DELEG_STID:
		ret = nfserr_locks_held;
		break;
	case NFS4_OPEN_STID:
		ret = check_stateid_generation(stateid, &s->sc_stateid, 1);
		if (ret)
			break;
		ret = nfserr_locks_held;
		break;
	case NFS4_LOCK_STID:
		spin_unlock(&s->sc_lock);
		refcount_inc(&s->sc_count);
		spin_unlock(&cl->cl_lock);
		ret = nfsd4_free_lock_stateid(stateid, s);
		goto out;
	case NFS4_REVOKED_DELEG_STID:
		spin_unlock(&s->sc_lock);
		dp = delegstateid(s);
		list_del_init(&dp->dl_recall_lru);
		spin_unlock(&cl->cl_lock);
		nfs4_put_stid(s);
		ret = nfs_ok;
		goto out;
	/* Default falls through and returns nfserr_bad_stateid */
	}
	spin_unlock(&s->sc_lock);
out_unlock:
	spin_unlock(&cl->cl_lock);
out:
	return ret;
}

static inline int
setlkflg (int type)
{
	return (type == NFS4_READW_LT || type == NFS4_READ_LT) ?
		RD_STATE : WR_STATE;
}

static __be32 nfs4_seqid_op_checks(struct nfsd4_compound_state *cstate, stateid_t *stateid, u32 seqid, struct nfs4_ol_stateid *stp)
{
	struct svc_fh *current_fh = &cstate->current_fh;
	struct nfs4_stateowner *sop = stp->st_stateowner;
	__be32 status;

	status = nfsd4_check_seqid(cstate, sop, seqid);
	if (status)
		return status;
	status = nfsd4_lock_ol_stateid(stp);
	if (status != nfs_ok)
		return status;
	status = check_stateid_generation(stateid, &stp->st_stid.sc_stateid, nfsd4_has_session(cstate));
	if (status == nfs_ok)
		status = nfs4_check_fh(current_fh, &stp->st_stid);
	if (status != nfs_ok)
		mutex_unlock(&stp->st_mutex);
	return status;
}

/* 
 * Checks for sequence id mutating operations. 
 */
static __be32
nfs4_preprocess_seqid_op(struct nfsd4_compound_state *cstate, u32 seqid,
			 stateid_t *stateid, char typemask,
			 struct nfs4_ol_stateid **stpp,
			 struct nfsd_net *nn)
{
	__be32 status;
	struct nfs4_stid *s;
	struct nfs4_ol_stateid *stp = NULL;

	trace_nfsd_preprocess(seqid, stateid);

	*stpp = NULL;
	status = nfsd4_lookup_stateid(cstate, stateid, typemask, &s, nn);
	if (status)
		return status;
	stp = openlockstateid(s);
	nfsd4_cstate_assign_replay(cstate, stp->st_stateowner);

	status = nfs4_seqid_op_checks(cstate, stateid, seqid, stp);
	if (!status)
		*stpp = stp;
	else
		nfs4_put_stid(&stp->st_stid);
	return status;
}

static __be32 nfs4_preprocess_confirmed_seqid_op(struct nfsd4_compound_state *cstate, u32 seqid,
						 stateid_t *stateid, struct nfs4_ol_stateid **stpp, struct nfsd_net *nn)
{
	__be32 status;
	struct nfs4_openowner *oo;
	struct nfs4_ol_stateid *stp;

	status = nfs4_preprocess_seqid_op(cstate, seqid, stateid,
						NFS4_OPEN_STID, &stp, nn);
	if (status)
		return status;
	oo = openowner(stp->st_stateowner);
	if (!(oo->oo_flags & NFS4_OO_CONFIRMED)) {
		mutex_unlock(&stp->st_mutex);
		nfs4_put_stid(&stp->st_stid);
		return nfserr_bad_stateid;
	}
	*stpp = stp;
	return nfs_ok;
}

__be32
nfsd4_open_confirm(struct svc_rqst *rqstp, struct nfsd4_compound_state *cstate,
		   union nfsd4_op_u *u)
{
	struct nfsd4_open_confirm *oc = &u->open_confirm;
	__be32 status;
	struct nfs4_openowner *oo;
	struct nfs4_ol_stateid *stp;
	struct nfsd_net *nn = net_generic(SVC_NET(rqstp), nfsd_net_id);

	dprintk("NFSD: nfsd4_open_confirm on file %pd\n",
			cstate->current_fh.fh_dentry);

	status = fh_verify(rqstp, &cstate->current_fh, S_IFREG, 0);
	if (status)
		return status;

	status = nfs4_preprocess_seqid_op(cstate,
					oc->oc_seqid, &oc->oc_req_stateid,
					NFS4_OPEN_STID, &stp, nn);
	if (status)
		goto out;
	oo = openowner(stp->st_stateowner);
	status = nfserr_bad_stateid;
	if (oo->oo_flags & NFS4_OO_CONFIRMED) {
		mutex_unlock(&stp->st_mutex);
		goto put_stateid;
	}
	oo->oo_flags |= NFS4_OO_CONFIRMED;
	nfs4_inc_and_copy_stateid(&oc->oc_resp_stateid, &stp->st_stid);
	mutex_unlock(&stp->st_mutex);
	trace_nfsd_open_confirm(oc->oc_seqid, &stp->st_stid.sc_stateid);
	nfsd4_client_record_create(oo->oo_owner.so_client);
	status = nfs_ok;
put_stateid:
	nfs4_put_stid(&stp->st_stid);
out:
	nfsd4_bump_seqid(cstate, status);
	return status;
}

static inline void nfs4_stateid_downgrade_bit(struct nfs4_ol_stateid *stp, u32 access)
{
	if (!test_access(access, stp))
		return;
	nfs4_file_put_access(stp->st_stid.sc_file, access);
	clear_access(access, stp);
}

static inline void nfs4_stateid_downgrade(struct nfs4_ol_stateid *stp, u32 to_access)
{
	switch (to_access) {
	case NFS4_SHARE_ACCESS_READ:
		nfs4_stateid_downgrade_bit(stp, NFS4_SHARE_ACCESS_WRITE);
		nfs4_stateid_downgrade_bit(stp, NFS4_SHARE_ACCESS_BOTH);
		break;
	case NFS4_SHARE_ACCESS_WRITE:
		nfs4_stateid_downgrade_bit(stp, NFS4_SHARE_ACCESS_READ);
		nfs4_stateid_downgrade_bit(stp, NFS4_SHARE_ACCESS_BOTH);
		break;
	case NFS4_SHARE_ACCESS_BOTH:
		break;
	default:
		WARN_ON_ONCE(1);
	}
}

__be32
nfsd4_open_downgrade(struct svc_rqst *rqstp,
		     struct nfsd4_compound_state *cstate, union nfsd4_op_u *u)
{
	struct nfsd4_open_downgrade *od = &u->open_downgrade;
	__be32 status;
	struct nfs4_ol_stateid *stp;
	struct nfsd_net *nn = net_generic(SVC_NET(rqstp), nfsd_net_id);

	dprintk("NFSD: nfsd4_open_downgrade on file %pd\n", 
			cstate->current_fh.fh_dentry);

	/* We don't yet support WANT bits: */
	if (od->od_deleg_want)
		dprintk("NFSD: %s: od_deleg_want=0x%x ignored\n", __func__,
			od->od_deleg_want);

	status = nfs4_preprocess_confirmed_seqid_op(cstate, od->od_seqid,
					&od->od_stateid, &stp, nn);
	if (status)
		goto out; 
	status = nfserr_inval;
	if (!test_access(od->od_share_access, stp)) {
		dprintk("NFSD: access not a subset of current bitmap: 0x%hhx, input access=%08x\n",
			stp->st_access_bmap, od->od_share_access);
		goto put_stateid;
	}
	if (!test_deny(od->od_share_deny, stp)) {
		dprintk("NFSD: deny not a subset of current bitmap: 0x%hhx, input deny=%08x\n",
			stp->st_deny_bmap, od->od_share_deny);
		goto put_stateid;
	}
	nfs4_stateid_downgrade(stp, od->od_share_access);
	reset_union_bmap_deny(od->od_share_deny, stp);
	nfs4_inc_and_copy_stateid(&od->od_stateid, &stp->st_stid);
	status = nfs_ok;
put_stateid:
	mutex_unlock(&stp->st_mutex);
	nfs4_put_stid(&stp->st_stid);
out:
	nfsd4_bump_seqid(cstate, status);
	return status;
}

static void nfsd4_close_open_stateid(struct nfs4_ol_stateid *s)
{
	struct nfs4_client *clp = s->st_stid.sc_client;
	bool unhashed;
	LIST_HEAD(reaplist);

	spin_lock(&clp->cl_lock);
	unhashed = unhash_open_stateid(s, &reaplist);

	if (clp->cl_minorversion) {
		if (unhashed)
			put_ol_stateid_locked(s, &reaplist);
		spin_unlock(&clp->cl_lock);
		free_ol_stateid_reaplist(&reaplist);
	} else {
		spin_unlock(&clp->cl_lock);
		free_ol_stateid_reaplist(&reaplist);
		if (unhashed)
			move_to_close_lru(s, clp->net);
	}
}

/*
 * nfs4_unlock_state() called after encode
 */
__be32
nfsd4_close(struct svc_rqst *rqstp, struct nfsd4_compound_state *cstate,
		union nfsd4_op_u *u)
{
	struct nfsd4_close *close = &u->close;
	__be32 status;
	struct nfs4_ol_stateid *stp;
	struct net *net = SVC_NET(rqstp);
	struct nfsd_net *nn = net_generic(net, nfsd_net_id);

	dprintk("NFSD: nfsd4_close on file %pd\n", 
			cstate->current_fh.fh_dentry);

	status = nfs4_preprocess_seqid_op(cstate, close->cl_seqid,
					&close->cl_stateid,
					NFS4_OPEN_STID|NFS4_CLOSED_STID,
					&stp, nn);
	nfsd4_bump_seqid(cstate, status);
	if (status)
		goto out; 

	stp->st_stid.sc_type = NFS4_CLOSED_STID;

	/*
	 * Technically we don't _really_ have to increment or copy it, since
	 * it should just be gone after this operation and we clobber the
	 * copied value below, but we continue to do so here just to ensure
	 * that racing ops see that there was a state change.
	 */
	nfs4_inc_and_copy_stateid(&close->cl_stateid, &stp->st_stid);

	nfsd4_close_open_stateid(stp);
	mutex_unlock(&stp->st_mutex);

	/* v4.1+ suggests that we send a special stateid in here, since the
	 * clients should just ignore this anyway. Since this is not useful
	 * for v4.0 clients either, we set it to the special close_stateid
	 * universally.
	 *
	 * See RFC5661 section 18.2.4, and RFC7530 section 16.2.5
	 */
	memcpy(&close->cl_stateid, &close_stateid, sizeof(close->cl_stateid));

	/* put reference from nfs4_preprocess_seqid_op */
	nfs4_put_stid(&stp->st_stid);
out:
	return status;
}

__be32
nfsd4_delegreturn(struct svc_rqst *rqstp, struct nfsd4_compound_state *cstate,
		  union nfsd4_op_u *u)
{
	struct nfsd4_delegreturn *dr = &u->delegreturn;
	struct nfs4_delegation *dp;
	stateid_t *stateid = &dr->dr_stateid;
	struct nfs4_stid *s;
	__be32 status;
	struct nfsd_net *nn = net_generic(SVC_NET(rqstp), nfsd_net_id);

	if ((status = fh_verify(rqstp, &cstate->current_fh, S_IFREG, 0)))
		return status;

	status = nfsd4_lookup_stateid(cstate, stateid, NFS4_DELEG_STID, &s, nn);
	if (status)
		goto out;
	dp = delegstateid(s);
	status = nfsd4_stid_check_stateid_generation(stateid, &dp->dl_stid, nfsd4_has_session(cstate));
	if (status)
		goto put_stateid;

	destroy_delegation(dp);
put_stateid:
	nfs4_put_stid(&dp->dl_stid);
out:
	return status;
}

/* last octet in a range */
static inline u64
last_byte_offset(u64 start, u64 len)
{
	u64 end;

	WARN_ON_ONCE(!len);
	end = start + len;
	return end > start ? end - 1: NFS4_MAX_UINT64;
}

/*
 * TODO: Linux file offsets are _signed_ 64-bit quantities, which means that
 * we can't properly handle lock requests that go beyond the (2^63 - 1)-th
 * byte, because of sign extension problems.  Since NFSv4 calls for 64-bit
 * locking, this prevents us from being completely protocol-compliant.  The
 * real solution to this problem is to start using unsigned file offsets in
 * the VFS, but this is a very deep change!
 */
static inline void
nfs4_transform_lock_offset(struct file_lock *lock)
{
	if (lock->fl_start < 0)
		lock->fl_start = OFFSET_MAX;
	if (lock->fl_end < 0)
		lock->fl_end = OFFSET_MAX;
}

static fl_owner_t
nfsd4_fl_get_owner(fl_owner_t owner)
{
	struct nfs4_lockowner *lo = (struct nfs4_lockowner *)owner;

	nfs4_get_stateowner(&lo->lo_owner);
	return owner;
}

static void
nfsd4_fl_put_owner(fl_owner_t owner)
{
	struct nfs4_lockowner *lo = (struct nfs4_lockowner *)owner;

	if (lo)
		nfs4_put_stateowner(&lo->lo_owner);
}

static void
nfsd4_lm_notify(struct file_lock *fl)
{
	struct nfs4_lockowner		*lo = (struct nfs4_lockowner *)fl->fl_owner;
	struct net			*net = lo->lo_owner.so_client->net;
	struct nfsd_net			*nn = net_generic(net, nfsd_net_id);
	struct nfsd4_blocked_lock	*nbl = container_of(fl,
						struct nfsd4_blocked_lock, nbl_lock);
	bool queue = false;

	/* An empty list means that something else is going to be using it */
	spin_lock(&nn->blocked_locks_lock);
	if (!list_empty(&nbl->nbl_list)) {
		list_del_init(&nbl->nbl_list);
		list_del_init(&nbl->nbl_lru);
		queue = true;
	}
	spin_unlock(&nn->blocked_locks_lock);

	if (queue) {
		trace_nfsd_cb_notify_lock(lo, nbl);
		nfsd4_run_cb(&nbl->nbl_cb);
	}
}

static const struct lock_manager_operations nfsd_posix_mng_ops  = {
	.lm_notify = nfsd4_lm_notify,
	.lm_get_owner = nfsd4_fl_get_owner,
	.lm_put_owner = nfsd4_fl_put_owner,
};

static inline void
nfs4_set_lock_denied(struct file_lock *fl, struct nfsd4_lock_denied *deny)
{
	struct nfs4_lockowner *lo;

	if (fl->fl_lmops == &nfsd_posix_mng_ops) {
		lo = (struct nfs4_lockowner *) fl->fl_owner;
		xdr_netobj_dup(&deny->ld_owner, &lo->lo_owner.so_owner,
						GFP_KERNEL);
		if (!deny->ld_owner.data)
			/* We just don't care that much */
			goto nevermind;
		deny->ld_clientid = lo->lo_owner.so_client->cl_clientid;
	} else {
nevermind:
		deny->ld_owner.len = 0;
		deny->ld_owner.data = NULL;
		deny->ld_clientid.cl_boot = 0;
		deny->ld_clientid.cl_id = 0;
	}
	deny->ld_start = fl->fl_start;
	deny->ld_length = NFS4_MAX_UINT64;
	if (fl->fl_end != NFS4_MAX_UINT64)
		deny->ld_length = fl->fl_end - fl->fl_start + 1;        
	deny->ld_type = NFS4_READ_LT;
	if (fl->fl_type != F_RDLCK)
		deny->ld_type = NFS4_WRITE_LT;
}

static struct nfs4_lockowner *
find_lockowner_str_locked(struct nfs4_client *clp, struct xdr_netobj *owner)
{
	unsigned int strhashval = ownerstr_hashval(owner);
	struct nfs4_stateowner *so;

	lockdep_assert_held(&clp->cl_lock);

	list_for_each_entry(so, &clp->cl_ownerstr_hashtbl[strhashval],
			    so_strhash) {
		if (so->so_is_open_owner)
			continue;
		if (same_owner_str(so, owner))
			return lockowner(nfs4_get_stateowner(so));
	}
	return NULL;
}

static struct nfs4_lockowner *
find_lockowner_str(struct nfs4_client *clp, struct xdr_netobj *owner)
{
	struct nfs4_lockowner *lo;

	spin_lock(&clp->cl_lock);
	lo = find_lockowner_str_locked(clp, owner);
	spin_unlock(&clp->cl_lock);
	return lo;
}

static void nfs4_unhash_lockowner(struct nfs4_stateowner *sop)
{
	unhash_lockowner_locked(lockowner(sop));
}

static void nfs4_free_lockowner(struct nfs4_stateowner *sop)
{
	struct nfs4_lockowner *lo = lockowner(sop);

	kmem_cache_free(lockowner_slab, lo);
}

static const struct nfs4_stateowner_operations lockowner_ops = {
	.so_unhash =	nfs4_unhash_lockowner,
	.so_free =	nfs4_free_lockowner,
};

/*
 * Alloc a lock owner structure.
 * Called in nfsd4_lock - therefore, OPEN and OPEN_CONFIRM (if needed) has 
 * occurred. 
 *
 * strhashval = ownerstr_hashval
 */
static struct nfs4_lockowner *
alloc_init_lock_stateowner(unsigned int strhashval, struct nfs4_client *clp,
			   struct nfs4_ol_stateid *open_stp,
			   struct nfsd4_lock *lock)
{
	struct nfs4_lockowner *lo, *ret;

	lo = alloc_stateowner(lockowner_slab, &lock->lk_new_owner, clp);
	if (!lo)
		return NULL;
	INIT_LIST_HEAD(&lo->lo_blocked);
	INIT_LIST_HEAD(&lo->lo_owner.so_stateids);
	lo->lo_owner.so_is_open_owner = 0;
	lo->lo_owner.so_seqid = lock->lk_new_lock_seqid;
	lo->lo_owner.so_ops = &lockowner_ops;
	spin_lock(&clp->cl_lock);
	ret = find_lockowner_str_locked(clp, &lock->lk_new_owner);
	if (ret == NULL) {
		list_add(&lo->lo_owner.so_strhash,
			 &clp->cl_ownerstr_hashtbl[strhashval]);
		ret = lo;
	} else
		nfs4_free_stateowner(&lo->lo_owner);

	spin_unlock(&clp->cl_lock);
	return ret;
}

static struct nfs4_ol_stateid *
find_lock_stateid(const struct nfs4_lockowner *lo,
		  const struct nfs4_ol_stateid *ost)
{
	struct nfs4_ol_stateid *lst;

	lockdep_assert_held(&ost->st_stid.sc_client->cl_lock);

	/* If ost is not hashed, ost->st_locks will not be valid */
	if (!nfs4_ol_stateid_unhashed(ost))
		list_for_each_entry(lst, &ost->st_locks, st_locks) {
			if (lst->st_stateowner == &lo->lo_owner) {
				refcount_inc(&lst->st_stid.sc_count);
				return lst;
			}
		}
	return NULL;
}

static struct nfs4_ol_stateid *
init_lock_stateid(struct nfs4_ol_stateid *stp, struct nfs4_lockowner *lo,
		  struct nfs4_file *fp, struct inode *inode,
		  struct nfs4_ol_stateid *open_stp)
{
	struct nfs4_client *clp = lo->lo_owner.so_client;
	struct nfs4_ol_stateid *retstp;

	mutex_init(&stp->st_mutex);
	mutex_lock_nested(&stp->st_mutex, OPEN_STATEID_MUTEX);
retry:
	spin_lock(&clp->cl_lock);
	if (nfs4_ol_stateid_unhashed(open_stp))
		goto out_close;
	retstp = find_lock_stateid(lo, open_stp);
	if (retstp)
		goto out_found;
	refcount_inc(&stp->st_stid.sc_count);
	stp->st_stid.sc_type = NFS4_LOCK_STID;
	stp->st_stateowner = nfs4_get_stateowner(&lo->lo_owner);
	get_nfs4_file(fp);
	stp->st_stid.sc_file = fp;
	stp->st_access_bmap = 0;
	stp->st_deny_bmap = open_stp->st_deny_bmap;
	stp->st_openstp = open_stp;
	spin_lock(&fp->fi_lock);
	list_add(&stp->st_locks, &open_stp->st_locks);
	list_add(&stp->st_perstateowner, &lo->lo_owner.so_stateids);
	list_add(&stp->st_perfile, &fp->fi_stateids);
	spin_unlock(&fp->fi_lock);
	spin_unlock(&clp->cl_lock);
	return stp;
out_found:
	spin_unlock(&clp->cl_lock);
	if (nfsd4_lock_ol_stateid(retstp) != nfs_ok) {
		nfs4_put_stid(&retstp->st_stid);
		goto retry;
	}
	/* To keep mutex tracking happy */
	mutex_unlock(&stp->st_mutex);
	return retstp;
out_close:
	spin_unlock(&clp->cl_lock);
	mutex_unlock(&stp->st_mutex);
	return NULL;
}

static struct nfs4_ol_stateid *
find_or_create_lock_stateid(struct nfs4_lockowner *lo, struct nfs4_file *fi,
			    struct inode *inode, struct nfs4_ol_stateid *ost,
			    bool *new)
{
	struct nfs4_stid *ns = NULL;
	struct nfs4_ol_stateid *lst;
	struct nfs4_openowner *oo = openowner(ost->st_stateowner);
	struct nfs4_client *clp = oo->oo_owner.so_client;

	*new = false;
	spin_lock(&clp->cl_lock);
	lst = find_lock_stateid(lo, ost);
	spin_unlock(&clp->cl_lock);
	if (lst != NULL) {
		if (nfsd4_lock_ol_stateid(lst) == nfs_ok)
			goto out;
		nfs4_put_stid(&lst->st_stid);
	}
	ns = nfs4_alloc_stid(clp, stateid_slab, nfs4_free_lock_stateid);
	if (ns == NULL)
		return NULL;

	lst = init_lock_stateid(openlockstateid(ns), lo, fi, inode, ost);
	if (lst == openlockstateid(ns))
		*new = true;
	else
		nfs4_put_stid(ns);
out:
	return lst;
}

static int
check_lock_length(u64 offset, u64 length)
{
	return ((length == 0) || ((length != NFS4_MAX_UINT64) &&
		(length > ~offset)));
}

static void get_lock_access(struct nfs4_ol_stateid *lock_stp, u32 access)
{
	struct nfs4_file *fp = lock_stp->st_stid.sc_file;

	lockdep_assert_held(&fp->fi_lock);

	if (test_access(access, lock_stp))
		return;
	__nfs4_file_get_access(fp, access);
	set_access(access, lock_stp);
}

static __be32
lookup_or_create_lock_state(struct nfsd4_compound_state *cstate,
			    struct nfs4_ol_stateid *ost,
			    struct nfsd4_lock *lock,
			    struct nfs4_ol_stateid **plst, bool *new)
{
	__be32 status;
	struct nfs4_file *fi = ost->st_stid.sc_file;
	struct nfs4_openowner *oo = openowner(ost->st_stateowner);
	struct nfs4_client *cl = oo->oo_owner.so_client;
	struct inode *inode = d_inode(cstate->current_fh.fh_dentry);
	struct nfs4_lockowner *lo;
	struct nfs4_ol_stateid *lst;
	unsigned int strhashval;

	lo = find_lockowner_str(cl, &lock->lk_new_owner);
	if (!lo) {
		strhashval = ownerstr_hashval(&lock->lk_new_owner);
		lo = alloc_init_lock_stateowner(strhashval, cl, ost, lock);
		if (lo == NULL)
			return nfserr_jukebox;
	} else {
		/* with an existing lockowner, seqids must be the same */
		status = nfserr_bad_seqid;
		if (!cstate->minorversion &&
		    lock->lk_new_lock_seqid != lo->lo_owner.so_seqid)
			goto out;
	}

	lst = find_or_create_lock_stateid(lo, fi, inode, ost, new);
	if (lst == NULL) {
		status = nfserr_jukebox;
		goto out;
	}

	status = nfs_ok;
	*plst = lst;
out:
	nfs4_put_stateowner(&lo->lo_owner);
	return status;
}

/*
 *  LOCK operation 
 */
__be32
nfsd4_lock(struct svc_rqst *rqstp, struct nfsd4_compound_state *cstate,
	   union nfsd4_op_u *u)
{
	struct nfsd4_lock *lock = &u->lock;
	struct nfs4_openowner *open_sop = NULL;
	struct nfs4_lockowner *lock_sop = NULL;
	struct nfs4_ol_stateid *lock_stp = NULL;
	struct nfs4_ol_stateid *open_stp = NULL;
	struct nfs4_file *fp;
	struct nfsd_file *nf = NULL;
	struct nfsd4_blocked_lock *nbl = NULL;
	struct file_lock *file_lock = NULL;
	struct file_lock *conflock = NULL;
	struct super_block *sb;
	__be32 status = 0;
	int lkflg;
	int err;
	bool new = false;
	unsigned char fl_type;
	unsigned int fl_flags = FL_POSIX;
	struct net *net = SVC_NET(rqstp);
	struct nfsd_net *nn = net_generic(net, nfsd_net_id);

	dprintk("NFSD: nfsd4_lock: start=%Ld length=%Ld\n",
		(long long) lock->lk_offset,
		(long long) lock->lk_length);

	if (check_lock_length(lock->lk_offset, lock->lk_length))
		 return nfserr_inval;

	if ((status = fh_verify(rqstp, &cstate->current_fh,
				S_IFREG, NFSD_MAY_LOCK))) {
		dprintk("NFSD: nfsd4_lock: permission denied!\n");
		return status;
	}
	sb = cstate->current_fh.fh_dentry->d_sb;

	if (lock->lk_is_new) {
		if (nfsd4_has_session(cstate))
			/* See rfc 5661 18.10.3: given clientid is ignored: */
			memcpy(&lock->lk_new_clientid,
				&cstate->clp->cl_clientid,
				sizeof(clientid_t));

		/* validate and update open stateid and open seqid */
		status = nfs4_preprocess_confirmed_seqid_op(cstate,
				        lock->lk_new_open_seqid,
		                        &lock->lk_new_open_stateid,
					&open_stp, nn);
		if (status)
			goto out;
		mutex_unlock(&open_stp->st_mutex);
		open_sop = openowner(open_stp->st_stateowner);
		status = nfserr_bad_stateid;
		if (!same_clid(&open_sop->oo_owner.so_client->cl_clientid,
						&lock->lk_new_clientid))
			goto out;
		status = lookup_or_create_lock_state(cstate, open_stp, lock,
							&lock_stp, &new);
	} else {
		status = nfs4_preprocess_seqid_op(cstate,
				       lock->lk_old_lock_seqid,
				       &lock->lk_old_lock_stateid,
				       NFS4_LOCK_STID, &lock_stp, nn);
	}
	if (status)
		goto out;
	lock_sop = lockowner(lock_stp->st_stateowner);

	lkflg = setlkflg(lock->lk_type);
	status = nfs4_check_openmode(lock_stp, lkflg);
	if (status)
		goto out;

	status = nfserr_grace;
	if (locks_in_grace(net) && !lock->lk_reclaim)
		goto out;
	status = nfserr_no_grace;
	if (!locks_in_grace(net) && lock->lk_reclaim)
		goto out;

	if (lock->lk_reclaim)
		fl_flags |= FL_RECLAIM;

	fp = lock_stp->st_stid.sc_file;
	switch (lock->lk_type) {
		case NFS4_READW_LT:
			if (nfsd4_has_session(cstate) &&
			    !(sb->s_export_op->flags & EXPORT_OP_SYNC_LOCKS))
				fl_flags |= FL_SLEEP;
			fallthrough;
		case NFS4_READ_LT:
			spin_lock(&fp->fi_lock);
			nf = find_readable_file_locked(fp);
			if (nf)
				get_lock_access(lock_stp, NFS4_SHARE_ACCESS_READ);
			spin_unlock(&fp->fi_lock);
			fl_type = F_RDLCK;
			break;
		case NFS4_WRITEW_LT:
			if (nfsd4_has_session(cstate) &&
			    !(sb->s_export_op->flags & EXPORT_OP_SYNC_LOCKS))
				fl_flags |= FL_SLEEP;
			fallthrough;
		case NFS4_WRITE_LT:
			spin_lock(&fp->fi_lock);
			nf = find_writeable_file_locked(fp);
			if (nf)
				get_lock_access(lock_stp, NFS4_SHARE_ACCESS_WRITE);
			spin_unlock(&fp->fi_lock);
			fl_type = F_WRLCK;
			break;
		default:
			status = nfserr_inval;
		goto out;
	}

	if (!nf) {
		status = nfserr_openmode;
		goto out;
	}

	nbl = find_or_allocate_block(lock_sop, &fp->fi_fhandle, nn);
	if (!nbl) {
		dprintk("NFSD: %s: unable to allocate block!\n", __func__);
		status = nfserr_jukebox;
		goto out;
	}

	file_lock = &nbl->nbl_lock;
	file_lock->fl_type = fl_type;
	file_lock->fl_owner = (fl_owner_t)lockowner(nfs4_get_stateowner(&lock_sop->lo_owner));
	file_lock->fl_pid = current->tgid;
	file_lock->fl_file = nf->nf_file;
	file_lock->fl_flags = fl_flags;
	file_lock->fl_lmops = &nfsd_posix_mng_ops;
	file_lock->fl_start = lock->lk_offset;
	file_lock->fl_end = last_byte_offset(lock->lk_offset, lock->lk_length);
	nfs4_transform_lock_offset(file_lock);

	conflock = locks_alloc_lock();
	if (!conflock) {
		dprintk("NFSD: %s: unable to allocate lock!\n", __func__);
		status = nfserr_jukebox;
		goto out;
	}

	if (fl_flags & FL_SLEEP) {
		nbl->nbl_time = ktime_get_boottime_seconds();
		spin_lock(&nn->blocked_locks_lock);
		list_add_tail(&nbl->nbl_list, &lock_sop->lo_blocked);
		list_add_tail(&nbl->nbl_lru, &nn->blocked_locks_lru);
		spin_unlock(&nn->blocked_locks_lock);
	}

	err = vfs_lock_file(nf->nf_file, F_SETLK, file_lock, conflock);
	switch (err) {
	case 0: /* success! */
		nfs4_inc_and_copy_stateid(&lock->lk_resp_stateid, &lock_stp->st_stid);
		status = 0;
		if (lock->lk_reclaim)
			nn->somebody_reclaimed = true;
		break;
	case FILE_LOCK_DEFERRED:
		nbl = NULL;
		fallthrough;
	case -EAGAIN:		/* conflock holds conflicting lock */
		status = nfserr_denied;
		dprintk("NFSD: nfsd4_lock: conflicting lock found!\n");
		nfs4_set_lock_denied(conflock, &lock->lk_denied);
		break;
	case -EDEADLK:
		status = nfserr_deadlock;
		break;
	default:
		dprintk("NFSD: nfsd4_lock: vfs_lock_file() failed! status %d\n",err);
		status = nfserrno(err);
		break;
	}
out:
	if (nbl) {
		/* dequeue it if we queued it before */
		if (fl_flags & FL_SLEEP) {
			spin_lock(&nn->blocked_locks_lock);
			list_del_init(&nbl->nbl_list);
			list_del_init(&nbl->nbl_lru);
			spin_unlock(&nn->blocked_locks_lock);
		}
		free_blocked_lock(nbl);
	}
	if (nf)
		nfsd_file_put(nf);
	if (lock_stp) {
		/* Bump seqid manually if the 4.0 replay owner is openowner */
		if (cstate->replay_owner &&
		    cstate->replay_owner != &lock_sop->lo_owner &&
		    seqid_mutating_err(ntohl(status)))
			lock_sop->lo_owner.so_seqid++;

		/*
		 * If this is a new, never-before-used stateid, and we are
		 * returning an error, then just go ahead and release it.
		 */
		if (status && new)
			release_lock_stateid(lock_stp);

		mutex_unlock(&lock_stp->st_mutex);

		nfs4_put_stid(&lock_stp->st_stid);
	}
	if (open_stp)
		nfs4_put_stid(&open_stp->st_stid);
	nfsd4_bump_seqid(cstate, status);
	if (conflock)
		locks_free_lock(conflock);
	return status;
}

/*
 * The NFSv4 spec allows a client to do a LOCKT without holding an OPEN,
 * so we do a temporary open here just to get an open file to pass to
 * vfs_test_lock.
 */
static __be32 nfsd_test_lock(struct svc_rqst *rqstp, struct svc_fh *fhp, struct file_lock *lock)
{
	struct nfsd_file *nf;
	__be32 err;

	err = nfsd_file_acquire(rqstp, fhp, NFSD_MAY_READ, &nf);
	if (err)
		return err;
	fh_lock(fhp); /* to block new leases till after test_lock: */
	err = nfserrno(nfsd_open_break_lease(fhp->fh_dentry->d_inode,
							NFSD_MAY_READ));
	if (err)
		goto out;
	lock->fl_file = nf->nf_file;
	err = nfserrno(vfs_test_lock(nf->nf_file, lock));
	lock->fl_file = NULL;
out:
	fh_unlock(fhp);
	nfsd_file_put(nf);
	return err;
}

/*
 * LOCKT operation
 */
__be32
nfsd4_lockt(struct svc_rqst *rqstp, struct nfsd4_compound_state *cstate,
	    union nfsd4_op_u *u)
{
	struct nfsd4_lockt *lockt = &u->lockt;
	struct file_lock *file_lock = NULL;
	struct nfs4_lockowner *lo = NULL;
	__be32 status;
	struct nfsd_net *nn = net_generic(SVC_NET(rqstp), nfsd_net_id);

	if (locks_in_grace(SVC_NET(rqstp)))
		return nfserr_grace;

	if (check_lock_length(lockt->lt_offset, lockt->lt_length))
		 return nfserr_inval;

	if (!nfsd4_has_session(cstate)) {
		status = set_client(&lockt->lt_clientid, cstate, nn);
		if (status)
			goto out;
	}

	if ((status = fh_verify(rqstp, &cstate->current_fh, S_IFREG, 0)))
		goto out;

	file_lock = locks_alloc_lock();
	if (!file_lock) {
		dprintk("NFSD: %s: unable to allocate lock!\n", __func__);
		status = nfserr_jukebox;
		goto out;
	}

	switch (lockt->lt_type) {
		case NFS4_READ_LT:
		case NFS4_READW_LT:
			file_lock->fl_type = F_RDLCK;
			break;
		case NFS4_WRITE_LT:
		case NFS4_WRITEW_LT:
			file_lock->fl_type = F_WRLCK;
			break;
		default:
			dprintk("NFSD: nfs4_lockt: bad lock type!\n");
			status = nfserr_inval;
			goto out;
	}

	lo = find_lockowner_str(cstate->clp, &lockt->lt_owner);
	if (lo)
		file_lock->fl_owner = (fl_owner_t)lo;
	file_lock->fl_pid = current->tgid;
	file_lock->fl_flags = FL_POSIX;

	file_lock->fl_start = lockt->lt_offset;
	file_lock->fl_end = last_byte_offset(lockt->lt_offset, lockt->lt_length);

	nfs4_transform_lock_offset(file_lock);

	status = nfsd_test_lock(rqstp, &cstate->current_fh, file_lock);
	if (status)
		goto out;

	if (file_lock->fl_type != F_UNLCK) {
		status = nfserr_denied;
		nfs4_set_lock_denied(file_lock, &lockt->lt_denied);
	}
out:
	if (lo)
		nfs4_put_stateowner(&lo->lo_owner);
	if (file_lock)
		locks_free_lock(file_lock);
	return status;
}

__be32
nfsd4_locku(struct svc_rqst *rqstp, struct nfsd4_compound_state *cstate,
	    union nfsd4_op_u *u)
{
	struct nfsd4_locku *locku = &u->locku;
	struct nfs4_ol_stateid *stp;
	struct nfsd_file *nf = NULL;
	struct file_lock *file_lock = NULL;
	__be32 status;
	int err;
	struct nfsd_net *nn = net_generic(SVC_NET(rqstp), nfsd_net_id);

	dprintk("NFSD: nfsd4_locku: start=%Ld length=%Ld\n",
		(long long) locku->lu_offset,
		(long long) locku->lu_length);

	if (check_lock_length(locku->lu_offset, locku->lu_length))
		 return nfserr_inval;

	status = nfs4_preprocess_seqid_op(cstate, locku->lu_seqid,
					&locku->lu_stateid, NFS4_LOCK_STID,
					&stp, nn);
	if (status)
		goto out;
	nf = find_any_file(stp->st_stid.sc_file);
	if (!nf) {
		status = nfserr_lock_range;
		goto put_stateid;
	}
	file_lock = locks_alloc_lock();
	if (!file_lock) {
		dprintk("NFSD: %s: unable to allocate lock!\n", __func__);
		status = nfserr_jukebox;
		goto put_file;
	}

	file_lock->fl_type = F_UNLCK;
	file_lock->fl_owner = (fl_owner_t)lockowner(nfs4_get_stateowner(stp->st_stateowner));
	file_lock->fl_pid = current->tgid;
	file_lock->fl_file = nf->nf_file;
	file_lock->fl_flags = FL_POSIX;
	file_lock->fl_lmops = &nfsd_posix_mng_ops;
	file_lock->fl_start = locku->lu_offset;

	file_lock->fl_end = last_byte_offset(locku->lu_offset,
						locku->lu_length);
	nfs4_transform_lock_offset(file_lock);

	err = vfs_lock_file(nf->nf_file, F_SETLK, file_lock, NULL);
	if (err) {
		dprintk("NFSD: nfs4_locku: vfs_lock_file failed!\n");
		goto out_nfserr;
	}
	nfs4_inc_and_copy_stateid(&locku->lu_stateid, &stp->st_stid);
put_file:
	nfsd_file_put(nf);
put_stateid:
	mutex_unlock(&stp->st_mutex);
	nfs4_put_stid(&stp->st_stid);
out:
	nfsd4_bump_seqid(cstate, status);
	if (file_lock)
		locks_free_lock(file_lock);
	return status;

out_nfserr:
	status = nfserrno(err);
	goto put_file;
}

/*
 * returns
 * 	true:  locks held by lockowner
 * 	false: no locks held by lockowner
 */
static bool
check_for_locks(struct nfs4_file *fp, struct nfs4_lockowner *lowner)
{
	struct file_lock *fl;
	int status = false;
	struct nfsd_file *nf = find_any_file(fp);
	struct inode *inode;
	struct file_lock_context *flctx;

	if (!nf) {
		/* Any valid lock stateid should have some sort of access */
		WARN_ON_ONCE(1);
		return status;
	}

	inode = locks_inode(nf->nf_file);
	flctx = inode->i_flctx;

	if (flctx && !list_empty_careful(&flctx->flc_posix)) {
		spin_lock(&flctx->flc_lock);
		list_for_each_entry(fl, &flctx->flc_posix, fl_list) {
			if (fl->fl_owner == (fl_owner_t)lowner) {
				status = true;
				break;
			}
		}
		spin_unlock(&flctx->flc_lock);
	}
	nfsd_file_put(nf);
	return status;
}

__be32
nfsd4_release_lockowner(struct svc_rqst *rqstp,
			struct nfsd4_compound_state *cstate,
			union nfsd4_op_u *u)
{
	struct nfsd4_release_lockowner *rlockowner = &u->release_lockowner;
	clientid_t *clid = &rlockowner->rl_clientid;
	struct nfs4_stateowner *sop;
	struct nfs4_lockowner *lo = NULL;
	struct nfs4_ol_stateid *stp;
	struct xdr_netobj *owner = &rlockowner->rl_owner;
	unsigned int hashval = ownerstr_hashval(owner);
	__be32 status;
	struct nfsd_net *nn = net_generic(SVC_NET(rqstp), nfsd_net_id);
	struct nfs4_client *clp;
	LIST_HEAD (reaplist);

	dprintk("nfsd4_release_lockowner clientid: (%08x/%08x):\n",
		clid->cl_boot, clid->cl_id);

	status = set_client(clid, cstate, nn);
	if (status)
		return status;

	clp = cstate->clp;
	/* Find the matching lock stateowner */
	spin_lock(&clp->cl_lock);
	list_for_each_entry(sop, &clp->cl_ownerstr_hashtbl[hashval],
			    so_strhash) {

		if (sop->so_is_open_owner || !same_owner_str(sop, owner))
			continue;

		/* see if there are still any locks associated with it */
		lo = lockowner(sop);
		list_for_each_entry(stp, &sop->so_stateids, st_perstateowner) {
			if (check_for_locks(stp->st_stid.sc_file, lo)) {
				status = nfserr_locks_held;
				spin_unlock(&clp->cl_lock);
				return status;
			}
		}

		nfs4_get_stateowner(sop);
		break;
	}
	if (!lo) {
		spin_unlock(&clp->cl_lock);
		return status;
	}

	unhash_lockowner_locked(lo);
	while (!list_empty(&lo->lo_owner.so_stateids)) {
		stp = list_first_entry(&lo->lo_owner.so_stateids,
				       struct nfs4_ol_stateid,
				       st_perstateowner);
		WARN_ON(!unhash_lock_stateid(stp));
		put_ol_stateid_locked(stp, &reaplist);
	}
	spin_unlock(&clp->cl_lock);
	free_ol_stateid_reaplist(&reaplist);
	remove_blocked_locks(lo);
	nfs4_put_stateowner(&lo->lo_owner);

	return status;
}

static inline struct nfs4_client_reclaim *
alloc_reclaim(void)
{
	return kmalloc(sizeof(struct nfs4_client_reclaim), GFP_KERNEL);
}

bool
nfs4_has_reclaimed_state(struct xdr_netobj name, struct nfsd_net *nn)
{
	struct nfs4_client_reclaim *crp;

	crp = nfsd4_find_reclaim_client(name, nn);
	return (crp && crp->cr_clp);
}

/*
 * failure => all reset bets are off, nfserr_no_grace...
 *
 * The caller is responsible for freeing name.data if NULL is returned (it
 * will be freed in nfs4_remove_reclaim_record in the normal case).
 */
struct nfs4_client_reclaim *
nfs4_client_to_reclaim(struct xdr_netobj name, struct xdr_netobj princhash,
		struct nfsd_net *nn)
{
	unsigned int strhashval;
	struct nfs4_client_reclaim *crp;

	crp = alloc_reclaim();
	if (crp) {
		strhashval = clientstr_hashval(name);
		INIT_LIST_HEAD(&crp->cr_strhash);
		list_add(&crp->cr_strhash, &nn->reclaim_str_hashtbl[strhashval]);
		crp->cr_name.data = name.data;
		crp->cr_name.len = name.len;
		crp->cr_princhash.data = princhash.data;
		crp->cr_princhash.len = princhash.len;
		crp->cr_clp = NULL;
		nn->reclaim_str_hashtbl_size++;
	}
	return crp;
}

void
nfs4_remove_reclaim_record(struct nfs4_client_reclaim *crp, struct nfsd_net *nn)
{
	list_del(&crp->cr_strhash);
	kfree(crp->cr_name.data);
	kfree(crp->cr_princhash.data);
	kfree(crp);
	nn->reclaim_str_hashtbl_size--;
}

void
nfs4_release_reclaim(struct nfsd_net *nn)
{
	struct nfs4_client_reclaim *crp = NULL;
	int i;

	for (i = 0; i < CLIENT_HASH_SIZE; i++) {
		while (!list_empty(&nn->reclaim_str_hashtbl[i])) {
			crp = list_entry(nn->reclaim_str_hashtbl[i].next,
			                struct nfs4_client_reclaim, cr_strhash);
			nfs4_remove_reclaim_record(crp, nn);
		}
	}
	WARN_ON_ONCE(nn->reclaim_str_hashtbl_size);
}

/*
 * called from OPEN, CLAIM_PREVIOUS with a new clientid. */
struct nfs4_client_reclaim *
nfsd4_find_reclaim_client(struct xdr_netobj name, struct nfsd_net *nn)
{
	unsigned int strhashval;
	struct nfs4_client_reclaim *crp = NULL;

	strhashval = clientstr_hashval(name);
	list_for_each_entry(crp, &nn->reclaim_str_hashtbl[strhashval], cr_strhash) {
		if (compare_blob(&crp->cr_name, &name) == 0) {
			return crp;
		}
	}
	return NULL;
}

__be32
nfs4_check_open_reclaim(struct nfs4_client *clp)
{
	if (test_bit(NFSD4_CLIENT_RECLAIM_COMPLETE, &clp->cl_flags))
		return nfserr_no_grace;

	if (nfsd4_client_record_check(clp))
		return nfserr_reclaim_bad;

	return nfs_ok;
}

/*
 * Since the lifetime of a delegation isn't limited to that of an open, a
 * client may quite reasonably hang on to a delegation as long as it has
 * the inode cached.  This becomes an obvious problem the first time a
 * client's inode cache approaches the size of the server's total memory.
 *
 * For now we avoid this problem by imposing a hard limit on the number
 * of delegations, which varies according to the server's memory size.
 */
static void
set_max_delegations(void)
{
	/*
	 * Allow at most 4 delegations per megabyte of RAM.  Quick
	 * estimates suggest that in the worst case (where every delegation
	 * is for a different inode), a delegation could take about 1.5K,
	 * giving a worst case usage of about 6% of memory.
	 */
	max_delegations = nr_free_buffer_pages() >> (20 - 2 - PAGE_SHIFT);
}

static int nfs4_state_create_net(struct net *net)
{
	struct nfsd_net *nn = net_generic(net, nfsd_net_id);
	int i;

	nn->conf_id_hashtbl = kmalloc_array(CLIENT_HASH_SIZE,
					    sizeof(struct list_head),
					    GFP_KERNEL);
	if (!nn->conf_id_hashtbl)
		goto err;
	nn->unconf_id_hashtbl = kmalloc_array(CLIENT_HASH_SIZE,
					      sizeof(struct list_head),
					      GFP_KERNEL);
	if (!nn->unconf_id_hashtbl)
		goto err_unconf_id;
	nn->sessionid_hashtbl = kmalloc_array(SESSION_HASH_SIZE,
					      sizeof(struct list_head),
					      GFP_KERNEL);
	if (!nn->sessionid_hashtbl)
		goto err_sessionid;

	for (i = 0; i < CLIENT_HASH_SIZE; i++) {
		INIT_LIST_HEAD(&nn->conf_id_hashtbl[i]);
		INIT_LIST_HEAD(&nn->unconf_id_hashtbl[i]);
	}
	for (i = 0; i < SESSION_HASH_SIZE; i++)
		INIT_LIST_HEAD(&nn->sessionid_hashtbl[i]);
	nn->conf_name_tree = RB_ROOT;
	nn->unconf_name_tree = RB_ROOT;
	nn->boot_time = ktime_get_real_seconds();
	nn->grace_ended = false;
	nn->nfsd4_manager.block_opens = true;
	INIT_LIST_HEAD(&nn->nfsd4_manager.list);
	INIT_LIST_HEAD(&nn->client_lru);
	INIT_LIST_HEAD(&nn->close_lru);
	INIT_LIST_HEAD(&nn->del_recall_lru);
	spin_lock_init(&nn->client_lock);
	spin_lock_init(&nn->s2s_cp_lock);
	idr_init(&nn->s2s_cp_stateids);

	spin_lock_init(&nn->blocked_locks_lock);
	INIT_LIST_HEAD(&nn->blocked_locks_lru);

	INIT_DELAYED_WORK(&nn->laundromat_work, laundromat_main);
	get_net(net);

	return 0;

err_sessionid:
	kfree(nn->unconf_id_hashtbl);
err_unconf_id:
	kfree(nn->conf_id_hashtbl);
err:
	return -ENOMEM;
}

static void
nfs4_state_destroy_net(struct net *net)
{
	int i;
	struct nfs4_client *clp = NULL;
	struct nfsd_net *nn = net_generic(net, nfsd_net_id);

	for (i = 0; i < CLIENT_HASH_SIZE; i++) {
		while (!list_empty(&nn->conf_id_hashtbl[i])) {
			clp = list_entry(nn->conf_id_hashtbl[i].next, struct nfs4_client, cl_idhash);
			destroy_client(clp);
		}
	}

	WARN_ON(!list_empty(&nn->blocked_locks_lru));

	for (i = 0; i < CLIENT_HASH_SIZE; i++) {
		while (!list_empty(&nn->unconf_id_hashtbl[i])) {
			clp = list_entry(nn->unconf_id_hashtbl[i].next, struct nfs4_client, cl_idhash);
			destroy_client(clp);
		}
	}

	kfree(nn->sessionid_hashtbl);
	kfree(nn->unconf_id_hashtbl);
	kfree(nn->conf_id_hashtbl);
	put_net(net);
}

int
nfs4_state_start_net(struct net *net)
{
	struct nfsd_net *nn = net_generic(net, nfsd_net_id);
	int ret;

	ret = nfs4_state_create_net(net);
	if (ret)
		return ret;
	locks_start_grace(net, &nn->nfsd4_manager);
	nfsd4_client_tracking_init(net);
	if (nn->track_reclaim_completes && nn->reclaim_str_hashtbl_size == 0)
		goto skip_grace;
	printk(KERN_INFO "NFSD: starting %lld-second grace period (net %x)\n",
	       nn->nfsd4_grace, net->ns.inum);
	trace_nfsd_grace_start(nn);
	queue_delayed_work(laundry_wq, &nn->laundromat_work, nn->nfsd4_grace * HZ);
	return 0;

skip_grace:
	printk(KERN_INFO "NFSD: no clients to reclaim, skipping NFSv4 grace period (net %x)\n",
			net->ns.inum);
	queue_delayed_work(laundry_wq, &nn->laundromat_work, nn->nfsd4_lease * HZ);
	nfsd4_end_grace(nn);
	return 0;
}

/* initialization to perform when the nfsd service is started: */

int
nfs4_state_start(void)
{
	int ret;

	laundry_wq = alloc_workqueue("%s", WQ_UNBOUND, 0, "nfsd4");
	if (laundry_wq == NULL) {
		ret = -ENOMEM;
		goto out;
	}
	ret = nfsd4_create_callback_queue();
	if (ret)
		goto out_free_laundry;

	set_max_delegations();
	return 0;

out_free_laundry:
	destroy_workqueue(laundry_wq);
out:
	return ret;
}

void
nfs4_state_shutdown_net(struct net *net)
{
	struct nfs4_delegation *dp = NULL;
	struct list_head *pos, *next, reaplist;
	struct nfsd_net *nn = net_generic(net, nfsd_net_id);

	cancel_delayed_work_sync(&nn->laundromat_work);
	locks_end_grace(&nn->nfsd4_manager);

	INIT_LIST_HEAD(&reaplist);
	spin_lock(&state_lock);
	list_for_each_safe(pos, next, &nn->del_recall_lru) {
		dp = list_entry (pos, struct nfs4_delegation, dl_recall_lru);
		unhash_delegation_locked(dp);
		list_add(&dp->dl_recall_lru, &reaplist);
	}
	spin_unlock(&state_lock);
	list_for_each_safe(pos, next, &reaplist) {
		dp = list_entry (pos, struct nfs4_delegation, dl_recall_lru);
		list_del_init(&dp->dl_recall_lru);
		destroy_unhashed_deleg(dp);
	}

	nfsd4_client_tracking_exit(net);
	nfs4_state_destroy_net(net);
#ifdef CONFIG_NFSD_V4_2_INTER_SSC
	nfsd4_ssc_shutdown_umount(nn);
#endif
}

void
nfs4_state_shutdown(void)
{
	destroy_workqueue(laundry_wq);
	nfsd4_destroy_callback_queue();
}

static void
get_stateid(struct nfsd4_compound_state *cstate, stateid_t *stateid)
{
	if (HAS_CSTATE_FLAG(cstate, CURRENT_STATE_ID_FLAG) &&
	    CURRENT_STATEID(stateid))
		memcpy(stateid, &cstate->current_stateid, sizeof(stateid_t));
}

static void
put_stateid(struct nfsd4_compound_state *cstate, stateid_t *stateid)
{
	if (cstate->minorversion) {
		memcpy(&cstate->current_stateid, stateid, sizeof(stateid_t));
		SET_CSTATE_FLAG(cstate, CURRENT_STATE_ID_FLAG);
	}
}

void
clear_current_stateid(struct nfsd4_compound_state *cstate)
{
	CLEAR_CSTATE_FLAG(cstate, CURRENT_STATE_ID_FLAG);
}

/*
 * functions to set current state id
 */
void
nfsd4_set_opendowngradestateid(struct nfsd4_compound_state *cstate,
		union nfsd4_op_u *u)
{
	put_stateid(cstate, &u->open_downgrade.od_stateid);
}

void
nfsd4_set_openstateid(struct nfsd4_compound_state *cstate,
		union nfsd4_op_u *u)
{
	put_stateid(cstate, &u->open.op_stateid);
}

void
nfsd4_set_closestateid(struct nfsd4_compound_state *cstate,
		union nfsd4_op_u *u)
{
	put_stateid(cstate, &u->close.cl_stateid);
}

void
nfsd4_set_lockstateid(struct nfsd4_compound_state *cstate,
		union nfsd4_op_u *u)
{
	put_stateid(cstate, &u->lock.lk_resp_stateid);
}

/*
 * functions to consume current state id
 */

void
nfsd4_get_opendowngradestateid(struct nfsd4_compound_state *cstate,
		union nfsd4_op_u *u)
{
	get_stateid(cstate, &u->open_downgrade.od_stateid);
}

void
nfsd4_get_delegreturnstateid(struct nfsd4_compound_state *cstate,
		union nfsd4_op_u *u)
{
	get_stateid(cstate, &u->delegreturn.dr_stateid);
}

void
nfsd4_get_freestateid(struct nfsd4_compound_state *cstate,
		union nfsd4_op_u *u)
{
	get_stateid(cstate, &u->free_stateid.fr_stateid);
}

void
nfsd4_get_setattrstateid(struct nfsd4_compound_state *cstate,
		union nfsd4_op_u *u)
{
	get_stateid(cstate, &u->setattr.sa_stateid);
}

void
nfsd4_get_closestateid(struct nfsd4_compound_state *cstate,
		union nfsd4_op_u *u)
{
	get_stateid(cstate, &u->close.cl_stateid);
}

void
nfsd4_get_lockustateid(struct nfsd4_compound_state *cstate,
		union nfsd4_op_u *u)
{
	get_stateid(cstate, &u->locku.lu_stateid);
}

void
nfsd4_get_readstateid(struct nfsd4_compound_state *cstate,
		union nfsd4_op_u *u)
{
	get_stateid(cstate, &u->read.rd_stateid);
}

void
nfsd4_get_writestateid(struct nfsd4_compound_state *cstate,
		union nfsd4_op_u *u)
{
	get_stateid(cstate, &u->write.wr_stateid);
}<|MERGE_RESOLUTION|>--- conflicted
+++ resolved
@@ -375,15 +375,9 @@
  *
  * which we should reject.
  *
-<<<<<<< HEAD
- * But you could also argue that what our current code is already
- * overkill, since it only exists to return NFS4ERR_INVAL on incorrect
- * client behavior.
-=======
  * But you could also argue that our current code is already overkill,
  * since it only exists to return NFS4ERR_INVAL on incorrect client
  * behavior.
->>>>>>> 98beab5d
  */
 static unsigned int
 bmap_to_share_mode(unsigned long bmap)
