--- conflicted
+++ resolved
@@ -211,14 +211,7 @@
 	fh_copy(&resp->fh, &argp->fh);
 	resp->committed = argp->stable;
 	nvecs = svc_fill_write_vector(rqstp, &argp->payload);
-<<<<<<< HEAD
-	if (!nvecs) {
-		resp->status = nfserr_io;
-		goto out;
-	}
-=======
-
->>>>>>> 754e0b0e
+
 	resp->status = nfsd_write(rqstp, &resp->fh, argp->offset,
 				  rqstp->rq_vec, nvecs, &cnt,
 				  resp->committed, resp->verf);
