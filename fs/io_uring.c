// SPDX-License-Identifier: GPL-2.0
/*
 * Shared application/kernel submission and completion ring pairs, for
 * supporting fast/efficient IO.
 *
 * A note on the read/write ordering memory barriers that are matched between
 * the application and kernel side.
 *
 * After the application reads the CQ ring tail, it must use an
 * appropriate smp_rmb() to pair with the smp_wmb() the kernel uses
 * before writing the tail (using smp_load_acquire to read the tail will
 * do). It also needs a smp_mb() before updating CQ head (ordering the
 * entry load(s) with the head store), pairing with an implicit barrier
 * through a control-dependency in io_get_cqe (smp_store_release to
 * store head will do). Failure to do so could lead to reading invalid
 * CQ entries.
 *
 * Likewise, the application must use an appropriate smp_wmb() before
 * writing the SQ tail (ordering SQ entry stores with the tail store),
 * which pairs with smp_load_acquire in io_get_sqring (smp_store_release
 * to store the tail will do). And it needs a barrier ordering the SQ
 * head load before writing new SQ entries (smp_load_acquire to read
 * head will do).
 *
 * When using the SQ poll thread (IORING_SETUP_SQPOLL), the application
 * needs to check the SQ flags for IORING_SQ_NEED_WAKEUP *after*
 * updating the SQ tail; a full memory barrier smp_mb() is needed
 * between.
 *
 * Also see the examples in the liburing library:
 *
 *	git://git.kernel.dk/liburing
 *
 * io_uring also uses READ/WRITE_ONCE() for _any_ store or load that happens
 * from data shared between the kernel and application. This is done both
 * for ordering purposes, but also to ensure that once a value is loaded from
 * data that the application could potentially modify, it remains stable.
 *
 * Copyright (C) 2018-2019 Jens Axboe
 * Copyright (c) 2018-2019 Christoph Hellwig
 */
#include <linux/kernel.h>
#include <linux/init.h>
#include <linux/errno.h>
#include <linux/syscalls.h>
#include <linux/compat.h>
#include <net/compat.h>
#include <linux/refcount.h>
#include <linux/uio.h>
#include <linux/bits.h>

#include <linux/sched/signal.h>
#include <linux/fs.h>
#include <linux/file.h>
#include <linux/fdtable.h>
#include <linux/mm.h>
#include <linux/mman.h>
#include <linux/percpu.h>
#include <linux/slab.h>
#include <linux/blk-mq.h>
#include <linux/bvec.h>
#include <linux/net.h>
#include <net/sock.h>
#include <net/af_unix.h>
#include <net/scm.h>
#include <linux/anon_inodes.h>
#include <linux/sched/mm.h>
#include <linux/uaccess.h>
#include <linux/nospec.h>
#include <linux/sizes.h>
#include <linux/hugetlb.h>
#include <linux/highmem.h>
#include <linux/namei.h>
#include <linux/fsnotify.h>
#include <linux/fadvise.h>
#include <linux/eventpoll.h>
#include <linux/splice.h>
#include <linux/task_work.h>
#include <linux/pagemap.h>
#include <linux/io_uring.h>
#include <linux/tracehook.h>
#include <linux/audit.h>
#include <linux/security.h>

#define CREATE_TRACE_POINTS
#include <trace/events/io_uring.h>

#include <uapi/linux/io_uring.h>

#include "internal.h"
#include "io-wq.h"

#define IORING_MAX_ENTRIES	32768
#define IORING_MAX_CQ_ENTRIES	(2 * IORING_MAX_ENTRIES)
#define IORING_SQPOLL_CAP_ENTRIES_VALUE 8

/* only define max */
#define IORING_MAX_FIXED_FILES	(1U << 15)
#define IORING_MAX_RESTRICTIONS	(IORING_RESTRICTION_LAST + \
				 IORING_REGISTER_LAST + IORING_OP_LAST)

#define IO_RSRC_TAG_TABLE_SHIFT	(PAGE_SHIFT - 3)
#define IO_RSRC_TAG_TABLE_MAX	(1U << IO_RSRC_TAG_TABLE_SHIFT)
#define IO_RSRC_TAG_TABLE_MASK	(IO_RSRC_TAG_TABLE_MAX - 1)

#define IORING_MAX_REG_BUFFERS	(1U << 14)

#define SQE_COMMON_FLAGS (IOSQE_FIXED_FILE | IOSQE_IO_LINK | \
			  IOSQE_IO_HARDLINK | IOSQE_ASYNC)

#define SQE_VALID_FLAGS	(SQE_COMMON_FLAGS | IOSQE_BUFFER_SELECT | \
			IOSQE_IO_DRAIN | IOSQE_CQE_SKIP_SUCCESS)

#define IO_REQ_CLEAN_FLAGS (REQ_F_BUFFER_SELECTED | REQ_F_NEED_CLEANUP | \
				REQ_F_POLLED | REQ_F_INFLIGHT | REQ_F_CREDS | \
				REQ_F_ASYNC_DATA)

#define IO_TCTX_REFS_CACHE_NR	(1U << 10)

struct io_uring {
	u32 head ____cacheline_aligned_in_smp;
	u32 tail ____cacheline_aligned_in_smp;
};

/*
 * This data is shared with the application through the mmap at offsets
 * IORING_OFF_SQ_RING and IORING_OFF_CQ_RING.
 *
 * The offsets to the member fields are published through struct
 * io_sqring_offsets when calling io_uring_setup.
 */
struct io_rings {
	/*
	 * Head and tail offsets into the ring; the offsets need to be
	 * masked to get valid indices.
	 *
	 * The kernel controls head of the sq ring and the tail of the cq ring,
	 * and the application controls tail of the sq ring and the head of the
	 * cq ring.
	 */
	struct io_uring		sq, cq;
	/*
	 * Bitmasks to apply to head and tail offsets (constant, equals
	 * ring_entries - 1)
	 */
	u32			sq_ring_mask, cq_ring_mask;
	/* Ring sizes (constant, power of 2) */
	u32			sq_ring_entries, cq_ring_entries;
	/*
	 * Number of invalid entries dropped by the kernel due to
	 * invalid index stored in array
	 *
	 * Written by the kernel, shouldn't be modified by the
	 * application (i.e. get number of "new events" by comparing to
	 * cached value).
	 *
	 * After a new SQ head value was read by the application this
	 * counter includes all submissions that were dropped reaching
	 * the new SQ head (and possibly more).
	 */
	u32			sq_dropped;
	/*
	 * Runtime SQ flags
	 *
	 * Written by the kernel, shouldn't be modified by the
	 * application.
	 *
	 * The application needs a full memory barrier before checking
	 * for IORING_SQ_NEED_WAKEUP after updating the sq tail.
	 */
	u32			sq_flags;
	/*
	 * Runtime CQ flags
	 *
	 * Written by the application, shouldn't be modified by the
	 * kernel.
	 */
	u32			cq_flags;
	/*
	 * Number of completion events lost because the queue was full;
	 * this should be avoided by the application by making sure
	 * there are not more requests pending than there is space in
	 * the completion queue.
	 *
	 * Written by the kernel, shouldn't be modified by the
	 * application (i.e. get number of "new events" by comparing to
	 * cached value).
	 *
	 * As completion events come in out of order this counter is not
	 * ordered with any other data.
	 */
	u32			cq_overflow;
	/*
	 * Ring buffer of completion events.
	 *
	 * The kernel writes completion events fresh every time they are
	 * produced, so the application is allowed to modify pending
	 * entries.
	 */
	struct io_uring_cqe	cqes[] ____cacheline_aligned_in_smp;
};

enum io_uring_cmd_flags {
	IO_URING_F_COMPLETE_DEFER	= 1,
	IO_URING_F_UNLOCKED		= 2,
	/* int's last bit, sign checks are usually faster than a bit test */
	IO_URING_F_NONBLOCK		= INT_MIN,
};

struct io_mapped_ubuf {
	u64		ubuf;
	u64		ubuf_end;
	unsigned int	nr_bvecs;
	unsigned long	acct_pages;
	struct bio_vec	bvec[];
};

struct io_ring_ctx;

struct io_overflow_cqe {
	struct io_uring_cqe cqe;
	struct list_head list;
};

struct io_fixed_file {
	/* file * with additional FFS_* flags */
	unsigned long file_ptr;
};

struct io_rsrc_put {
	struct list_head list;
	u64 tag;
	union {
		void *rsrc;
		struct file *file;
		struct io_mapped_ubuf *buf;
	};
};

struct io_file_table {
	struct io_fixed_file *files;
};

struct io_rsrc_node {
	struct percpu_ref		refs;
	struct list_head		node;
	struct list_head		rsrc_list;
	struct io_rsrc_data		*rsrc_data;
	struct llist_node		llist;
	bool				done;
};

typedef void (rsrc_put_fn)(struct io_ring_ctx *ctx, struct io_rsrc_put *prsrc);

struct io_rsrc_data {
	struct io_ring_ctx		*ctx;

	u64				**tags;
	unsigned int			nr;
	rsrc_put_fn			*do_put;
	atomic_t			refs;
	struct completion		done;
	bool				quiesce;
};

struct io_buffer {
	struct list_head list;
	__u64 addr;
	__u32 len;
	__u16 bid;
	__u16 bgid;
};

struct io_restriction {
	DECLARE_BITMAP(register_op, IORING_REGISTER_LAST);
	DECLARE_BITMAP(sqe_op, IORING_OP_LAST);
	u8 sqe_flags_allowed;
	u8 sqe_flags_required;
	bool registered;
};

enum {
	IO_SQ_THREAD_SHOULD_STOP = 0,
	IO_SQ_THREAD_SHOULD_PARK,
};

struct io_sq_data {
	refcount_t		refs;
	atomic_t		park_pending;
	struct mutex		lock;

	/* ctx's that are using this sqd */
	struct list_head	ctx_list;

	struct task_struct	*thread;
	struct wait_queue_head	wait;

	unsigned		sq_thread_idle;
	int			sq_cpu;
	pid_t			task_pid;
	pid_t			task_tgid;

	unsigned long		state;
	struct completion	exited;
};

#define IO_COMPL_BATCH			32
#define IO_REQ_CACHE_SIZE		32
#define IO_REQ_ALLOC_BATCH		8

struct io_submit_link {
	struct io_kiocb		*head;
	struct io_kiocb		*last;
};

struct io_submit_state {
	/* inline/task_work completion list, under ->uring_lock */
	struct io_wq_work_node	free_list;
	/* batch completion logic */
	struct io_wq_work_list	compl_reqs;
	struct io_submit_link	link;

	bool			plug_started;
	bool			need_plug;
	bool			flush_cqes;
	unsigned short		submit_nr;
	struct blk_plug		plug;
};

struct io_ev_fd {
	struct eventfd_ctx	*cq_ev_fd;
	unsigned int		eventfd_async: 1;
	struct rcu_head		rcu;
};

struct io_ring_ctx {
	/* const or read-mostly hot data */
	struct {
		struct percpu_ref	refs;

		struct io_rings		*rings;
		unsigned int		flags;
		unsigned int		compat: 1;
		unsigned int		drain_next: 1;
		unsigned int		restricted: 1;
		unsigned int		off_timeout_used: 1;
		unsigned int		drain_active: 1;
		unsigned int		drain_disabled: 1;
	} ____cacheline_aligned_in_smp;

	/* submission data */
	struct {
		struct mutex		uring_lock;

		/*
		 * Ring buffer of indices into array of io_uring_sqe, which is
		 * mmapped by the application using the IORING_OFF_SQES offset.
		 *
		 * This indirection could e.g. be used to assign fixed
		 * io_uring_sqe entries to operations and only submit them to
		 * the queue when needed.
		 *
		 * The kernel modifies neither the indices array nor the entries
		 * array.
		 */
		u32			*sq_array;
		struct io_uring_sqe	*sq_sqes;
		unsigned		cached_sq_head;
		unsigned		sq_entries;
		struct list_head	defer_list;

		/*
		 * Fixed resources fast path, should be accessed only under
		 * uring_lock, and updated through io_uring_register(2)
		 */
		struct io_rsrc_node	*rsrc_node;
		int			rsrc_cached_refs;
		struct io_file_table	file_table;
		unsigned		nr_user_files;
		unsigned		nr_user_bufs;
		struct io_mapped_ubuf	**user_bufs;

		struct io_submit_state	submit_state;
		struct list_head	timeout_list;
		struct list_head	ltimeout_list;
		struct list_head	cq_overflow_list;
		struct xarray		io_buffers;
		struct list_head	io_buffers_cache;
		struct xarray		personalities;
		u32			pers_next;
		unsigned		sq_thread_idle;
	} ____cacheline_aligned_in_smp;

	/* IRQ completion list, under ->completion_lock */
	struct io_wq_work_list	locked_free_list;
	unsigned int		locked_free_nr;

	const struct cred	*sq_creds;	/* cred used for __io_sq_thread() */
	struct io_sq_data	*sq_data;	/* if using sq thread polling */

	struct wait_queue_head	sqo_sq_wait;
	struct list_head	sqd_list;

	unsigned long		check_cq_overflow;

	struct {
		unsigned		cached_cq_tail;
		unsigned		cq_entries;
		struct io_ev_fd	__rcu	*io_ev_fd;
		struct wait_queue_head	cq_wait;
		unsigned		cq_extra;
		atomic_t		cq_timeouts;
		unsigned		cq_last_tm_flush;
	} ____cacheline_aligned_in_smp;

	struct {
		spinlock_t		completion_lock;

		spinlock_t		timeout_lock;

		/*
		 * ->iopoll_list is protected by the ctx->uring_lock for
		 * io_uring instances that don't use IORING_SETUP_SQPOLL.
		 * For SQPOLL, only the single threaded io_sq_thread() will
		 * manipulate the list, hence no extra locking is needed there.
		 */
		struct io_wq_work_list	iopoll_list;
		struct hlist_head	*cancel_hash;
		unsigned		cancel_hash_bits;
		bool			poll_multi_queue;

		struct list_head	io_buffers_comp;
	} ____cacheline_aligned_in_smp;

	struct io_restriction		restrictions;

	/* slow path rsrc auxilary data, used by update/register */
	struct {
		struct io_rsrc_node		*rsrc_backup_node;
		struct io_mapped_ubuf		*dummy_ubuf;
		struct io_rsrc_data		*file_data;
		struct io_rsrc_data		*buf_data;

		struct delayed_work		rsrc_put_work;
		struct llist_head		rsrc_put_llist;
		struct list_head		rsrc_ref_list;
		spinlock_t			rsrc_ref_lock;

		struct list_head	io_buffers_pages;
	};

	/* Keep this last, we don't need it for the fast path */
	struct {
		#if defined(CONFIG_UNIX)
			struct socket		*ring_sock;
		#endif
		/* hashed buffered write serialization */
		struct io_wq_hash		*hash_map;

		/* Only used for accounting purposes */
		struct user_struct		*user;
		struct mm_struct		*mm_account;

		/* ctx exit and cancelation */
		struct llist_head		fallback_llist;
		struct delayed_work		fallback_work;
		struct work_struct		exit_work;
		struct list_head		tctx_list;
		struct completion		ref_comp;
		u32				iowq_limits[2];
		bool				iowq_limits_set;
	};
};

/*
 * Arbitrary limit, can be raised if need be
 */
#define IO_RINGFD_REG_MAX 16

struct io_uring_task {
	/* submission side */
	int			cached_refs;
	struct xarray		xa;
	struct wait_queue_head	wait;
	const struct io_ring_ctx *last;
	struct io_wq		*io_wq;
	struct percpu_counter	inflight;
	atomic_t		inflight_tracked;
	atomic_t		in_idle;

	spinlock_t		task_lock;
	struct io_wq_work_list	task_list;
	struct io_wq_work_list	prior_task_list;
	struct callback_head	task_work;
	struct file		**registered_rings;
	bool			task_running;
};

/*
 * First field must be the file pointer in all the
 * iocb unions! See also 'struct kiocb' in <linux/fs.h>
 */
struct io_poll_iocb {
	struct file			*file;
	struct wait_queue_head		*head;
	__poll_t			events;
	struct wait_queue_entry		wait;
};

struct io_poll_update {
	struct file			*file;
	u64				old_user_data;
	u64				new_user_data;
	__poll_t			events;
	bool				update_events;
	bool				update_user_data;
};

struct io_close {
	struct file			*file;
	int				fd;
	u32				file_slot;
};

struct io_timeout_data {
	struct io_kiocb			*req;
	struct hrtimer			timer;
	struct timespec64		ts;
	enum hrtimer_mode		mode;
	u32				flags;
};

struct io_accept {
	struct file			*file;
	struct sockaddr __user		*addr;
	int __user			*addr_len;
	int				flags;
	u32				file_slot;
	unsigned long			nofile;
};

struct io_sync {
	struct file			*file;
	loff_t				len;
	loff_t				off;
	int				flags;
	int				mode;
};

struct io_cancel {
	struct file			*file;
	u64				addr;
};

struct io_timeout {
	struct file			*file;
	u32				off;
	u32				target_seq;
	struct list_head		list;
	/* head of the link, used by linked timeouts only */
	struct io_kiocb			*head;
	/* for linked completions */
	struct io_kiocb			*prev;
};

struct io_timeout_rem {
	struct file			*file;
	u64				addr;

	/* timeout update */
	struct timespec64		ts;
	u32				flags;
	bool				ltimeout;
};

struct io_rw {
	/* NOTE: kiocb has the file as the first member, so don't do it here */
	struct kiocb			kiocb;
	u64				addr;
	u64				len;
};

struct io_connect {
	struct file			*file;
	struct sockaddr __user		*addr;
	int				addr_len;
};

struct io_sr_msg {
	struct file			*file;
	union {
		struct compat_msghdr __user	*umsg_compat;
		struct user_msghdr __user	*umsg;
		void __user			*buf;
	};
	int				msg_flags;
	int				bgid;
	size_t				len;
};

struct io_open {
	struct file			*file;
	int				dfd;
	u32				file_slot;
	struct filename			*filename;
	struct open_how			how;
	unsigned long			nofile;
};

struct io_rsrc_update {
	struct file			*file;
	u64				arg;
	u32				nr_args;
	u32				offset;
};

struct io_fadvise {
	struct file			*file;
	u64				offset;
	u32				len;
	u32				advice;
};

struct io_madvise {
	struct file			*file;
	u64				addr;
	u32				len;
	u32				advice;
};

struct io_epoll {
	struct file			*file;
	int				epfd;
	int				op;
	int				fd;
	struct epoll_event		event;
};

struct io_splice {
	struct file			*file_out;
	struct file			*file_in;
	loff_t				off_out;
	loff_t				off_in;
	u64				len;
	unsigned int			flags;
};

struct io_provide_buf {
	struct file			*file;
	__u64				addr;
	__u32				len;
	__u32				bgid;
	__u16				nbufs;
	__u16				bid;
};

struct io_statx {
	struct file			*file;
	int				dfd;
	unsigned int			mask;
	unsigned int			flags;
	struct filename			*filename;
	struct statx __user		*buffer;
};

struct io_shutdown {
	struct file			*file;
	int				how;
};

struct io_rename {
	struct file			*file;
	int				old_dfd;
	int				new_dfd;
	struct filename			*oldpath;
	struct filename			*newpath;
	int				flags;
};

struct io_unlink {
	struct file			*file;
	int				dfd;
	int				flags;
	struct filename			*filename;
};

struct io_mkdir {
	struct file			*file;
	int				dfd;
	umode_t				mode;
	struct filename			*filename;
};

struct io_symlink {
	struct file			*file;
	int				new_dfd;
	struct filename			*oldpath;
	struct filename			*newpath;
};

struct io_hardlink {
	struct file			*file;
	int				old_dfd;
	int				new_dfd;
	struct filename			*oldpath;
	struct filename			*newpath;
	int				flags;
};

struct io_async_connect {
	struct sockaddr_storage		address;
};

struct io_async_msghdr {
	struct iovec			fast_iov[UIO_FASTIOV];
	/* points to an allocated iov, if NULL we use fast_iov instead */
	struct iovec			*free_iov;
	struct sockaddr __user		*uaddr;
	struct msghdr			msg;
	struct sockaddr_storage		addr;
};

struct io_rw_state {
	struct iov_iter			iter;
	struct iov_iter_state		iter_state;
	struct iovec			fast_iov[UIO_FASTIOV];
};

struct io_async_rw {
	struct io_rw_state		s;
	const struct iovec		*free_iovec;
	size_t				bytes_done;
	struct wait_page_queue		wpq;
};

enum {
	REQ_F_FIXED_FILE_BIT	= IOSQE_FIXED_FILE_BIT,
	REQ_F_IO_DRAIN_BIT	= IOSQE_IO_DRAIN_BIT,
	REQ_F_LINK_BIT		= IOSQE_IO_LINK_BIT,
	REQ_F_HARDLINK_BIT	= IOSQE_IO_HARDLINK_BIT,
	REQ_F_FORCE_ASYNC_BIT	= IOSQE_ASYNC_BIT,
	REQ_F_BUFFER_SELECT_BIT	= IOSQE_BUFFER_SELECT_BIT,
	REQ_F_CQE_SKIP_BIT	= IOSQE_CQE_SKIP_SUCCESS_BIT,

	/* first byte is taken by user flags, shift it to not overlap */
	REQ_F_FAIL_BIT		= 8,
	REQ_F_INFLIGHT_BIT,
	REQ_F_CUR_POS_BIT,
	REQ_F_NOWAIT_BIT,
	REQ_F_LINK_TIMEOUT_BIT,
	REQ_F_NEED_CLEANUP_BIT,
	REQ_F_POLLED_BIT,
	REQ_F_BUFFER_SELECTED_BIT,
	REQ_F_COMPLETE_INLINE_BIT,
	REQ_F_REISSUE_BIT,
	REQ_F_CREDS_BIT,
	REQ_F_REFCOUNT_BIT,
	REQ_F_ARM_LTIMEOUT_BIT,
	REQ_F_ASYNC_DATA_BIT,
	REQ_F_SKIP_LINK_CQES_BIT,
	/* keep async read/write and isreg together and in order */
	REQ_F_SUPPORT_NOWAIT_BIT,
	REQ_F_ISREG_BIT,

	/* not a real bit, just to check we're not overflowing the space */
	__REQ_F_LAST_BIT,
};

enum {
	/* ctx owns file */
	REQ_F_FIXED_FILE	= BIT(REQ_F_FIXED_FILE_BIT),
	/* drain existing IO first */
	REQ_F_IO_DRAIN		= BIT(REQ_F_IO_DRAIN_BIT),
	/* linked sqes */
	REQ_F_LINK		= BIT(REQ_F_LINK_BIT),
	/* doesn't sever on completion < 0 */
	REQ_F_HARDLINK		= BIT(REQ_F_HARDLINK_BIT),
	/* IOSQE_ASYNC */
	REQ_F_FORCE_ASYNC	= BIT(REQ_F_FORCE_ASYNC_BIT),
	/* IOSQE_BUFFER_SELECT */
	REQ_F_BUFFER_SELECT	= BIT(REQ_F_BUFFER_SELECT_BIT),
	/* IOSQE_CQE_SKIP_SUCCESS */
	REQ_F_CQE_SKIP		= BIT(REQ_F_CQE_SKIP_BIT),

	/* fail rest of links */
	REQ_F_FAIL		= BIT(REQ_F_FAIL_BIT),
	/* on inflight list, should be cancelled and waited on exit reliably */
	REQ_F_INFLIGHT		= BIT(REQ_F_INFLIGHT_BIT),
	/* read/write uses file position */
	REQ_F_CUR_POS		= BIT(REQ_F_CUR_POS_BIT),
	/* must not punt to workers */
	REQ_F_NOWAIT		= BIT(REQ_F_NOWAIT_BIT),
	/* has or had linked timeout */
	REQ_F_LINK_TIMEOUT	= BIT(REQ_F_LINK_TIMEOUT_BIT),
	/* needs cleanup */
	REQ_F_NEED_CLEANUP	= BIT(REQ_F_NEED_CLEANUP_BIT),
	/* already went through poll handler */
	REQ_F_POLLED		= BIT(REQ_F_POLLED_BIT),
	/* buffer already selected */
	REQ_F_BUFFER_SELECTED	= BIT(REQ_F_BUFFER_SELECTED_BIT),
	/* completion is deferred through io_comp_state */
	REQ_F_COMPLETE_INLINE	= BIT(REQ_F_COMPLETE_INLINE_BIT),
	/* caller should reissue async */
	REQ_F_REISSUE		= BIT(REQ_F_REISSUE_BIT),
	/* supports async reads/writes */
	REQ_F_SUPPORT_NOWAIT	= BIT(REQ_F_SUPPORT_NOWAIT_BIT),
	/* regular file */
	REQ_F_ISREG		= BIT(REQ_F_ISREG_BIT),
	/* has creds assigned */
	REQ_F_CREDS		= BIT(REQ_F_CREDS_BIT),
	/* skip refcounting if not set */
	REQ_F_REFCOUNT		= BIT(REQ_F_REFCOUNT_BIT),
	/* there is a linked timeout that has to be armed */
	REQ_F_ARM_LTIMEOUT	= BIT(REQ_F_ARM_LTIMEOUT_BIT),
	/* ->async_data allocated */
	REQ_F_ASYNC_DATA	= BIT(REQ_F_ASYNC_DATA_BIT),
	/* don't post CQEs while failing linked requests */
	REQ_F_SKIP_LINK_CQES	= BIT(REQ_F_SKIP_LINK_CQES_BIT),
};

struct async_poll {
	struct io_poll_iocb	poll;
	struct io_poll_iocb	*double_poll;
};

typedef void (*io_req_tw_func_t)(struct io_kiocb *req, bool *locked);

struct io_task_work {
	union {
		struct io_wq_work_node	node;
		struct llist_node	fallback_node;
	};
	io_req_tw_func_t		func;
};

enum {
	IORING_RSRC_FILE		= 0,
	IORING_RSRC_BUFFER		= 1,
};

/*
 * NOTE! Each of the iocb union members has the file pointer
 * as the first entry in their struct definition. So you can
 * access the file pointer through any of the sub-structs,
 * or directly as just 'file' in this struct.
 */
struct io_kiocb {
	union {
		struct file		*file;
		struct io_rw		rw;
		struct io_poll_iocb	poll;
		struct io_poll_update	poll_update;
		struct io_accept	accept;
		struct io_sync		sync;
		struct io_cancel	cancel;
		struct io_timeout	timeout;
		struct io_timeout_rem	timeout_rem;
		struct io_connect	connect;
		struct io_sr_msg	sr_msg;
		struct io_open		open;
		struct io_close		close;
		struct io_rsrc_update	rsrc_update;
		struct io_fadvise	fadvise;
		struct io_madvise	madvise;
		struct io_epoll		epoll;
		struct io_splice	splice;
		struct io_provide_buf	pbuf;
		struct io_statx		statx;
		struct io_shutdown	shutdown;
		struct io_rename	rename;
		struct io_unlink	unlink;
		struct io_mkdir		mkdir;
		struct io_symlink	symlink;
		struct io_hardlink	hardlink;
	};

	u8				opcode;
	/* polled IO has completed */
	u8				iopoll_completed;
	u16				buf_index;
	unsigned int			flags;

	u64				user_data;
	u32				result;
	u32				cflags;

	struct io_ring_ctx		*ctx;
	struct task_struct		*task;

	struct percpu_ref		*fixed_rsrc_refs;
	/* store used ubuf, so we can prevent reloading */
	struct io_mapped_ubuf		*imu;

	/* used by request caches, completion batching and iopoll */
	struct io_wq_work_node		comp_list;
	atomic_t			refs;
	struct io_kiocb			*link;
	struct io_task_work		io_task_work;
	/* for polled requests, i.e. IORING_OP_POLL_ADD and async armed poll */
	struct hlist_node		hash_node;
	/* internal polling, see IORING_FEAT_FAST_POLL */
	struct async_poll		*apoll;
	/* opcode allocated if it needs to store data for async defer */
	void				*async_data;
	struct io_wq_work		work;
	/* custom credentials, valid IFF REQ_F_CREDS is set */
	const struct cred		*creds;
	/* stores selected buf, valid IFF REQ_F_BUFFER_SELECTED is set */
	struct io_buffer		*kbuf;
	atomic_t			poll_refs;
};

struct io_tctx_node {
	struct list_head	ctx_node;
	struct task_struct	*task;
	struct io_ring_ctx	*ctx;
};

struct io_defer_entry {
	struct list_head	list;
	struct io_kiocb		*req;
	u32			seq;
};

struct io_op_def {
	/* needs req->file assigned */
	unsigned		needs_file : 1;
	/* should block plug */
	unsigned		plug : 1;
	/* hash wq insertion if file is a regular file */
	unsigned		hash_reg_file : 1;
	/* unbound wq insertion if file is a non-regular file */
	unsigned		unbound_nonreg_file : 1;
	/* set if opcode supports polled "wait" */
	unsigned		pollin : 1;
	unsigned		pollout : 1;
	/* op supports buffer selection */
	unsigned		buffer_select : 1;
	/* do prep async if is going to be punted */
	unsigned		needs_async_setup : 1;
	/* opcode is not supported by this kernel */
	unsigned		not_supported : 1;
	/* skip auditing */
	unsigned		audit_skip : 1;
	/* size of async data needed, if any */
	unsigned short		async_size;
};

static const struct io_op_def io_op_defs[] = {
	[IORING_OP_NOP] = {},
	[IORING_OP_READV] = {
		.needs_file		= 1,
		.unbound_nonreg_file	= 1,
		.pollin			= 1,
		.buffer_select		= 1,
		.needs_async_setup	= 1,
		.plug			= 1,
		.audit_skip		= 1,
		.async_size		= sizeof(struct io_async_rw),
	},
	[IORING_OP_WRITEV] = {
		.needs_file		= 1,
		.hash_reg_file		= 1,
		.unbound_nonreg_file	= 1,
		.pollout		= 1,
		.needs_async_setup	= 1,
		.plug			= 1,
		.audit_skip		= 1,
		.async_size		= sizeof(struct io_async_rw),
	},
	[IORING_OP_FSYNC] = {
		.needs_file		= 1,
		.audit_skip		= 1,
	},
	[IORING_OP_READ_FIXED] = {
		.needs_file		= 1,
		.unbound_nonreg_file	= 1,
		.pollin			= 1,
		.plug			= 1,
		.audit_skip		= 1,
		.async_size		= sizeof(struct io_async_rw),
	},
	[IORING_OP_WRITE_FIXED] = {
		.needs_file		= 1,
		.hash_reg_file		= 1,
		.unbound_nonreg_file	= 1,
		.pollout		= 1,
		.plug			= 1,
		.audit_skip		= 1,
		.async_size		= sizeof(struct io_async_rw),
	},
	[IORING_OP_POLL_ADD] = {
		.needs_file		= 1,
		.unbound_nonreg_file	= 1,
		.audit_skip		= 1,
	},
	[IORING_OP_POLL_REMOVE] = {
		.audit_skip		= 1,
	},
	[IORING_OP_SYNC_FILE_RANGE] = {
		.needs_file		= 1,
		.audit_skip		= 1,
	},
	[IORING_OP_SENDMSG] = {
		.needs_file		= 1,
		.unbound_nonreg_file	= 1,
		.pollout		= 1,
		.needs_async_setup	= 1,
		.async_size		= sizeof(struct io_async_msghdr),
	},
	[IORING_OP_RECVMSG] = {
		.needs_file		= 1,
		.unbound_nonreg_file	= 1,
		.pollin			= 1,
		.buffer_select		= 1,
		.needs_async_setup	= 1,
		.async_size		= sizeof(struct io_async_msghdr),
	},
	[IORING_OP_TIMEOUT] = {
		.audit_skip		= 1,
		.async_size		= sizeof(struct io_timeout_data),
	},
	[IORING_OP_TIMEOUT_REMOVE] = {
		/* used by timeout updates' prep() */
		.audit_skip		= 1,
	},
	[IORING_OP_ACCEPT] = {
		.needs_file		= 1,
		.unbound_nonreg_file	= 1,
		.pollin			= 1,
	},
	[IORING_OP_ASYNC_CANCEL] = {
		.audit_skip		= 1,
	},
	[IORING_OP_LINK_TIMEOUT] = {
		.audit_skip		= 1,
		.async_size		= sizeof(struct io_timeout_data),
	},
	[IORING_OP_CONNECT] = {
		.needs_file		= 1,
		.unbound_nonreg_file	= 1,
		.pollout		= 1,
		.needs_async_setup	= 1,
		.async_size		= sizeof(struct io_async_connect),
	},
	[IORING_OP_FALLOCATE] = {
		.needs_file		= 1,
	},
	[IORING_OP_OPENAT] = {},
	[IORING_OP_CLOSE] = {},
	[IORING_OP_FILES_UPDATE] = {
		.audit_skip		= 1,
	},
	[IORING_OP_STATX] = {
		.audit_skip		= 1,
	},
	[IORING_OP_READ] = {
		.needs_file		= 1,
		.unbound_nonreg_file	= 1,
		.pollin			= 1,
		.buffer_select		= 1,
		.plug			= 1,
		.audit_skip		= 1,
		.async_size		= sizeof(struct io_async_rw),
	},
	[IORING_OP_WRITE] = {
		.needs_file		= 1,
		.hash_reg_file		= 1,
		.unbound_nonreg_file	= 1,
		.pollout		= 1,
		.plug			= 1,
		.audit_skip		= 1,
		.async_size		= sizeof(struct io_async_rw),
	},
	[IORING_OP_FADVISE] = {
		.needs_file		= 1,
		.audit_skip		= 1,
	},
	[IORING_OP_MADVISE] = {},
	[IORING_OP_SEND] = {
		.needs_file		= 1,
		.unbound_nonreg_file	= 1,
		.pollout		= 1,
		.audit_skip		= 1,
	},
	[IORING_OP_RECV] = {
		.needs_file		= 1,
		.unbound_nonreg_file	= 1,
		.pollin			= 1,
		.buffer_select		= 1,
		.audit_skip		= 1,
	},
	[IORING_OP_OPENAT2] = {
	},
	[IORING_OP_EPOLL_CTL] = {
		.unbound_nonreg_file	= 1,
		.audit_skip		= 1,
	},
	[IORING_OP_SPLICE] = {
		.needs_file		= 1,
		.hash_reg_file		= 1,
		.unbound_nonreg_file	= 1,
		.audit_skip		= 1,
	},
	[IORING_OP_PROVIDE_BUFFERS] = {
		.audit_skip		= 1,
	},
	[IORING_OP_REMOVE_BUFFERS] = {
		.audit_skip		= 1,
	},
	[IORING_OP_TEE] = {
		.needs_file		= 1,
		.hash_reg_file		= 1,
		.unbound_nonreg_file	= 1,
		.audit_skip		= 1,
	},
	[IORING_OP_SHUTDOWN] = {
		.needs_file		= 1,
	},
	[IORING_OP_RENAMEAT] = {},
	[IORING_OP_UNLINKAT] = {},
	[IORING_OP_MKDIRAT] = {},
	[IORING_OP_SYMLINKAT] = {},
	[IORING_OP_LINKAT] = {},
};

/* requests with any of those set should undergo io_disarm_next() */
#define IO_DISARM_MASK (REQ_F_ARM_LTIMEOUT | REQ_F_LINK_TIMEOUT | REQ_F_FAIL)

static bool io_disarm_next(struct io_kiocb *req);
static void io_uring_del_tctx_node(unsigned long index);
static void io_uring_try_cancel_requests(struct io_ring_ctx *ctx,
					 struct task_struct *task,
					 bool cancel_all);
static void io_uring_cancel_generic(bool cancel_all, struct io_sq_data *sqd);

static void io_fill_cqe_req(struct io_kiocb *req, s32 res, u32 cflags);

static void io_put_req(struct io_kiocb *req);
static void io_put_req_deferred(struct io_kiocb *req);
static void io_dismantle_req(struct io_kiocb *req);
static void io_queue_linked_timeout(struct io_kiocb *req);
static int __io_register_rsrc_update(struct io_ring_ctx *ctx, unsigned type,
				     struct io_uring_rsrc_update2 *up,
				     unsigned nr_args);
static void io_clean_op(struct io_kiocb *req);
static struct file *io_file_get(struct io_ring_ctx *ctx,
				struct io_kiocb *req, int fd, bool fixed);
static void __io_queue_sqe(struct io_kiocb *req);
static void io_rsrc_put_work(struct work_struct *work);

static void io_req_task_queue(struct io_kiocb *req);
static void __io_submit_flush_completions(struct io_ring_ctx *ctx);
static int io_req_prep_async(struct io_kiocb *req);

static int io_install_fixed_file(struct io_kiocb *req, struct file *file,
				 unsigned int issue_flags, u32 slot_index);
static int io_close_fixed(struct io_kiocb *req, unsigned int issue_flags);

static enum hrtimer_restart io_link_timeout_fn(struct hrtimer *timer);

static struct kmem_cache *req_cachep;

static const struct file_operations io_uring_fops;

struct sock *io_uring_get_socket(struct file *file)
{
#if defined(CONFIG_UNIX)
	if (file->f_op == &io_uring_fops) {
		struct io_ring_ctx *ctx = file->private_data;

		return ctx->ring_sock->sk;
	}
#endif
	return NULL;
}
EXPORT_SYMBOL(io_uring_get_socket);

static inline void io_tw_lock(struct io_ring_ctx *ctx, bool *locked)
{
	if (!*locked) {
		mutex_lock(&ctx->uring_lock);
		*locked = true;
	}
}

#define io_for_each_link(pos, head) \
	for (pos = (head); pos; pos = pos->link)

/*
 * Shamelessly stolen from the mm implementation of page reference checking,
 * see commit f958d7b528b1 for details.
 */
#define req_ref_zero_or_close_to_overflow(req)	\
	((unsigned int) atomic_read(&(req->refs)) + 127u <= 127u)

static inline bool req_ref_inc_not_zero(struct io_kiocb *req)
{
	WARN_ON_ONCE(!(req->flags & REQ_F_REFCOUNT));
	return atomic_inc_not_zero(&req->refs);
}

static inline bool req_ref_put_and_test(struct io_kiocb *req)
{
	if (likely(!(req->flags & REQ_F_REFCOUNT)))
		return true;

	WARN_ON_ONCE(req_ref_zero_or_close_to_overflow(req));
	return atomic_dec_and_test(&req->refs);
}

static inline void req_ref_get(struct io_kiocb *req)
{
	WARN_ON_ONCE(!(req->flags & REQ_F_REFCOUNT));
	WARN_ON_ONCE(req_ref_zero_or_close_to_overflow(req));
	atomic_inc(&req->refs);
}

static inline void io_submit_flush_completions(struct io_ring_ctx *ctx)
{
	if (!wq_list_empty(&ctx->submit_state.compl_reqs))
		__io_submit_flush_completions(ctx);
}

static inline void __io_req_set_refcount(struct io_kiocb *req, int nr)
{
	if (!(req->flags & REQ_F_REFCOUNT)) {
		req->flags |= REQ_F_REFCOUNT;
		atomic_set(&req->refs, nr);
	}
}

static inline void io_req_set_refcount(struct io_kiocb *req)
{
	__io_req_set_refcount(req, 1);
}

#define IO_RSRC_REF_BATCH	100

static inline void io_req_put_rsrc_locked(struct io_kiocb *req,
					  struct io_ring_ctx *ctx)
	__must_hold(&ctx->uring_lock)
{
	struct percpu_ref *ref = req->fixed_rsrc_refs;

	if (ref) {
		if (ref == &ctx->rsrc_node->refs)
			ctx->rsrc_cached_refs++;
		else
			percpu_ref_put(ref);
	}
}

static inline void io_req_put_rsrc(struct io_kiocb *req, struct io_ring_ctx *ctx)
{
	if (req->fixed_rsrc_refs)
		percpu_ref_put(req->fixed_rsrc_refs);
}

static __cold void io_rsrc_refs_drop(struct io_ring_ctx *ctx)
	__must_hold(&ctx->uring_lock)
{
	if (ctx->rsrc_cached_refs) {
		percpu_ref_put_many(&ctx->rsrc_node->refs, ctx->rsrc_cached_refs);
		ctx->rsrc_cached_refs = 0;
	}
}

static void io_rsrc_refs_refill(struct io_ring_ctx *ctx)
	__must_hold(&ctx->uring_lock)
{
	ctx->rsrc_cached_refs += IO_RSRC_REF_BATCH;
	percpu_ref_get_many(&ctx->rsrc_node->refs, IO_RSRC_REF_BATCH);
}

static inline void io_req_set_rsrc_node(struct io_kiocb *req,
					struct io_ring_ctx *ctx)
{
	if (!req->fixed_rsrc_refs) {
		req->fixed_rsrc_refs = &ctx->rsrc_node->refs;
		ctx->rsrc_cached_refs--;
		if (unlikely(ctx->rsrc_cached_refs < 0))
			io_rsrc_refs_refill(ctx);
	}
}

static unsigned int __io_put_kbuf(struct io_kiocb *req, struct list_head *list)
{
	struct io_buffer *kbuf = req->kbuf;
	unsigned int cflags;

	cflags = IORING_CQE_F_BUFFER | (kbuf->bid << IORING_CQE_BUFFER_SHIFT);
	req->flags &= ~REQ_F_BUFFER_SELECTED;
	list_add(&kbuf->list, list);
	req->kbuf = NULL;
	return cflags;
}

static inline unsigned int io_put_kbuf_comp(struct io_kiocb *req)
{
	if (likely(!(req->flags & REQ_F_BUFFER_SELECTED)))
		return 0;
	return __io_put_kbuf(req, &req->ctx->io_buffers_comp);
}

static inline unsigned int io_put_kbuf(struct io_kiocb *req,
				       unsigned issue_flags)
{
	unsigned int cflags;

	if (likely(!(req->flags & REQ_F_BUFFER_SELECTED)))
		return 0;

	/*
	 * We can add this buffer back to two lists:
	 *
	 * 1) The io_buffers_cache list. This one is protected by the
	 *    ctx->uring_lock. If we already hold this lock, add back to this
	 *    list as we can grab it from issue as well.
	 * 2) The io_buffers_comp list. This one is protected by the
	 *    ctx->completion_lock.
	 *
	 * We migrate buffers from the comp_list to the issue cache list
	 * when we need one.
	 */
	if (issue_flags & IO_URING_F_UNLOCKED) {
		struct io_ring_ctx *ctx = req->ctx;

		spin_lock(&ctx->completion_lock);
		cflags = __io_put_kbuf(req, &ctx->io_buffers_comp);
		spin_unlock(&ctx->completion_lock);
	} else {
		cflags = __io_put_kbuf(req, &req->ctx->io_buffers_cache);
	}

	return cflags;
}

static void io_kbuf_recycle(struct io_kiocb *req)
{
	struct io_ring_ctx *ctx = req->ctx;
	struct io_buffer *head, *buf;

	if (likely(!(req->flags & REQ_F_BUFFER_SELECTED)))
		return;

	lockdep_assert_held(&ctx->uring_lock);

	buf = req->kbuf;

	head = xa_load(&ctx->io_buffers, buf->bgid);
	if (head) {
		list_add(&buf->list, &head->list);
	} else {
		int ret;

		/* if we fail, just leave buffer attached */
		ret = __xa_insert(&ctx->io_buffers, buf->bgid, buf, GFP_KERNEL);
		if (unlikely(ret < 0))
			return;
	}

	req->flags &= ~REQ_F_BUFFER_SELECTED;
	req->kbuf = NULL;
}

static bool io_match_task(struct io_kiocb *head, struct task_struct *task,
			  bool cancel_all)
	__must_hold(&req->ctx->timeout_lock)
{
	struct io_kiocb *req;

	if (task && head->task != task)
		return false;
	if (cancel_all)
		return true;

	io_for_each_link(req, head) {
		if (req->flags & REQ_F_INFLIGHT)
			return true;
	}
	return false;
}

static bool io_match_linked(struct io_kiocb *head)
{
	struct io_kiocb *req;

	io_for_each_link(req, head) {
		if (req->flags & REQ_F_INFLIGHT)
			return true;
	}
	return false;
}

/*
 * As io_match_task() but protected against racing with linked timeouts.
 * User must not hold timeout_lock.
 */
static bool io_match_task_safe(struct io_kiocb *head, struct task_struct *task,
			       bool cancel_all)
{
	bool matched;

	if (task && head->task != task)
		return false;
	if (cancel_all)
		return true;

	if (head->flags & REQ_F_LINK_TIMEOUT) {
		struct io_ring_ctx *ctx = head->ctx;

		/* protect against races with linked timeouts */
		spin_lock_irq(&ctx->timeout_lock);
		matched = io_match_linked(head);
		spin_unlock_irq(&ctx->timeout_lock);
	} else {
		matched = io_match_linked(head);
	}
	return matched;
}

static inline bool req_has_async_data(struct io_kiocb *req)
{
	return req->flags & REQ_F_ASYNC_DATA;
}

static inline void req_set_fail(struct io_kiocb *req)
{
	req->flags |= REQ_F_FAIL;
	if (req->flags & REQ_F_CQE_SKIP) {
		req->flags &= ~REQ_F_CQE_SKIP;
		req->flags |= REQ_F_SKIP_LINK_CQES;
	}
}

static inline void req_fail_link_node(struct io_kiocb *req, int res)
{
	req_set_fail(req);
	req->result = res;
}

static __cold void io_ring_ctx_ref_free(struct percpu_ref *ref)
{
	struct io_ring_ctx *ctx = container_of(ref, struct io_ring_ctx, refs);

	complete(&ctx->ref_comp);
}

static inline bool io_is_timeout_noseq(struct io_kiocb *req)
{
	return !req->timeout.off;
}

static __cold void io_fallback_req_func(struct work_struct *work)
{
	struct io_ring_ctx *ctx = container_of(work, struct io_ring_ctx,
						fallback_work.work);
	struct llist_node *node = llist_del_all(&ctx->fallback_llist);
	struct io_kiocb *req, *tmp;
	bool locked = false;

	percpu_ref_get(&ctx->refs);
	llist_for_each_entry_safe(req, tmp, node, io_task_work.fallback_node)
		req->io_task_work.func(req, &locked);

	if (locked) {
		io_submit_flush_completions(ctx);
		mutex_unlock(&ctx->uring_lock);
	}
	percpu_ref_put(&ctx->refs);
}

static __cold struct io_ring_ctx *io_ring_ctx_alloc(struct io_uring_params *p)
{
	struct io_ring_ctx *ctx;
	int hash_bits;

	ctx = kzalloc(sizeof(*ctx), GFP_KERNEL);
	if (!ctx)
		return NULL;

	/*
	 * Use 5 bits less than the max cq entries, that should give us around
	 * 32 entries per hash list if totally full and uniformly spread.
	 */
	hash_bits = ilog2(p->cq_entries);
	hash_bits -= 5;
	if (hash_bits <= 0)
		hash_bits = 1;
	ctx->cancel_hash_bits = hash_bits;
	ctx->cancel_hash = kmalloc((1U << hash_bits) * sizeof(struct hlist_head),
					GFP_KERNEL);
	if (!ctx->cancel_hash)
		goto err;
	__hash_init(ctx->cancel_hash, 1U << hash_bits);

	ctx->dummy_ubuf = kzalloc(sizeof(*ctx->dummy_ubuf), GFP_KERNEL);
	if (!ctx->dummy_ubuf)
		goto err;
	/* set invalid range, so io_import_fixed() fails meeting it */
	ctx->dummy_ubuf->ubuf = -1UL;

	if (percpu_ref_init(&ctx->refs, io_ring_ctx_ref_free,
			    PERCPU_REF_ALLOW_REINIT, GFP_KERNEL))
		goto err;

	ctx->flags = p->flags;
	init_waitqueue_head(&ctx->sqo_sq_wait);
	INIT_LIST_HEAD(&ctx->sqd_list);
	INIT_LIST_HEAD(&ctx->cq_overflow_list);
	INIT_LIST_HEAD(&ctx->io_buffers_cache);
	init_completion(&ctx->ref_comp);
	xa_init_flags(&ctx->io_buffers, XA_FLAGS_ALLOC1);
	xa_init_flags(&ctx->personalities, XA_FLAGS_ALLOC1);
	mutex_init(&ctx->uring_lock);
	init_waitqueue_head(&ctx->cq_wait);
	spin_lock_init(&ctx->completion_lock);
	spin_lock_init(&ctx->timeout_lock);
	INIT_WQ_LIST(&ctx->iopoll_list);
	INIT_LIST_HEAD(&ctx->io_buffers_pages);
	INIT_LIST_HEAD(&ctx->io_buffers_comp);
	INIT_LIST_HEAD(&ctx->defer_list);
	INIT_LIST_HEAD(&ctx->timeout_list);
	INIT_LIST_HEAD(&ctx->ltimeout_list);
	spin_lock_init(&ctx->rsrc_ref_lock);
	INIT_LIST_HEAD(&ctx->rsrc_ref_list);
	INIT_DELAYED_WORK(&ctx->rsrc_put_work, io_rsrc_put_work);
	init_llist_head(&ctx->rsrc_put_llist);
	INIT_LIST_HEAD(&ctx->tctx_list);
	ctx->submit_state.free_list.next = NULL;
	INIT_WQ_LIST(&ctx->locked_free_list);
	INIT_DELAYED_WORK(&ctx->fallback_work, io_fallback_req_func);
	INIT_WQ_LIST(&ctx->submit_state.compl_reqs);
	return ctx;
err:
	kfree(ctx->dummy_ubuf);
	kfree(ctx->cancel_hash);
	kfree(ctx);
	return NULL;
}

static void io_account_cq_overflow(struct io_ring_ctx *ctx)
{
	struct io_rings *r = ctx->rings;

	WRITE_ONCE(r->cq_overflow, READ_ONCE(r->cq_overflow) + 1);
	ctx->cq_extra--;
}

static bool req_need_defer(struct io_kiocb *req, u32 seq)
{
	if (unlikely(req->flags & REQ_F_IO_DRAIN)) {
		struct io_ring_ctx *ctx = req->ctx;

		return seq + READ_ONCE(ctx->cq_extra) != ctx->cached_cq_tail;
	}

	return false;
}

#define FFS_NOWAIT		0x1UL
#define FFS_ISREG		0x2UL
#define FFS_MASK		~(FFS_NOWAIT|FFS_ISREG)

static inline bool io_req_ffs_set(struct io_kiocb *req)
{
	return req->flags & REQ_F_FIXED_FILE;
}

static inline void io_req_track_inflight(struct io_kiocb *req)
{
	if (!(req->flags & REQ_F_INFLIGHT)) {
		req->flags |= REQ_F_INFLIGHT;
		atomic_inc(&current->io_uring->inflight_tracked);
	}
}

static struct io_kiocb *__io_prep_linked_timeout(struct io_kiocb *req)
{
	if (WARN_ON_ONCE(!req->link))
		return NULL;

	req->flags &= ~REQ_F_ARM_LTIMEOUT;
	req->flags |= REQ_F_LINK_TIMEOUT;

	/* linked timeouts should have two refs once prep'ed */
	io_req_set_refcount(req);
	__io_req_set_refcount(req->link, 2);
	return req->link;
}

static inline struct io_kiocb *io_prep_linked_timeout(struct io_kiocb *req)
{
	if (likely(!(req->flags & REQ_F_ARM_LTIMEOUT)))
		return NULL;
	return __io_prep_linked_timeout(req);
}

static void io_prep_async_work(struct io_kiocb *req)
{
	const struct io_op_def *def = &io_op_defs[req->opcode];
	struct io_ring_ctx *ctx = req->ctx;

	if (!(req->flags & REQ_F_CREDS)) {
		req->flags |= REQ_F_CREDS;
		req->creds = get_current_cred();
	}

	req->work.list.next = NULL;
	req->work.flags = 0;
	if (req->flags & REQ_F_FORCE_ASYNC)
		req->work.flags |= IO_WQ_WORK_CONCURRENT;

	if (req->flags & REQ_F_ISREG) {
		if (def->hash_reg_file || (ctx->flags & IORING_SETUP_IOPOLL))
			io_wq_hash_work(&req->work, file_inode(req->file));
	} else if (!req->file || !S_ISBLK(file_inode(req->file)->i_mode)) {
		if (def->unbound_nonreg_file)
			req->work.flags |= IO_WQ_WORK_UNBOUND;
	}

	switch (req->opcode) {
	case IORING_OP_SPLICE:
	case IORING_OP_TEE:
		if (!S_ISREG(file_inode(req->splice.file_in)->i_mode))
			req->work.flags |= IO_WQ_WORK_UNBOUND;
		break;
	}
}

static void io_prep_async_link(struct io_kiocb *req)
{
	struct io_kiocb *cur;

	if (req->flags & REQ_F_LINK_TIMEOUT) {
		struct io_ring_ctx *ctx = req->ctx;

		spin_lock_irq(&ctx->timeout_lock);
		io_for_each_link(cur, req)
			io_prep_async_work(cur);
		spin_unlock_irq(&ctx->timeout_lock);
	} else {
		io_for_each_link(cur, req)
			io_prep_async_work(cur);
	}
}

static inline void io_req_add_compl_list(struct io_kiocb *req)
{
	struct io_ring_ctx *ctx = req->ctx;
	struct io_submit_state *state = &ctx->submit_state;

	if (!(req->flags & REQ_F_CQE_SKIP))
		ctx->submit_state.flush_cqes = true;
	wq_list_add_tail(&req->comp_list, &state->compl_reqs);
}

static void io_queue_async_work(struct io_kiocb *req, bool *dont_use)
{
	struct io_ring_ctx *ctx = req->ctx;
	struct io_kiocb *link = io_prep_linked_timeout(req);
	struct io_uring_task *tctx = req->task->io_uring;

	BUG_ON(!tctx);
	BUG_ON(!tctx->io_wq);

	/* init ->work of the whole link before punting */
	io_prep_async_link(req);

	/*
	 * Not expected to happen, but if we do have a bug where this _can_
	 * happen, catch it here and ensure the request is marked as
	 * canceled. That will make io-wq go through the usual work cancel
	 * procedure rather than attempt to run this request (or create a new
	 * worker for it).
	 */
	if (WARN_ON_ONCE(!same_thread_group(req->task, current)))
		req->work.flags |= IO_WQ_WORK_CANCEL;

	trace_io_uring_queue_async_work(ctx, req, req->user_data, req->opcode, req->flags,
					&req->work, io_wq_is_hashed(&req->work));
	io_wq_enqueue(tctx->io_wq, &req->work);
	if (link)
		io_queue_linked_timeout(link);
}

static void io_kill_timeout(struct io_kiocb *req, int status)
	__must_hold(&req->ctx->completion_lock)
	__must_hold(&req->ctx->timeout_lock)
{
	struct io_timeout_data *io = req->async_data;

	if (hrtimer_try_to_cancel(&io->timer) != -1) {
		if (status)
			req_set_fail(req);
		atomic_set(&req->ctx->cq_timeouts,
			atomic_read(&req->ctx->cq_timeouts) + 1);
		list_del_init(&req->timeout.list);
		io_fill_cqe_req(req, status, 0);
		io_put_req_deferred(req);
	}
}

static __cold void io_queue_deferred(struct io_ring_ctx *ctx)
{
	while (!list_empty(&ctx->defer_list)) {
		struct io_defer_entry *de = list_first_entry(&ctx->defer_list,
						struct io_defer_entry, list);

		if (req_need_defer(de->req, de->seq))
			break;
		list_del_init(&de->list);
		io_req_task_queue(de->req);
		kfree(de);
	}
}

static __cold void io_flush_timeouts(struct io_ring_ctx *ctx)
	__must_hold(&ctx->completion_lock)
{
	u32 seq = ctx->cached_cq_tail - atomic_read(&ctx->cq_timeouts);

	spin_lock_irq(&ctx->timeout_lock);
	while (!list_empty(&ctx->timeout_list)) {
		u32 events_needed, events_got;
		struct io_kiocb *req = list_first_entry(&ctx->timeout_list,
						struct io_kiocb, timeout.list);

		if (io_is_timeout_noseq(req))
			break;

		/*
		 * Since seq can easily wrap around over time, subtract
		 * the last seq at which timeouts were flushed before comparing.
		 * Assuming not more than 2^31-1 events have happened since,
		 * these subtractions won't have wrapped, so we can check if
		 * target is in [last_seq, current_seq] by comparing the two.
		 */
		events_needed = req->timeout.target_seq - ctx->cq_last_tm_flush;
		events_got = seq - ctx->cq_last_tm_flush;
		if (events_got < events_needed)
			break;

		list_del_init(&req->timeout.list);
		io_kill_timeout(req, 0);
	}
	ctx->cq_last_tm_flush = seq;
	spin_unlock_irq(&ctx->timeout_lock);
}

static __cold void __io_commit_cqring_flush(struct io_ring_ctx *ctx)
{
	if (ctx->off_timeout_used)
		io_flush_timeouts(ctx);
	if (ctx->drain_active)
		io_queue_deferred(ctx);
}

static inline void io_commit_cqring(struct io_ring_ctx *ctx)
{
	if (unlikely(ctx->off_timeout_used || ctx->drain_active))
		__io_commit_cqring_flush(ctx);
	/* order cqe stores with ring update */
	smp_store_release(&ctx->rings->cq.tail, ctx->cached_cq_tail);
}

static inline bool io_sqring_full(struct io_ring_ctx *ctx)
{
	struct io_rings *r = ctx->rings;

	return READ_ONCE(r->sq.tail) - ctx->cached_sq_head == ctx->sq_entries;
}

static inline unsigned int __io_cqring_events(struct io_ring_ctx *ctx)
{
	return ctx->cached_cq_tail - READ_ONCE(ctx->rings->cq.head);
}

static inline struct io_uring_cqe *io_get_cqe(struct io_ring_ctx *ctx)
{
	struct io_rings *rings = ctx->rings;
	unsigned tail, mask = ctx->cq_entries - 1;

	/*
	 * writes to the cq entry need to come after reading head; the
	 * control dependency is enough as we're using WRITE_ONCE to
	 * fill the cq entry
	 */
	if (__io_cqring_events(ctx) == ctx->cq_entries)
		return NULL;

	tail = ctx->cached_cq_tail++;
	return &rings->cqes[tail & mask];
}

static void io_eventfd_signal(struct io_ring_ctx *ctx)
{
	struct io_ev_fd *ev_fd;

	/* Return quickly if ctx->io_ev_fd doesn't exist */
	if (likely(!rcu_dereference_raw(ctx->io_ev_fd)))
		return;

	rcu_read_lock();
	/*
	 * rcu_dereference ctx->io_ev_fd once and use it for both for checking
	 * and eventfd_signal
	 */
	ev_fd = rcu_dereference(ctx->io_ev_fd);

	/*
	 * Check again if ev_fd exists incase an io_eventfd_unregister call
	 * completed between the NULL check of ctx->io_ev_fd at the start of
	 * the function and rcu_read_lock.
	 */
	if (unlikely(!ev_fd))
		goto out;
	if (READ_ONCE(ctx->rings->cq_flags) & IORING_CQ_EVENTFD_DISABLED)
		goto out;

	if (!ev_fd->eventfd_async || io_wq_current_is_worker())
		eventfd_signal(ev_fd->cq_ev_fd, 1);

out:
	rcu_read_unlock();
}

/*
 * This should only get called when at least one event has been posted.
 * Some applications rely on the eventfd notification count only changing
 * IFF a new CQE has been added to the CQ ring. There's no depedency on
 * 1:1 relationship between how many times this function is called (and
 * hence the eventfd count) and number of CQEs posted to the CQ ring.
 */
static void io_cqring_ev_posted(struct io_ring_ctx *ctx)
{
	/*
	 * wake_up_all() may seem excessive, but io_wake_function() and
	 * io_should_wake() handle the termination of the loop and only
	 * wake as many waiters as we need to.
	 */
	if (wq_has_sleeper(&ctx->cq_wait))
		wake_up_all(&ctx->cq_wait);
	io_eventfd_signal(ctx);
}

static void io_cqring_ev_posted_iopoll(struct io_ring_ctx *ctx)
{
	/* see waitqueue_active() comment */
	smp_mb();

	if (ctx->flags & IORING_SETUP_SQPOLL) {
		if (waitqueue_active(&ctx->cq_wait))
			wake_up_all(&ctx->cq_wait);
	}
	io_eventfd_signal(ctx);
}

/* Returns true if there are no backlogged entries after the flush */
static bool __io_cqring_overflow_flush(struct io_ring_ctx *ctx, bool force)
{
	bool all_flushed, posted;

	if (!force && __io_cqring_events(ctx) == ctx->cq_entries)
		return false;

	posted = false;
	spin_lock(&ctx->completion_lock);
	while (!list_empty(&ctx->cq_overflow_list)) {
		struct io_uring_cqe *cqe = io_get_cqe(ctx);
		struct io_overflow_cqe *ocqe;

		if (!cqe && !force)
			break;
		ocqe = list_first_entry(&ctx->cq_overflow_list,
					struct io_overflow_cqe, list);
		if (cqe)
			memcpy(cqe, &ocqe->cqe, sizeof(*cqe));
		else
			io_account_cq_overflow(ctx);

		posted = true;
		list_del(&ocqe->list);
		kfree(ocqe);
	}

	all_flushed = list_empty(&ctx->cq_overflow_list);
	if (all_flushed) {
		clear_bit(0, &ctx->check_cq_overflow);
		WRITE_ONCE(ctx->rings->sq_flags,
			   ctx->rings->sq_flags & ~IORING_SQ_CQ_OVERFLOW);
	}

	if (posted)
		io_commit_cqring(ctx);
	spin_unlock(&ctx->completion_lock);
	if (posted)
		io_cqring_ev_posted(ctx);
	return all_flushed;
}

static bool io_cqring_overflow_flush(struct io_ring_ctx *ctx)
{
	bool ret = true;

	if (test_bit(0, &ctx->check_cq_overflow)) {
		/* iopoll syncs against uring_lock, not completion_lock */
		if (ctx->flags & IORING_SETUP_IOPOLL)
			mutex_lock(&ctx->uring_lock);
		ret = __io_cqring_overflow_flush(ctx, false);
		if (ctx->flags & IORING_SETUP_IOPOLL)
			mutex_unlock(&ctx->uring_lock);
	}

	return ret;
}

/* must to be called somewhat shortly after putting a request */
static inline void io_put_task(struct task_struct *task, int nr)
{
	struct io_uring_task *tctx = task->io_uring;

	if (likely(task == current)) {
		tctx->cached_refs += nr;
	} else {
		percpu_counter_sub(&tctx->inflight, nr);
		if (unlikely(atomic_read(&tctx->in_idle)))
			wake_up(&tctx->wait);
		put_task_struct_many(task, nr);
	}
}

static void io_task_refs_refill(struct io_uring_task *tctx)
{
	unsigned int refill = -tctx->cached_refs + IO_TCTX_REFS_CACHE_NR;

	percpu_counter_add(&tctx->inflight, refill);
	refcount_add(refill, &current->usage);
	tctx->cached_refs += refill;
}

static inline void io_get_task_refs(int nr)
{
	struct io_uring_task *tctx = current->io_uring;

	tctx->cached_refs -= nr;
	if (unlikely(tctx->cached_refs < 0))
		io_task_refs_refill(tctx);
}

static __cold void io_uring_drop_tctx_refs(struct task_struct *task)
{
	struct io_uring_task *tctx = task->io_uring;
	unsigned int refs = tctx->cached_refs;

	if (refs) {
		tctx->cached_refs = 0;
		percpu_counter_sub(&tctx->inflight, refs);
		put_task_struct_many(task, refs);
	}
}

static bool io_cqring_event_overflow(struct io_ring_ctx *ctx, u64 user_data,
				     s32 res, u32 cflags)
{
	struct io_overflow_cqe *ocqe;

	ocqe = kmalloc(sizeof(*ocqe), GFP_ATOMIC | __GFP_ACCOUNT);
	if (!ocqe) {
		/*
		 * If we're in ring overflow flush mode, or in task cancel mode,
		 * or cannot allocate an overflow entry, then we need to drop it
		 * on the floor.
		 */
		io_account_cq_overflow(ctx);
		return false;
	}
	if (list_empty(&ctx->cq_overflow_list)) {
		set_bit(0, &ctx->check_cq_overflow);
		WRITE_ONCE(ctx->rings->sq_flags,
			   ctx->rings->sq_flags | IORING_SQ_CQ_OVERFLOW);

	}
	ocqe->cqe.user_data = user_data;
	ocqe->cqe.res = res;
	ocqe->cqe.flags = cflags;
	list_add_tail(&ocqe->list, &ctx->cq_overflow_list);
	return true;
}

static inline bool __fill_cqe(struct io_ring_ctx *ctx, u64 user_data,
				 s32 res, u32 cflags)
{
	struct io_uring_cqe *cqe;

	/*
	 * If we can't get a cq entry, userspace overflowed the
	 * submission (by quite a lot). Increment the overflow count in
	 * the ring.
	 */
	cqe = io_get_cqe(ctx);
	if (likely(cqe)) {
		WRITE_ONCE(cqe->user_data, user_data);
		WRITE_ONCE(cqe->res, res);
		WRITE_ONCE(cqe->flags, cflags);
		return true;
	}
	return io_cqring_event_overflow(ctx, user_data, res, cflags);
}

static inline bool __io_fill_cqe(struct io_kiocb *req, s32 res, u32 cflags)
{
	trace_io_uring_complete(req->ctx, req, req->user_data, res, cflags);
	return __fill_cqe(req->ctx, req->user_data, res, cflags);
}

static noinline void io_fill_cqe_req(struct io_kiocb *req, s32 res, u32 cflags)
{
	if (!(req->flags & REQ_F_CQE_SKIP))
		__io_fill_cqe(req, res, cflags);
}

static noinline bool io_fill_cqe_aux(struct io_ring_ctx *ctx, u64 user_data,
				     s32 res, u32 cflags)
{
	ctx->cq_extra++;
	trace_io_uring_complete(ctx, NULL, user_data, res, cflags);
	return __fill_cqe(ctx, user_data, res, cflags);
}

static void __io_req_complete_post(struct io_kiocb *req, s32 res,
				   u32 cflags)
{
	struct io_ring_ctx *ctx = req->ctx;

	if (!(req->flags & REQ_F_CQE_SKIP))
		__io_fill_cqe(req, res, cflags);
	/*
	 * If we're the last reference to this request, add to our locked
	 * free_list cache.
	 */
	if (req_ref_put_and_test(req)) {
		if (req->flags & (REQ_F_LINK | REQ_F_HARDLINK)) {
			if (req->flags & IO_DISARM_MASK)
				io_disarm_next(req);
			if (req->link) {
				io_req_task_queue(req->link);
				req->link = NULL;
			}
		}
		io_req_put_rsrc(req, ctx);
		io_dismantle_req(req);
		io_put_task(req->task, 1);
		wq_list_add_head(&req->comp_list, &ctx->locked_free_list);
		ctx->locked_free_nr++;
	}
}

static void io_req_complete_post(struct io_kiocb *req, s32 res,
				 u32 cflags)
{
	struct io_ring_ctx *ctx = req->ctx;

	spin_lock(&ctx->completion_lock);
	__io_req_complete_post(req, res, cflags);
	io_commit_cqring(ctx);
	spin_unlock(&ctx->completion_lock);
	io_cqring_ev_posted(ctx);
}

static inline void io_req_complete_state(struct io_kiocb *req, s32 res,
					 u32 cflags)
{
	req->result = res;
	req->cflags = cflags;
	req->flags |= REQ_F_COMPLETE_INLINE;
}

static inline void __io_req_complete(struct io_kiocb *req, unsigned issue_flags,
				     s32 res, u32 cflags)
{
	if (issue_flags & IO_URING_F_COMPLETE_DEFER)
		io_req_complete_state(req, res, cflags);
	else
		io_req_complete_post(req, res, cflags);
}

static inline void io_req_complete(struct io_kiocb *req, s32 res)
{
	__io_req_complete(req, 0, res, 0);
}

static void io_req_complete_failed(struct io_kiocb *req, s32 res)
{
	req_set_fail(req);
	io_req_complete_post(req, res, 0);
}

static void io_req_complete_fail_submit(struct io_kiocb *req)
{
	/*
	 * We don't submit, fail them all, for that replace hardlinks with
	 * normal links. Extra REQ_F_LINK is tolerated.
	 */
	req->flags &= ~REQ_F_HARDLINK;
	req->flags |= REQ_F_LINK;
	io_req_complete_failed(req, req->result);
}

/*
 * Don't initialise the fields below on every allocation, but do that in
 * advance and keep them valid across allocations.
 */
static void io_preinit_req(struct io_kiocb *req, struct io_ring_ctx *ctx)
{
	req->ctx = ctx;
	req->link = NULL;
	req->async_data = NULL;
	/* not necessary, but safer to zero */
	req->result = 0;
}

static void io_flush_cached_locked_reqs(struct io_ring_ctx *ctx,
					struct io_submit_state *state)
{
	spin_lock(&ctx->completion_lock);
	wq_list_splice(&ctx->locked_free_list, &state->free_list);
	ctx->locked_free_nr = 0;
	spin_unlock(&ctx->completion_lock);
}

/* Returns true IFF there are requests in the cache */
static bool io_flush_cached_reqs(struct io_ring_ctx *ctx)
{
	struct io_submit_state *state = &ctx->submit_state;

	/*
	 * If we have more than a batch's worth of requests in our IRQ side
	 * locked cache, grab the lock and move them over to our submission
	 * side cache.
	 */
	if (READ_ONCE(ctx->locked_free_nr) > IO_COMPL_BATCH)
		io_flush_cached_locked_reqs(ctx, state);
	return !!state->free_list.next;
}

/*
 * A request might get retired back into the request caches even before opcode
 * handlers and io_issue_sqe() are done with it, e.g. inline completion path.
 * Because of that, io_alloc_req() should be called only under ->uring_lock
 * and with extra caution to not get a request that is still worked on.
 */
static __cold bool __io_alloc_req_refill(struct io_ring_ctx *ctx)
	__must_hold(&ctx->uring_lock)
{
	struct io_submit_state *state = &ctx->submit_state;
	gfp_t gfp = GFP_KERNEL | __GFP_NOWARN;
	void *reqs[IO_REQ_ALLOC_BATCH];
	struct io_kiocb *req;
	int ret, i;

	if (likely(state->free_list.next || io_flush_cached_reqs(ctx)))
		return true;

	ret = kmem_cache_alloc_bulk(req_cachep, gfp, ARRAY_SIZE(reqs), reqs);

	/*
	 * Bulk alloc is all-or-nothing. If we fail to get a batch,
	 * retry single alloc to be on the safe side.
	 */
	if (unlikely(ret <= 0)) {
		reqs[0] = kmem_cache_alloc(req_cachep, gfp);
		if (!reqs[0])
			return false;
		ret = 1;
	}

	percpu_ref_get_many(&ctx->refs, ret);
	for (i = 0; i < ret; i++) {
		req = reqs[i];

		io_preinit_req(req, ctx);
		wq_stack_add_head(&req->comp_list, &state->free_list);
	}
	return true;
}

static inline bool io_alloc_req_refill(struct io_ring_ctx *ctx)
{
	if (unlikely(!ctx->submit_state.free_list.next))
		return __io_alloc_req_refill(ctx);
	return true;
}

static inline struct io_kiocb *io_alloc_req(struct io_ring_ctx *ctx)
{
	struct io_wq_work_node *node;

	node = wq_stack_extract(&ctx->submit_state.free_list);
	return container_of(node, struct io_kiocb, comp_list);
}

static inline void io_put_file(struct file *file)
{
	if (file)
		fput(file);
}

static inline void io_dismantle_req(struct io_kiocb *req)
{
	unsigned int flags = req->flags;

	if (unlikely(flags & IO_REQ_CLEAN_FLAGS))
		io_clean_op(req);
	if (!(flags & REQ_F_FIXED_FILE))
		io_put_file(req->file);
}

static __cold void __io_free_req(struct io_kiocb *req)
{
	struct io_ring_ctx *ctx = req->ctx;

	io_req_put_rsrc(req, ctx);
	io_dismantle_req(req);
	io_put_task(req->task, 1);

	spin_lock(&ctx->completion_lock);
	wq_list_add_head(&req->comp_list, &ctx->locked_free_list);
	ctx->locked_free_nr++;
	spin_unlock(&ctx->completion_lock);
}

static inline void io_remove_next_linked(struct io_kiocb *req)
{
	struct io_kiocb *nxt = req->link;

	req->link = nxt->link;
	nxt->link = NULL;
}

static bool io_kill_linked_timeout(struct io_kiocb *req)
	__must_hold(&req->ctx->completion_lock)
	__must_hold(&req->ctx->timeout_lock)
{
	struct io_kiocb *link = req->link;

	if (link && link->opcode == IORING_OP_LINK_TIMEOUT) {
		struct io_timeout_data *io = link->async_data;

		io_remove_next_linked(req);
		link->timeout.head = NULL;
		if (hrtimer_try_to_cancel(&io->timer) != -1) {
			list_del(&link->timeout.list);
			/* leave REQ_F_CQE_SKIP to io_fill_cqe_req */
			io_fill_cqe_req(link, -ECANCELED, 0);
			io_put_req_deferred(link);
			return true;
		}
	}
	return false;
}

static void io_fail_links(struct io_kiocb *req)
	__must_hold(&req->ctx->completion_lock)
{
	struct io_kiocb *nxt, *link = req->link;
	bool ignore_cqes = req->flags & REQ_F_SKIP_LINK_CQES;

	req->link = NULL;
	while (link) {
		long res = -ECANCELED;

		if (link->flags & REQ_F_FAIL)
			res = link->result;

		nxt = link->link;
		link->link = NULL;

		trace_io_uring_fail_link(req->ctx, req, req->user_data,
					req->opcode, link);

		if (!ignore_cqes) {
			link->flags &= ~REQ_F_CQE_SKIP;
			io_fill_cqe_req(link, res, 0);
		}
		io_put_req_deferred(link);
		link = nxt;
	}
}

static bool io_disarm_next(struct io_kiocb *req)
	__must_hold(&req->ctx->completion_lock)
{
	bool posted = false;

	if (req->flags & REQ_F_ARM_LTIMEOUT) {
		struct io_kiocb *link = req->link;

		req->flags &= ~REQ_F_ARM_LTIMEOUT;
		if (link && link->opcode == IORING_OP_LINK_TIMEOUT) {
			io_remove_next_linked(req);
			/* leave REQ_F_CQE_SKIP to io_fill_cqe_req */
			io_fill_cqe_req(link, -ECANCELED, 0);
			io_put_req_deferred(link);
			posted = true;
		}
	} else if (req->flags & REQ_F_LINK_TIMEOUT) {
		struct io_ring_ctx *ctx = req->ctx;

		spin_lock_irq(&ctx->timeout_lock);
		posted = io_kill_linked_timeout(req);
		spin_unlock_irq(&ctx->timeout_lock);
	}
	if (unlikely((req->flags & REQ_F_FAIL) &&
		     !(req->flags & REQ_F_HARDLINK))) {
		posted |= (req->link != NULL);
		io_fail_links(req);
	}
	return posted;
}

static void __io_req_find_next_prep(struct io_kiocb *req)
{
	struct io_ring_ctx *ctx = req->ctx;
	bool posted;

	spin_lock(&ctx->completion_lock);
	posted = io_disarm_next(req);
	if (posted)
		io_commit_cqring(ctx);
	spin_unlock(&ctx->completion_lock);
	if (posted)
		io_cqring_ev_posted(ctx);
}

static inline struct io_kiocb *io_req_find_next(struct io_kiocb *req)
{
	struct io_kiocb *nxt;

	if (likely(!(req->flags & (REQ_F_LINK|REQ_F_HARDLINK))))
		return NULL;
	/*
	 * If LINK is set, we have dependent requests in this chain. If we
	 * didn't fail this request, queue the first one up, moving any other
	 * dependencies to the next request. In case of failure, fail the rest
	 * of the chain.
	 */
	if (unlikely(req->flags & IO_DISARM_MASK))
		__io_req_find_next_prep(req);
	nxt = req->link;
	req->link = NULL;
	return nxt;
}

static void ctx_flush_and_put(struct io_ring_ctx *ctx, bool *locked)
{
	if (!ctx)
		return;
	if (*locked) {
		io_submit_flush_completions(ctx);
		mutex_unlock(&ctx->uring_lock);
		*locked = false;
	}
	percpu_ref_put(&ctx->refs);
}

static inline void ctx_commit_and_unlock(struct io_ring_ctx *ctx)
{
	io_commit_cqring(ctx);
	spin_unlock(&ctx->completion_lock);
	io_cqring_ev_posted(ctx);
}

static void handle_prev_tw_list(struct io_wq_work_node *node,
				struct io_ring_ctx **ctx, bool *uring_locked)
{
	if (*ctx && !*uring_locked)
		spin_lock(&(*ctx)->completion_lock);

	do {
		struct io_wq_work_node *next = node->next;
		struct io_kiocb *req = container_of(node, struct io_kiocb,
						    io_task_work.node);

		if (req->ctx != *ctx) {
			if (unlikely(!*uring_locked && *ctx))
				ctx_commit_and_unlock(*ctx);

			ctx_flush_and_put(*ctx, uring_locked);
			*ctx = req->ctx;
			/* if not contended, grab and improve batching */
			*uring_locked = mutex_trylock(&(*ctx)->uring_lock);
			percpu_ref_get(&(*ctx)->refs);
			if (unlikely(!*uring_locked))
				spin_lock(&(*ctx)->completion_lock);
		}
		if (likely(*uring_locked))
			req->io_task_work.func(req, uring_locked);
		else
			__io_req_complete_post(req, req->result,
						io_put_kbuf_comp(req));
		node = next;
	} while (node);

	if (unlikely(!*uring_locked))
		ctx_commit_and_unlock(*ctx);
}

static void handle_tw_list(struct io_wq_work_node *node,
			   struct io_ring_ctx **ctx, bool *locked)
{
	do {
		struct io_wq_work_node *next = node->next;
		struct io_kiocb *req = container_of(node, struct io_kiocb,
						    io_task_work.node);

		if (req->ctx != *ctx) {
			ctx_flush_and_put(*ctx, locked);
			*ctx = req->ctx;
			/* if not contended, grab and improve batching */
			*locked = mutex_trylock(&(*ctx)->uring_lock);
			percpu_ref_get(&(*ctx)->refs);
		}
		req->io_task_work.func(req, locked);
		node = next;
	} while (node);
}

static void tctx_task_work(struct callback_head *cb)
{
	bool uring_locked = false;
	struct io_ring_ctx *ctx = NULL;
	struct io_uring_task *tctx = container_of(cb, struct io_uring_task,
						  task_work);

	while (1) {
		struct io_wq_work_node *node1, *node2;

		if (!tctx->task_list.first &&
		    !tctx->prior_task_list.first && uring_locked)
			io_submit_flush_completions(ctx);

		spin_lock_irq(&tctx->task_lock);
		node1 = tctx->prior_task_list.first;
		node2 = tctx->task_list.first;
		INIT_WQ_LIST(&tctx->task_list);
		INIT_WQ_LIST(&tctx->prior_task_list);
		if (!node2 && !node1)
			tctx->task_running = false;
		spin_unlock_irq(&tctx->task_lock);
		if (!node2 && !node1)
			break;

		if (node1)
			handle_prev_tw_list(node1, &ctx, &uring_locked);

		if (node2)
			handle_tw_list(node2, &ctx, &uring_locked);
		cond_resched();
	}

	ctx_flush_and_put(ctx, &uring_locked);

	/* relaxed read is enough as only the task itself sets ->in_idle */
	if (unlikely(atomic_read(&tctx->in_idle)))
		io_uring_drop_tctx_refs(current);
}

static void io_req_task_work_add(struct io_kiocb *req, bool priority)
{
	struct task_struct *tsk = req->task;
	struct io_uring_task *tctx = tsk->io_uring;
	enum task_work_notify_mode notify;
	struct io_wq_work_node *node;
	unsigned long flags;
	bool running;

	WARN_ON_ONCE(!tctx);

	spin_lock_irqsave(&tctx->task_lock, flags);
	if (priority)
		wq_list_add_tail(&req->io_task_work.node, &tctx->prior_task_list);
	else
		wq_list_add_tail(&req->io_task_work.node, &tctx->task_list);
	running = tctx->task_running;
	if (!running)
		tctx->task_running = true;
	spin_unlock_irqrestore(&tctx->task_lock, flags);

	/* task_work already pending, we're done */
	if (running)
		return;

	/*
	 * SQPOLL kernel thread doesn't need notification, just a wakeup. For
	 * all other cases, use TWA_SIGNAL unconditionally to ensure we're
	 * processing task_work. There's no reliable way to tell if TWA_RESUME
	 * will do the job.
	 */
	notify = (req->ctx->flags & IORING_SETUP_SQPOLL) ? TWA_NONE : TWA_SIGNAL;
	if (likely(!task_work_add(tsk, &tctx->task_work, notify))) {
		if (notify == TWA_NONE)
			wake_up_process(tsk);
		return;
	}

	spin_lock_irqsave(&tctx->task_lock, flags);
	tctx->task_running = false;
	node = wq_list_merge(&tctx->prior_task_list, &tctx->task_list);
	spin_unlock_irqrestore(&tctx->task_lock, flags);

	while (node) {
		req = container_of(node, struct io_kiocb, io_task_work.node);
		node = node->next;
		if (llist_add(&req->io_task_work.fallback_node,
			      &req->ctx->fallback_llist))
			schedule_delayed_work(&req->ctx->fallback_work, 1);
	}
}

static void io_req_task_cancel(struct io_kiocb *req, bool *locked)
{
	struct io_ring_ctx *ctx = req->ctx;

	/* not needed for normal modes, but SQPOLL depends on it */
	io_tw_lock(ctx, locked);
	io_req_complete_failed(req, req->result);
}

static void io_req_task_submit(struct io_kiocb *req, bool *locked)
{
	struct io_ring_ctx *ctx = req->ctx;

	io_tw_lock(ctx, locked);
	/* req->task == current here, checking PF_EXITING is safe */
	if (likely(!(req->task->flags & PF_EXITING)))
		__io_queue_sqe(req);
	else
		io_req_complete_failed(req, -EFAULT);
}

static void io_req_task_queue_fail(struct io_kiocb *req, int ret)
{
	req->result = ret;
	req->io_task_work.func = io_req_task_cancel;
	io_req_task_work_add(req, false);
}

static void io_req_task_queue(struct io_kiocb *req)
{
	req->io_task_work.func = io_req_task_submit;
	io_req_task_work_add(req, false);
}

static void io_req_task_queue_reissue(struct io_kiocb *req)
{
	req->io_task_work.func = io_queue_async_work;
	io_req_task_work_add(req, false);
}

static inline void io_queue_next(struct io_kiocb *req)
{
	struct io_kiocb *nxt = io_req_find_next(req);

	if (nxt)
		io_req_task_queue(nxt);
}

static void io_free_req(struct io_kiocb *req)
{
	io_queue_next(req);
	__io_free_req(req);
}

static void io_free_req_work(struct io_kiocb *req, bool *locked)
{
	io_free_req(req);
}

static void io_free_batch_list(struct io_ring_ctx *ctx,
				struct io_wq_work_node *node)
	__must_hold(&ctx->uring_lock)
{
	struct task_struct *task = NULL;
	int task_refs = 0;

	do {
		struct io_kiocb *req = container_of(node, struct io_kiocb,
						    comp_list);

		if (unlikely(req->flags & REQ_F_REFCOUNT)) {
			node = req->comp_list.next;
			if (!req_ref_put_and_test(req))
				continue;
		}

		io_req_put_rsrc_locked(req, ctx);
		io_queue_next(req);
		io_dismantle_req(req);

		if (req->task != task) {
			if (task)
				io_put_task(task, task_refs);
			task = req->task;
			task_refs = 0;
		}
		task_refs++;
		node = req->comp_list.next;
		wq_stack_add_head(&req->comp_list, &ctx->submit_state.free_list);
	} while (node);

	if (task)
		io_put_task(task, task_refs);
}

static void __io_submit_flush_completions(struct io_ring_ctx *ctx)
	__must_hold(&ctx->uring_lock)
{
	struct io_wq_work_node *node, *prev;
	struct io_submit_state *state = &ctx->submit_state;

	if (state->flush_cqes) {
		spin_lock(&ctx->completion_lock);
		wq_list_for_each(node, prev, &state->compl_reqs) {
			struct io_kiocb *req = container_of(node, struct io_kiocb,
						    comp_list);

			if (!(req->flags & REQ_F_CQE_SKIP))
				__io_fill_cqe(req, req->result, req->cflags);
		}

		io_commit_cqring(ctx);
		spin_unlock(&ctx->completion_lock);
		io_cqring_ev_posted(ctx);
		state->flush_cqes = false;
	}

	io_free_batch_list(ctx, state->compl_reqs.first);
	INIT_WQ_LIST(&state->compl_reqs);
}

/*
 * Drop reference to request, return next in chain (if there is one) if this
 * was the last reference to this request.
 */
static inline struct io_kiocb *io_put_req_find_next(struct io_kiocb *req)
{
	struct io_kiocb *nxt = NULL;

	if (req_ref_put_and_test(req)) {
		nxt = io_req_find_next(req);
		__io_free_req(req);
	}
	return nxt;
}

static inline void io_put_req(struct io_kiocb *req)
{
	if (req_ref_put_and_test(req))
		io_free_req(req);
}

static inline void io_put_req_deferred(struct io_kiocb *req)
{
	if (req_ref_put_and_test(req)) {
		req->io_task_work.func = io_free_req_work;
		io_req_task_work_add(req, false);
	}
}

static unsigned io_cqring_events(struct io_ring_ctx *ctx)
{
	/* See comment at the top of this file */
	smp_rmb();
	return __io_cqring_events(ctx);
}

static inline unsigned int io_sqring_entries(struct io_ring_ctx *ctx)
{
	struct io_rings *rings = ctx->rings;

	/* make sure SQ entry isn't read before tail */
	return smp_load_acquire(&rings->sq.tail) - ctx->cached_sq_head;
}

static inline bool io_run_task_work(void)
{
	if (test_thread_flag(TIF_NOTIFY_SIGNAL) || current->task_works) {
		__set_current_state(TASK_RUNNING);
		tracehook_notify_signal();
		return true;
	}

	return false;
}

static int io_do_iopoll(struct io_ring_ctx *ctx, bool force_nonspin)
{
	struct io_wq_work_node *pos, *start, *prev;
	unsigned int poll_flags = BLK_POLL_NOSLEEP;
	DEFINE_IO_COMP_BATCH(iob);
	int nr_events = 0;

	/*
	 * Only spin for completions if we don't have multiple devices hanging
	 * off our complete list.
	 */
	if (ctx->poll_multi_queue || force_nonspin)
		poll_flags |= BLK_POLL_ONESHOT;

	wq_list_for_each(pos, start, &ctx->iopoll_list) {
		struct io_kiocb *req = container_of(pos, struct io_kiocb, comp_list);
		struct kiocb *kiocb = &req->rw.kiocb;
		int ret;

		/*
		 * Move completed and retryable entries to our local lists.
		 * If we find a request that requires polling, break out
		 * and complete those lists first, if we have entries there.
		 */
		if (READ_ONCE(req->iopoll_completed))
			break;

		ret = kiocb->ki_filp->f_op->iopoll(kiocb, &iob, poll_flags);
		if (unlikely(ret < 0))
			return ret;
		else if (ret)
			poll_flags |= BLK_POLL_ONESHOT;

		/* iopoll may have completed current req */
		if (!rq_list_empty(iob.req_list) ||
		    READ_ONCE(req->iopoll_completed))
			break;
	}

	if (!rq_list_empty(iob.req_list))
		iob.complete(&iob);
	else if (!pos)
		return 0;

	prev = start;
	wq_list_for_each_resume(pos, prev) {
		struct io_kiocb *req = container_of(pos, struct io_kiocb, comp_list);

		/* order with io_complete_rw_iopoll(), e.g. ->result updates */
		if (!smp_load_acquire(&req->iopoll_completed))
			break;
		if (unlikely(req->flags & REQ_F_CQE_SKIP))
			continue;

		__io_fill_cqe(req, req->result, io_put_kbuf(req, 0));
		nr_events++;
	}

	if (unlikely(!nr_events))
		return 0;

	io_commit_cqring(ctx);
	io_cqring_ev_posted_iopoll(ctx);
	pos = start ? start->next : ctx->iopoll_list.first;
	wq_list_cut(&ctx->iopoll_list, prev, start);
	io_free_batch_list(ctx, pos);
	return nr_events;
}

/*
 * We can't just wait for polled events to come to us, we have to actively
 * find and complete them.
 */
static __cold void io_iopoll_try_reap_events(struct io_ring_ctx *ctx)
{
	if (!(ctx->flags & IORING_SETUP_IOPOLL))
		return;

	mutex_lock(&ctx->uring_lock);
	while (!wq_list_empty(&ctx->iopoll_list)) {
		/* let it sleep and repeat later if can't complete a request */
		if (io_do_iopoll(ctx, true) == 0)
			break;
		/*
		 * Ensure we allow local-to-the-cpu processing to take place,
		 * in this case we need to ensure that we reap all events.
		 * Also let task_work, etc. to progress by releasing the mutex
		 */
		if (need_resched()) {
			mutex_unlock(&ctx->uring_lock);
			cond_resched();
			mutex_lock(&ctx->uring_lock);
		}
	}
	mutex_unlock(&ctx->uring_lock);
}

static int io_iopoll_check(struct io_ring_ctx *ctx, long min)
{
	unsigned int nr_events = 0;
	int ret = 0;

	/*
	 * We disallow the app entering submit/complete with polling, but we
	 * still need to lock the ring to prevent racing with polled issue
	 * that got punted to a workqueue.
	 */
	mutex_lock(&ctx->uring_lock);
	/*
	 * Don't enter poll loop if we already have events pending.
	 * If we do, we can potentially be spinning for commands that
	 * already triggered a CQE (eg in error).
	 */
	if (test_bit(0, &ctx->check_cq_overflow))
		__io_cqring_overflow_flush(ctx, false);
	if (io_cqring_events(ctx))
		goto out;
	do {
		/*
		 * If a submit got punted to a workqueue, we can have the
		 * application entering polling for a command before it gets
		 * issued. That app will hold the uring_lock for the duration
		 * of the poll right here, so we need to take a breather every
		 * now and then to ensure that the issue has a chance to add
		 * the poll to the issued list. Otherwise we can spin here
		 * forever, while the workqueue is stuck trying to acquire the
		 * very same mutex.
		 */
		if (wq_list_empty(&ctx->iopoll_list)) {
			u32 tail = ctx->cached_cq_tail;

			mutex_unlock(&ctx->uring_lock);
			io_run_task_work();
			mutex_lock(&ctx->uring_lock);

			/* some requests don't go through iopoll_list */
			if (tail != ctx->cached_cq_tail ||
			    wq_list_empty(&ctx->iopoll_list))
				break;
		}
		ret = io_do_iopoll(ctx, !min);
		if (ret < 0)
			break;
		nr_events += ret;
		ret = 0;
	} while (nr_events < min && !need_resched());
out:
	mutex_unlock(&ctx->uring_lock);
	return ret;
}

static void kiocb_end_write(struct io_kiocb *req)
{
	/*
	 * Tell lockdep we inherited freeze protection from submission
	 * thread.
	 */
	if (req->flags & REQ_F_ISREG) {
		struct super_block *sb = file_inode(req->file)->i_sb;

		__sb_writers_acquired(sb, SB_FREEZE_WRITE);
		sb_end_write(sb);
	}
}

#ifdef CONFIG_BLOCK
static bool io_resubmit_prep(struct io_kiocb *req)
{
	struct io_async_rw *rw = req->async_data;

	if (!req_has_async_data(req))
		return !io_req_prep_async(req);
	iov_iter_restore(&rw->s.iter, &rw->s.iter_state);
	return true;
}

static bool io_rw_should_reissue(struct io_kiocb *req)
{
	umode_t mode = file_inode(req->file)->i_mode;
	struct io_ring_ctx *ctx = req->ctx;

	if (!S_ISBLK(mode) && !S_ISREG(mode))
		return false;
	if ((req->flags & REQ_F_NOWAIT) || (io_wq_current_is_worker() &&
	    !(ctx->flags & IORING_SETUP_IOPOLL)))
		return false;
	/*
	 * If ref is dying, we might be running poll reap from the exit work.
	 * Don't attempt to reissue from that path, just let it fail with
	 * -EAGAIN.
	 */
	if (percpu_ref_is_dying(&ctx->refs))
		return false;
	/*
	 * Play it safe and assume not safe to re-import and reissue if we're
	 * not in the original thread group (or in task context).
	 */
	if (!same_thread_group(req->task, current) || !in_task())
		return false;
	return true;
}
#else
static bool io_resubmit_prep(struct io_kiocb *req)
{
	return false;
}
static bool io_rw_should_reissue(struct io_kiocb *req)
{
	return false;
}
#endif

static bool __io_complete_rw_common(struct io_kiocb *req, long res)
{
	if (req->rw.kiocb.ki_flags & IOCB_WRITE)
		kiocb_end_write(req);
	if (unlikely(res != req->result)) {
		if ((res == -EAGAIN || res == -EOPNOTSUPP) &&
		    io_rw_should_reissue(req)) {
			req->flags |= REQ_F_REISSUE;
			return true;
		}
		req_set_fail(req);
		req->result = res;
	}
	return false;
}

static inline void io_req_task_complete(struct io_kiocb *req, bool *locked)
{
	int res = req->result;

	if (*locked) {
		io_req_complete_state(req, res, io_put_kbuf(req, 0));
		io_req_add_compl_list(req);
	} else {
		io_req_complete_post(req, res,
					io_put_kbuf(req, IO_URING_F_UNLOCKED));
	}
}

static void __io_complete_rw(struct io_kiocb *req, long res,
			     unsigned int issue_flags)
{
	if (__io_complete_rw_common(req, res))
		return;
	__io_req_complete(req, issue_flags, req->result,
				io_put_kbuf(req, issue_flags));
}

static void io_complete_rw(struct kiocb *kiocb, long res)
{
	struct io_kiocb *req = container_of(kiocb, struct io_kiocb, rw.kiocb);

	if (__io_complete_rw_common(req, res))
		return;
	req->result = res;
	req->io_task_work.func = io_req_task_complete;
	io_req_task_work_add(req, !!(req->ctx->flags & IORING_SETUP_SQPOLL));
}

static void io_complete_rw_iopoll(struct kiocb *kiocb, long res)
{
	struct io_kiocb *req = container_of(kiocb, struct io_kiocb, rw.kiocb);

	if (kiocb->ki_flags & IOCB_WRITE)
		kiocb_end_write(req);
	if (unlikely(res != req->result)) {
		if (res == -EAGAIN && io_rw_should_reissue(req)) {
			req->flags |= REQ_F_REISSUE;
			return;
		}
		req->result = res;
	}

	/* order with io_iopoll_complete() checking ->iopoll_completed */
	smp_store_release(&req->iopoll_completed, 1);
}

/*
 * After the iocb has been issued, it's safe to be found on the poll list.
 * Adding the kiocb to the list AFTER submission ensures that we don't
 * find it from a io_do_iopoll() thread before the issuer is done
 * accessing the kiocb cookie.
 */
static void io_iopoll_req_issued(struct io_kiocb *req, unsigned int issue_flags)
{
	struct io_ring_ctx *ctx = req->ctx;
	const bool needs_lock = issue_flags & IO_URING_F_UNLOCKED;

	/* workqueue context doesn't hold uring_lock, grab it now */
	if (unlikely(needs_lock))
		mutex_lock(&ctx->uring_lock);

	/*
	 * Track whether we have multiple files in our lists. This will impact
	 * how we do polling eventually, not spinning if we're on potentially
	 * different devices.
	 */
	if (wq_list_empty(&ctx->iopoll_list)) {
		ctx->poll_multi_queue = false;
	} else if (!ctx->poll_multi_queue) {
		struct io_kiocb *list_req;

		list_req = container_of(ctx->iopoll_list.first, struct io_kiocb,
					comp_list);
		if (list_req->file != req->file)
			ctx->poll_multi_queue = true;
	}

	/*
	 * For fast devices, IO may have already completed. If it has, add
	 * it to the front so we find it first.
	 */
	if (READ_ONCE(req->iopoll_completed))
		wq_list_add_head(&req->comp_list, &ctx->iopoll_list);
	else
		wq_list_add_tail(&req->comp_list, &ctx->iopoll_list);

	if (unlikely(needs_lock)) {
		/*
		 * If IORING_SETUP_SQPOLL is enabled, sqes are either handle
		 * in sq thread task context or in io worker task context. If
		 * current task context is sq thread, we don't need to check
		 * whether should wake up sq thread.
		 */
		if ((ctx->flags & IORING_SETUP_SQPOLL) &&
		    wq_has_sleeper(&ctx->sq_data->wait))
			wake_up(&ctx->sq_data->wait);

		mutex_unlock(&ctx->uring_lock);
	}
}

static bool io_bdev_nowait(struct block_device *bdev)
{
	return !bdev || blk_queue_nowait(bdev_get_queue(bdev));
}

/*
 * If we tracked the file through the SCM inflight mechanism, we could support
 * any file. For now, just ensure that anything potentially problematic is done
 * inline.
 */
static bool __io_file_supports_nowait(struct file *file, umode_t mode)
{
	if (S_ISBLK(mode)) {
		if (IS_ENABLED(CONFIG_BLOCK) &&
		    io_bdev_nowait(I_BDEV(file->f_mapping->host)))
			return true;
		return false;
	}
	if (S_ISSOCK(mode))
		return true;
	if (S_ISREG(mode)) {
		if (IS_ENABLED(CONFIG_BLOCK) &&
		    io_bdev_nowait(file->f_inode->i_sb->s_bdev) &&
		    file->f_op != &io_uring_fops)
			return true;
		return false;
	}

	/* any ->read/write should understand O_NONBLOCK */
	if (file->f_flags & O_NONBLOCK)
		return true;
	return file->f_mode & FMODE_NOWAIT;
}

/*
 * If we tracked the file through the SCM inflight mechanism, we could support
 * any file. For now, just ensure that anything potentially problematic is done
 * inline.
 */
static unsigned int io_file_get_flags(struct file *file)
{
	umode_t mode = file_inode(file)->i_mode;
	unsigned int res = 0;

	if (S_ISREG(mode))
		res |= FFS_ISREG;
	if (__io_file_supports_nowait(file, mode))
		res |= FFS_NOWAIT;
	return res;
}

static inline bool io_file_supports_nowait(struct io_kiocb *req)
{
	return req->flags & REQ_F_SUPPORT_NOWAIT;
}

static int io_prep_rw(struct io_kiocb *req, const struct io_uring_sqe *sqe)
{
	struct io_ring_ctx *ctx = req->ctx;
	struct kiocb *kiocb = &req->rw.kiocb;
	struct file *file = req->file;
	unsigned ioprio;
	int ret;

	if (!io_req_ffs_set(req))
		req->flags |= io_file_get_flags(file) << REQ_F_SUPPORT_NOWAIT_BIT;

	kiocb->ki_pos = READ_ONCE(sqe->off);
	kiocb->ki_flags = iocb_flags(file);
	ret = kiocb_set_rw_flags(kiocb, READ_ONCE(sqe->rw_flags));
	if (unlikely(ret))
		return ret;

	/*
	 * If the file is marked O_NONBLOCK, still allow retry for it if it
	 * supports async. Otherwise it's impossible to use O_NONBLOCK files
	 * reliably. If not, or it IOCB_NOWAIT is set, don't retry.
	 */
	if ((kiocb->ki_flags & IOCB_NOWAIT) ||
	    ((file->f_flags & O_NONBLOCK) && !io_file_supports_nowait(req)))
		req->flags |= REQ_F_NOWAIT;

	if (ctx->flags & IORING_SETUP_IOPOLL) {
		if (!(kiocb->ki_flags & IOCB_DIRECT) || !file->f_op->iopoll)
			return -EOPNOTSUPP;

		kiocb->ki_flags |= IOCB_HIPRI | IOCB_ALLOC_CACHE;
		kiocb->ki_complete = io_complete_rw_iopoll;
		req->iopoll_completed = 0;
	} else {
		if (kiocb->ki_flags & IOCB_HIPRI)
			return -EINVAL;
		kiocb->ki_complete = io_complete_rw;
	}

	ioprio = READ_ONCE(sqe->ioprio);
	if (ioprio) {
		ret = ioprio_check_cap(ioprio);
		if (ret)
			return ret;

		kiocb->ki_ioprio = ioprio;
	} else {
		kiocb->ki_ioprio = get_current_ioprio();
	}

	req->imu = NULL;
	req->rw.addr = READ_ONCE(sqe->addr);
	req->rw.len = READ_ONCE(sqe->len);
	req->buf_index = READ_ONCE(sqe->buf_index);
	return 0;
}

static inline void io_rw_done(struct kiocb *kiocb, ssize_t ret)
{
	switch (ret) {
	case -EIOCBQUEUED:
		break;
	case -ERESTARTSYS:
	case -ERESTARTNOINTR:
	case -ERESTARTNOHAND:
	case -ERESTART_RESTARTBLOCK:
		/*
		 * We can't just restart the syscall, since previously
		 * submitted sqes may already be in progress. Just fail this
		 * IO with EINTR.
		 */
		ret = -EINTR;
		fallthrough;
	default:
		kiocb->ki_complete(kiocb, ret);
	}
}

static inline loff_t *io_kiocb_update_pos(struct io_kiocb *req)
{
	struct kiocb *kiocb = &req->rw.kiocb;
	bool is_stream = req->file->f_mode & FMODE_STREAM;

	if (kiocb->ki_pos == -1) {
		if (!is_stream) {
			req->flags |= REQ_F_CUR_POS;
			kiocb->ki_pos = req->file->f_pos;
			return &kiocb->ki_pos;
		} else {
			kiocb->ki_pos = 0;
			return NULL;
		}
	}
	return is_stream ? NULL : &kiocb->ki_pos;
}

static void kiocb_done(struct io_kiocb *req, ssize_t ret,
		       unsigned int issue_flags)
{
	struct io_async_rw *io = req->async_data;

	/* add previously done IO, if any */
	if (req_has_async_data(req) && io->bytes_done > 0) {
		if (ret < 0)
			ret = io->bytes_done;
		else
			ret += io->bytes_done;
	}

	if (req->flags & REQ_F_CUR_POS)
		req->file->f_pos = req->rw.kiocb.ki_pos;
	if (ret >= 0 && (req->rw.kiocb.ki_complete == io_complete_rw))
		__io_complete_rw(req, ret, issue_flags);
	else
		io_rw_done(&req->rw.kiocb, ret);

	if (req->flags & REQ_F_REISSUE) {
		req->flags &= ~REQ_F_REISSUE;
		if (io_resubmit_prep(req)) {
			io_req_task_queue_reissue(req);
		} else {
			req_set_fail(req);
			req->result = ret;
			req->io_task_work.func = io_req_task_complete;
			io_req_task_work_add(req, false);
		}
	}
}

static int __io_import_fixed(struct io_kiocb *req, int rw, struct iov_iter *iter,
			     struct io_mapped_ubuf *imu)
{
	size_t len = req->rw.len;
	u64 buf_end, buf_addr = req->rw.addr;
	size_t offset;

	if (unlikely(check_add_overflow(buf_addr, (u64)len, &buf_end)))
		return -EFAULT;
	/* not inside the mapped region */
	if (unlikely(buf_addr < imu->ubuf || buf_end > imu->ubuf_end))
		return -EFAULT;

	/*
	 * May not be a start of buffer, set size appropriately
	 * and advance us to the beginning.
	 */
	offset = buf_addr - imu->ubuf;
	iov_iter_bvec(iter, rw, imu->bvec, imu->nr_bvecs, offset + len);

	if (offset) {
		/*
		 * Don't use iov_iter_advance() here, as it's really slow for
		 * using the latter parts of a big fixed buffer - it iterates
		 * over each segment manually. We can cheat a bit here, because
		 * we know that:
		 *
		 * 1) it's a BVEC iter, we set it up
		 * 2) all bvecs are PAGE_SIZE in size, except potentially the
		 *    first and last bvec
		 *
		 * So just find our index, and adjust the iterator afterwards.
		 * If the offset is within the first bvec (or the whole first
		 * bvec, just use iov_iter_advance(). This makes it easier
		 * since we can just skip the first segment, which may not
		 * be PAGE_SIZE aligned.
		 */
		const struct bio_vec *bvec = imu->bvec;

		if (offset <= bvec->bv_len) {
			iov_iter_advance(iter, offset);
		} else {
			unsigned long seg_skip;

			/* skip first vec */
			offset -= bvec->bv_len;
			seg_skip = 1 + (offset >> PAGE_SHIFT);

			iter->bvec = bvec + seg_skip;
			iter->nr_segs -= seg_skip;
			iter->count -= bvec->bv_len + offset;
			iter->iov_offset = offset & ~PAGE_MASK;
		}
	}

	return 0;
}

static int io_import_fixed(struct io_kiocb *req, int rw, struct iov_iter *iter)
{
	struct io_mapped_ubuf *imu = req->imu;
	u16 index, buf_index = req->buf_index;

	if (likely(!imu)) {
		struct io_ring_ctx *ctx = req->ctx;

		if (unlikely(buf_index >= ctx->nr_user_bufs))
			return -EFAULT;
		io_req_set_rsrc_node(req, ctx);
		index = array_index_nospec(buf_index, ctx->nr_user_bufs);
		imu = READ_ONCE(ctx->user_bufs[index]);
		req->imu = imu;
	}
	return __io_import_fixed(req, rw, iter, imu);
}

static void io_ring_submit_unlock(struct io_ring_ctx *ctx, bool needs_lock)
{
	if (needs_lock)
		mutex_unlock(&ctx->uring_lock);
}

static void io_ring_submit_lock(struct io_ring_ctx *ctx, bool needs_lock)
{
	/*
	 * "Normal" inline submissions always hold the uring_lock, since we
	 * grab it from the system call. Same is true for the SQPOLL offload.
	 * The only exception is when we've detached the request and issue it
	 * from an async worker thread, grab the lock for that case.
	 */
	if (needs_lock)
		mutex_lock(&ctx->uring_lock);
}

static struct io_buffer *io_buffer_select(struct io_kiocb *req, size_t *len,
					  int bgid, unsigned int issue_flags)
{
	struct io_buffer *kbuf = req->kbuf;
	struct io_buffer *head;
	bool needs_lock = issue_flags & IO_URING_F_UNLOCKED;

	if (req->flags & REQ_F_BUFFER_SELECTED)
		return kbuf;

	io_ring_submit_lock(req->ctx, needs_lock);

	lockdep_assert_held(&req->ctx->uring_lock);

	head = xa_load(&req->ctx->io_buffers, bgid);
	if (head) {
		if (!list_empty(&head->list)) {
			kbuf = list_last_entry(&head->list, struct io_buffer,
							list);
			list_del(&kbuf->list);
		} else {
			kbuf = head;
			__xa_erase(&req->ctx->io_buffers, bgid);
		}
		if (*len > kbuf->len)
			*len = kbuf->len;
		req->flags |= REQ_F_BUFFER_SELECTED;
		req->kbuf = kbuf;
	} else {
		kbuf = ERR_PTR(-ENOBUFS);
	}

	io_ring_submit_unlock(req->ctx, needs_lock);
	return kbuf;
}

static void __user *io_rw_buffer_select(struct io_kiocb *req, size_t *len,
					unsigned int issue_flags)
{
	struct io_buffer *kbuf;
	u16 bgid;

	bgid = req->buf_index;
	kbuf = io_buffer_select(req, len, bgid, issue_flags);
	if (IS_ERR(kbuf))
		return kbuf;
	return u64_to_user_ptr(kbuf->addr);
}

#ifdef CONFIG_COMPAT
static ssize_t io_compat_import(struct io_kiocb *req, struct iovec *iov,
				unsigned int issue_flags)
{
	struct compat_iovec __user *uiov;
	compat_ssize_t clen;
	void __user *buf;
	ssize_t len;

	uiov = u64_to_user_ptr(req->rw.addr);
	if (!access_ok(uiov, sizeof(*uiov)))
		return -EFAULT;
	if (__get_user(clen, &uiov->iov_len))
		return -EFAULT;
	if (clen < 0)
		return -EINVAL;

	len = clen;
	buf = io_rw_buffer_select(req, &len, issue_flags);
	if (IS_ERR(buf))
		return PTR_ERR(buf);
	iov[0].iov_base = buf;
	iov[0].iov_len = (compat_size_t) len;
	return 0;
}
#endif

static ssize_t __io_iov_buffer_select(struct io_kiocb *req, struct iovec *iov,
				      unsigned int issue_flags)
{
	struct iovec __user *uiov = u64_to_user_ptr(req->rw.addr);
	void __user *buf;
	ssize_t len;

	if (copy_from_user(iov, uiov, sizeof(*uiov)))
		return -EFAULT;

	len = iov[0].iov_len;
	if (len < 0)
		return -EINVAL;
	buf = io_rw_buffer_select(req, &len, issue_flags);
	if (IS_ERR(buf))
		return PTR_ERR(buf);
	iov[0].iov_base = buf;
	iov[0].iov_len = len;
	return 0;
}

static ssize_t io_iov_buffer_select(struct io_kiocb *req, struct iovec *iov,
				    unsigned int issue_flags)
{
	if (req->flags & REQ_F_BUFFER_SELECTED) {
		struct io_buffer *kbuf = req->kbuf;

		iov[0].iov_base = u64_to_user_ptr(kbuf->addr);
		iov[0].iov_len = kbuf->len;
		return 0;
	}
	if (req->rw.len != 1)
		return -EINVAL;

#ifdef CONFIG_COMPAT
	if (req->ctx->compat)
		return io_compat_import(req, iov, issue_flags);
#endif

	return __io_iov_buffer_select(req, iov, issue_flags);
}

static struct iovec *__io_import_iovec(int rw, struct io_kiocb *req,
				       struct io_rw_state *s,
				       unsigned int issue_flags)
{
	struct iov_iter *iter = &s->iter;
	u8 opcode = req->opcode;
	struct iovec *iovec;
	void __user *buf;
	size_t sqe_len;
	ssize_t ret;

	if (opcode == IORING_OP_READ_FIXED || opcode == IORING_OP_WRITE_FIXED) {
		ret = io_import_fixed(req, rw, iter);
		if (ret)
			return ERR_PTR(ret);
		return NULL;
	}

	/* buffer index only valid with fixed read/write, or buffer select  */
	if (unlikely(req->buf_index && !(req->flags & REQ_F_BUFFER_SELECT)))
		return ERR_PTR(-EINVAL);

	buf = u64_to_user_ptr(req->rw.addr);
	sqe_len = req->rw.len;

	if (opcode == IORING_OP_READ || opcode == IORING_OP_WRITE) {
		if (req->flags & REQ_F_BUFFER_SELECT) {
			buf = io_rw_buffer_select(req, &sqe_len, issue_flags);
			if (IS_ERR(buf))
				return ERR_CAST(buf);
			req->rw.len = sqe_len;
		}

		ret = import_single_range(rw, buf, sqe_len, s->fast_iov, iter);
		if (ret)
			return ERR_PTR(ret);
		return NULL;
	}

	iovec = s->fast_iov;
	if (req->flags & REQ_F_BUFFER_SELECT) {
		ret = io_iov_buffer_select(req, iovec, issue_flags);
		if (ret)
			return ERR_PTR(ret);
		iov_iter_init(iter, rw, iovec, 1, iovec->iov_len);
		return NULL;
	}

	ret = __import_iovec(rw, buf, sqe_len, UIO_FASTIOV, &iovec, iter,
			      req->ctx->compat);
	if (unlikely(ret < 0))
		return ERR_PTR(ret);
	return iovec;
}

static inline int io_import_iovec(int rw, struct io_kiocb *req,
				  struct iovec **iovec, struct io_rw_state *s,
				  unsigned int issue_flags)
{
	*iovec = __io_import_iovec(rw, req, s, issue_flags);
	if (unlikely(IS_ERR(*iovec)))
		return PTR_ERR(*iovec);

	iov_iter_save_state(&s->iter, &s->iter_state);
	return 0;
}

static inline loff_t *io_kiocb_ppos(struct kiocb *kiocb)
{
	return (kiocb->ki_filp->f_mode & FMODE_STREAM) ? NULL : &kiocb->ki_pos;
}

/*
 * For files that don't have ->read_iter() and ->write_iter(), handle them
 * by looping over ->read() or ->write() manually.
 */
static ssize_t loop_rw_iter(int rw, struct io_kiocb *req, struct iov_iter *iter)
{
	struct kiocb *kiocb = &req->rw.kiocb;
	struct file *file = req->file;
	ssize_t ret = 0;
	loff_t *ppos;

	/*
	 * Don't support polled IO through this interface, and we can't
	 * support non-blocking either. For the latter, this just causes
	 * the kiocb to be handled from an async context.
	 */
	if (kiocb->ki_flags & IOCB_HIPRI)
		return -EOPNOTSUPP;
	if ((kiocb->ki_flags & IOCB_NOWAIT) &&
	    !(kiocb->ki_filp->f_flags & O_NONBLOCK))
		return -EAGAIN;

	ppos = io_kiocb_ppos(kiocb);

	while (iov_iter_count(iter)) {
		struct iovec iovec;
		ssize_t nr;

		if (!iov_iter_is_bvec(iter)) {
			iovec = iov_iter_iovec(iter);
		} else {
			iovec.iov_base = u64_to_user_ptr(req->rw.addr);
			iovec.iov_len = req->rw.len;
		}

		if (rw == READ) {
			nr = file->f_op->read(file, iovec.iov_base,
					      iovec.iov_len, ppos);
		} else {
			nr = file->f_op->write(file, iovec.iov_base,
					       iovec.iov_len, ppos);
		}

		if (nr < 0) {
			if (!ret)
				ret = nr;
			break;
		}
		if (!iov_iter_is_bvec(iter)) {
			iov_iter_advance(iter, nr);
		} else {
			req->rw.len -= nr;
			req->rw.addr += nr;
		}
		ret += nr;
		if (nr != iovec.iov_len)
			break;
	}

	return ret;
}

static void io_req_map_rw(struct io_kiocb *req, const struct iovec *iovec,
			  const struct iovec *fast_iov, struct iov_iter *iter)
{
	struct io_async_rw *rw = req->async_data;

	memcpy(&rw->s.iter, iter, sizeof(*iter));
	rw->free_iovec = iovec;
	rw->bytes_done = 0;
	/* can only be fixed buffers, no need to do anything */
	if (iov_iter_is_bvec(iter))
		return;
	if (!iovec) {
		unsigned iov_off = 0;

		rw->s.iter.iov = rw->s.fast_iov;
		if (iter->iov != fast_iov) {
			iov_off = iter->iov - fast_iov;
			rw->s.iter.iov += iov_off;
		}
		if (rw->s.fast_iov != fast_iov)
			memcpy(rw->s.fast_iov + iov_off, fast_iov + iov_off,
			       sizeof(struct iovec) * iter->nr_segs);
	} else {
		req->flags |= REQ_F_NEED_CLEANUP;
	}
}

static inline bool io_alloc_async_data(struct io_kiocb *req)
{
	WARN_ON_ONCE(!io_op_defs[req->opcode].async_size);
	req->async_data = kmalloc(io_op_defs[req->opcode].async_size, GFP_KERNEL);
	if (req->async_data) {
		req->flags |= REQ_F_ASYNC_DATA;
		return false;
	}
	return true;
}

static int io_setup_async_rw(struct io_kiocb *req, const struct iovec *iovec,
			     struct io_rw_state *s, bool force)
{
	if (!force && !io_op_defs[req->opcode].needs_async_setup)
		return 0;
	if (!req_has_async_data(req)) {
		struct io_async_rw *iorw;

		if (io_alloc_async_data(req)) {
			kfree(iovec);
			return -ENOMEM;
		}

		io_req_map_rw(req, iovec, s->fast_iov, &s->iter);
		iorw = req->async_data;
		/* we've copied and mapped the iter, ensure state is saved */
		iov_iter_save_state(&iorw->s.iter, &iorw->s.iter_state);
	}
	return 0;
}

static inline int io_rw_prep_async(struct io_kiocb *req, int rw)
{
	struct io_async_rw *iorw = req->async_data;
	struct iovec *iov;
	int ret;

	/* submission path, ->uring_lock should already be taken */
	ret = io_import_iovec(rw, req, &iov, &iorw->s, 0);
	if (unlikely(ret < 0))
		return ret;

	iorw->bytes_done = 0;
	iorw->free_iovec = iov;
	if (iov)
		req->flags |= REQ_F_NEED_CLEANUP;
	return 0;
}

static int io_read_prep(struct io_kiocb *req, const struct io_uring_sqe *sqe)
{
	if (unlikely(!(req->file->f_mode & FMODE_READ)))
		return -EBADF;
	return io_prep_rw(req, sqe);
}

/*
 * This is our waitqueue callback handler, registered through __folio_lock_async()
 * when we initially tried to do the IO with the iocb armed our waitqueue.
 * This gets called when the page is unlocked, and we generally expect that to
 * happen when the page IO is completed and the page is now uptodate. This will
 * queue a task_work based retry of the operation, attempting to copy the data
 * again. If the latter fails because the page was NOT uptodate, then we will
 * do a thread based blocking retry of the operation. That's the unexpected
 * slow path.
 */
static int io_async_buf_func(struct wait_queue_entry *wait, unsigned mode,
			     int sync, void *arg)
{
	struct wait_page_queue *wpq;
	struct io_kiocb *req = wait->private;
	struct wait_page_key *key = arg;

	wpq = container_of(wait, struct wait_page_queue, wait);

	if (!wake_page_match(wpq, key))
		return 0;

	req->rw.kiocb.ki_flags &= ~IOCB_WAITQ;
	list_del_init(&wait->entry);
	io_req_task_queue(req);
	return 1;
}

/*
 * This controls whether a given IO request should be armed for async page
 * based retry. If we return false here, the request is handed to the async
 * worker threads for retry. If we're doing buffered reads on a regular file,
 * we prepare a private wait_page_queue entry and retry the operation. This
 * will either succeed because the page is now uptodate and unlocked, or it
 * will register a callback when the page is unlocked at IO completion. Through
 * that callback, io_uring uses task_work to setup a retry of the operation.
 * That retry will attempt the buffered read again. The retry will generally
 * succeed, or in rare cases where it fails, we then fall back to using the
 * async worker threads for a blocking retry.
 */
static bool io_rw_should_retry(struct io_kiocb *req)
{
	struct io_async_rw *rw = req->async_data;
	struct wait_page_queue *wait = &rw->wpq;
	struct kiocb *kiocb = &req->rw.kiocb;

	/* never retry for NOWAIT, we just complete with -EAGAIN */
	if (req->flags & REQ_F_NOWAIT)
		return false;

	/* Only for buffered IO */
	if (kiocb->ki_flags & (IOCB_DIRECT | IOCB_HIPRI))
		return false;

	/*
	 * just use poll if we can, and don't attempt if the fs doesn't
	 * support callback based unlocks
	 */
	if (file_can_poll(req->file) || !(req->file->f_mode & FMODE_BUF_RASYNC))
		return false;

	wait->wait.func = io_async_buf_func;
	wait->wait.private = req;
	wait->wait.flags = 0;
	INIT_LIST_HEAD(&wait->wait.entry);
	kiocb->ki_flags |= IOCB_WAITQ;
	kiocb->ki_flags &= ~IOCB_NOWAIT;
	kiocb->ki_waitq = wait;
	return true;
}

static inline int io_iter_do_read(struct io_kiocb *req, struct iov_iter *iter)
{
	if (likely(req->file->f_op->read_iter))
		return call_read_iter(req->file, &req->rw.kiocb, iter);
	else if (req->file->f_op->read)
		return loop_rw_iter(READ, req, iter);
	else
		return -EINVAL;
}

static bool need_read_all(struct io_kiocb *req)
{
	return req->flags & REQ_F_ISREG ||
		S_ISBLK(file_inode(req->file)->i_mode);
}

static int io_read(struct io_kiocb *req, unsigned int issue_flags)
{
	struct io_rw_state __s, *s = &__s;
	struct iovec *iovec;
	struct kiocb *kiocb = &req->rw.kiocb;
	bool force_nonblock = issue_flags & IO_URING_F_NONBLOCK;
	struct io_async_rw *rw;
	ssize_t ret, ret2;
	loff_t *ppos;

	if (!req_has_async_data(req)) {
		ret = io_import_iovec(READ, req, &iovec, s, issue_flags);
		if (unlikely(ret < 0))
			return ret;
	} else {
		rw = req->async_data;
		s = &rw->s;
		/*
		 * We come here from an earlier attempt, restore our state to
		 * match in case it doesn't. It's cheap enough that we don't
		 * need to make this conditional.
		 */
		iov_iter_restore(&s->iter, &s->iter_state);
		iovec = NULL;
	}
	req->result = iov_iter_count(&s->iter);

	if (force_nonblock) {
		/* If the file doesn't support async, just async punt */
		if (unlikely(!io_file_supports_nowait(req))) {
			ret = io_setup_async_rw(req, iovec, s, true);
			return ret ?: -EAGAIN;
		}
		kiocb->ki_flags |= IOCB_NOWAIT;
	} else {
		/* Ensure we clear previously set non-block flag */
		kiocb->ki_flags &= ~IOCB_NOWAIT;
	}

	ppos = io_kiocb_update_pos(req);

	ret = rw_verify_area(READ, req->file, ppos, req->result);
	if (unlikely(ret)) {
		kfree(iovec);
		return ret;
	}

	ret = io_iter_do_read(req, &s->iter);

	if (ret == -EAGAIN || (req->flags & REQ_F_REISSUE)) {
		req->flags &= ~REQ_F_REISSUE;
		/* IOPOLL retry should happen for io-wq threads */
		if (!force_nonblock && !(req->ctx->flags & IORING_SETUP_IOPOLL))
			goto done;
		/* no retry on NONBLOCK nor RWF_NOWAIT */
		if (req->flags & REQ_F_NOWAIT)
			goto done;
		ret = 0;
	} else if (ret == -EIOCBQUEUED) {
		goto out_free;
	} else if (ret == req->result || ret <= 0 || !force_nonblock ||
		   (req->flags & REQ_F_NOWAIT) || !need_read_all(req)) {
		/* read all, failed, already did sync or don't want to retry */
		goto done;
	}

	/*
	 * Don't depend on the iter state matching what was consumed, or being
	 * untouched in case of error. Restore it and we'll advance it
	 * manually if we need to.
	 */
	iov_iter_restore(&s->iter, &s->iter_state);

	ret2 = io_setup_async_rw(req, iovec, s, true);
	if (ret2)
		return ret2;

	iovec = NULL;
	rw = req->async_data;
	s = &rw->s;
	/*
	 * Now use our persistent iterator and state, if we aren't already.
	 * We've restored and mapped the iter to match.
	 */

	do {
		/*
		 * We end up here because of a partial read, either from
		 * above or inside this loop. Advance the iter by the bytes
		 * that were consumed.
		 */
		iov_iter_advance(&s->iter, ret);
		if (!iov_iter_count(&s->iter))
			break;
		rw->bytes_done += ret;
		iov_iter_save_state(&s->iter, &s->iter_state);

		/* if we can retry, do so with the callbacks armed */
		if (!io_rw_should_retry(req)) {
			kiocb->ki_flags &= ~IOCB_WAITQ;
			return -EAGAIN;
		}

		/*
		 * Now retry read with the IOCB_WAITQ parts set in the iocb. If
		 * we get -EIOCBQUEUED, then we'll get a notification when the
		 * desired page gets unlocked. We can also get a partial read
		 * here, and if we do, then just retry at the new offset.
		 */
		ret = io_iter_do_read(req, &s->iter);
		if (ret == -EIOCBQUEUED)
			return 0;
		/* we got some bytes, but not all. retry. */
		kiocb->ki_flags &= ~IOCB_WAITQ;
		iov_iter_restore(&s->iter, &s->iter_state);
	} while (ret > 0);
done:
	kiocb_done(req, ret, issue_flags);
out_free:
	/* it's faster to check here then delegate to kfree */
	if (iovec)
		kfree(iovec);
	return 0;
}

static int io_write_prep(struct io_kiocb *req, const struct io_uring_sqe *sqe)
{
	if (unlikely(!(req->file->f_mode & FMODE_WRITE)))
		return -EBADF;
	return io_prep_rw(req, sqe);
}

static int io_write(struct io_kiocb *req, unsigned int issue_flags)
{
	struct io_rw_state __s, *s = &__s;
	struct iovec *iovec;
	struct kiocb *kiocb = &req->rw.kiocb;
	bool force_nonblock = issue_flags & IO_URING_F_NONBLOCK;
	ssize_t ret, ret2;
	loff_t *ppos;

	if (!req_has_async_data(req)) {
		ret = io_import_iovec(WRITE, req, &iovec, s, issue_flags);
		if (unlikely(ret < 0))
			return ret;
	} else {
		struct io_async_rw *rw = req->async_data;

		s = &rw->s;
		iov_iter_restore(&s->iter, &s->iter_state);
		iovec = NULL;
	}
	req->result = iov_iter_count(&s->iter);

	if (force_nonblock) {
		/* If the file doesn't support async, just async punt */
		if (unlikely(!io_file_supports_nowait(req)))
			goto copy_iov;

		/* file path doesn't support NOWAIT for non-direct_IO */
		if (force_nonblock && !(kiocb->ki_flags & IOCB_DIRECT) &&
		    (req->flags & REQ_F_ISREG))
			goto copy_iov;

		kiocb->ki_flags |= IOCB_NOWAIT;
	} else {
		/* Ensure we clear previously set non-block flag */
		kiocb->ki_flags &= ~IOCB_NOWAIT;
	}

	ppos = io_kiocb_update_pos(req);

	ret = rw_verify_area(WRITE, req->file, ppos, req->result);
	if (unlikely(ret))
		goto out_free;

	/*
	 * Open-code file_start_write here to grab freeze protection,
	 * which will be released by another thread in
	 * io_complete_rw().  Fool lockdep by telling it the lock got
	 * released so that it doesn't complain about the held lock when
	 * we return to userspace.
	 */
	if (req->flags & REQ_F_ISREG) {
		sb_start_write(file_inode(req->file)->i_sb);
		__sb_writers_release(file_inode(req->file)->i_sb,
					SB_FREEZE_WRITE);
	}
	kiocb->ki_flags |= IOCB_WRITE;

	if (likely(req->file->f_op->write_iter))
		ret2 = call_write_iter(req->file, kiocb, &s->iter);
	else if (req->file->f_op->write)
		ret2 = loop_rw_iter(WRITE, req, &s->iter);
	else
		ret2 = -EINVAL;

	if (req->flags & REQ_F_REISSUE) {
		req->flags &= ~REQ_F_REISSUE;
		ret2 = -EAGAIN;
	}

	/*
	 * Raw bdev writes will return -EOPNOTSUPP for IOCB_NOWAIT. Just
	 * retry them without IOCB_NOWAIT.
	 */
	if (ret2 == -EOPNOTSUPP && (kiocb->ki_flags & IOCB_NOWAIT))
		ret2 = -EAGAIN;
	/* no retry on NONBLOCK nor RWF_NOWAIT */
	if (ret2 == -EAGAIN && (req->flags & REQ_F_NOWAIT))
		goto done;
	if (!force_nonblock || ret2 != -EAGAIN) {
		/* IOPOLL retry should happen for io-wq threads */
		if (ret2 == -EAGAIN && (req->ctx->flags & IORING_SETUP_IOPOLL))
			goto copy_iov;
done:
		kiocb_done(req, ret2, issue_flags);
	} else {
copy_iov:
		iov_iter_restore(&s->iter, &s->iter_state);
		ret = io_setup_async_rw(req, iovec, s, false);
		return ret ?: -EAGAIN;
	}
out_free:
	/* it's reportedly faster than delegating the null check to kfree() */
	if (iovec)
		kfree(iovec);
	return ret;
}

static int io_renameat_prep(struct io_kiocb *req,
			    const struct io_uring_sqe *sqe)
{
	struct io_rename *ren = &req->rename;
	const char __user *oldf, *newf;

	if (unlikely(req->ctx->flags & IORING_SETUP_IOPOLL))
		return -EINVAL;
	if (sqe->ioprio || sqe->buf_index || sqe->splice_fd_in)
		return -EINVAL;
	if (unlikely(req->flags & REQ_F_FIXED_FILE))
		return -EBADF;

	ren->old_dfd = READ_ONCE(sqe->fd);
	oldf = u64_to_user_ptr(READ_ONCE(sqe->addr));
	newf = u64_to_user_ptr(READ_ONCE(sqe->addr2));
	ren->new_dfd = READ_ONCE(sqe->len);
	ren->flags = READ_ONCE(sqe->rename_flags);

	ren->oldpath = getname(oldf);
	if (IS_ERR(ren->oldpath))
		return PTR_ERR(ren->oldpath);

	ren->newpath = getname(newf);
	if (IS_ERR(ren->newpath)) {
		putname(ren->oldpath);
		return PTR_ERR(ren->newpath);
	}

	req->flags |= REQ_F_NEED_CLEANUP;
	return 0;
}

static int io_renameat(struct io_kiocb *req, unsigned int issue_flags)
{
	struct io_rename *ren = &req->rename;
	int ret;

	if (issue_flags & IO_URING_F_NONBLOCK)
		return -EAGAIN;

	ret = do_renameat2(ren->old_dfd, ren->oldpath, ren->new_dfd,
				ren->newpath, ren->flags);

	req->flags &= ~REQ_F_NEED_CLEANUP;
	if (ret < 0)
		req_set_fail(req);
	io_req_complete(req, ret);
	return 0;
}

static int io_unlinkat_prep(struct io_kiocb *req,
			    const struct io_uring_sqe *sqe)
{
	struct io_unlink *un = &req->unlink;
	const char __user *fname;

	if (unlikely(req->ctx->flags & IORING_SETUP_IOPOLL))
		return -EINVAL;
	if (sqe->ioprio || sqe->off || sqe->len || sqe->buf_index ||
	    sqe->splice_fd_in)
		return -EINVAL;
	if (unlikely(req->flags & REQ_F_FIXED_FILE))
		return -EBADF;

	un->dfd = READ_ONCE(sqe->fd);

	un->flags = READ_ONCE(sqe->unlink_flags);
	if (un->flags & ~AT_REMOVEDIR)
		return -EINVAL;

	fname = u64_to_user_ptr(READ_ONCE(sqe->addr));
	un->filename = getname(fname);
	if (IS_ERR(un->filename))
		return PTR_ERR(un->filename);

	req->flags |= REQ_F_NEED_CLEANUP;
	return 0;
}

static int io_unlinkat(struct io_kiocb *req, unsigned int issue_flags)
{
	struct io_unlink *un = &req->unlink;
	int ret;

	if (issue_flags & IO_URING_F_NONBLOCK)
		return -EAGAIN;

	if (un->flags & AT_REMOVEDIR)
		ret = do_rmdir(un->dfd, un->filename);
	else
		ret = do_unlinkat(un->dfd, un->filename);

	req->flags &= ~REQ_F_NEED_CLEANUP;
	if (ret < 0)
		req_set_fail(req);
	io_req_complete(req, ret);
	return 0;
}

static int io_mkdirat_prep(struct io_kiocb *req,
			    const struct io_uring_sqe *sqe)
{
	struct io_mkdir *mkd = &req->mkdir;
	const char __user *fname;

	if (unlikely(req->ctx->flags & IORING_SETUP_IOPOLL))
		return -EINVAL;
	if (sqe->ioprio || sqe->off || sqe->rw_flags || sqe->buf_index ||
	    sqe->splice_fd_in)
		return -EINVAL;
	if (unlikely(req->flags & REQ_F_FIXED_FILE))
		return -EBADF;

	mkd->dfd = READ_ONCE(sqe->fd);
	mkd->mode = READ_ONCE(sqe->len);

	fname = u64_to_user_ptr(READ_ONCE(sqe->addr));
	mkd->filename = getname(fname);
	if (IS_ERR(mkd->filename))
		return PTR_ERR(mkd->filename);

	req->flags |= REQ_F_NEED_CLEANUP;
	return 0;
}

static int io_mkdirat(struct io_kiocb *req, unsigned int issue_flags)
{
	struct io_mkdir *mkd = &req->mkdir;
	int ret;

	if (issue_flags & IO_URING_F_NONBLOCK)
		return -EAGAIN;

	ret = do_mkdirat(mkd->dfd, mkd->filename, mkd->mode);

	req->flags &= ~REQ_F_NEED_CLEANUP;
	if (ret < 0)
		req_set_fail(req);
	io_req_complete(req, ret);
	return 0;
}

static int io_symlinkat_prep(struct io_kiocb *req,
			    const struct io_uring_sqe *sqe)
{
	struct io_symlink *sl = &req->symlink;
	const char __user *oldpath, *newpath;

	if (unlikely(req->ctx->flags & IORING_SETUP_IOPOLL))
		return -EINVAL;
	if (sqe->ioprio || sqe->len || sqe->rw_flags || sqe->buf_index ||
	    sqe->splice_fd_in)
		return -EINVAL;
	if (unlikely(req->flags & REQ_F_FIXED_FILE))
		return -EBADF;

	sl->new_dfd = READ_ONCE(sqe->fd);
	oldpath = u64_to_user_ptr(READ_ONCE(sqe->addr));
	newpath = u64_to_user_ptr(READ_ONCE(sqe->addr2));

	sl->oldpath = getname(oldpath);
	if (IS_ERR(sl->oldpath))
		return PTR_ERR(sl->oldpath);

	sl->newpath = getname(newpath);
	if (IS_ERR(sl->newpath)) {
		putname(sl->oldpath);
		return PTR_ERR(sl->newpath);
	}

	req->flags |= REQ_F_NEED_CLEANUP;
	return 0;
}

static int io_symlinkat(struct io_kiocb *req, unsigned int issue_flags)
{
	struct io_symlink *sl = &req->symlink;
	int ret;

	if (issue_flags & IO_URING_F_NONBLOCK)
		return -EAGAIN;

	ret = do_symlinkat(sl->oldpath, sl->new_dfd, sl->newpath);

	req->flags &= ~REQ_F_NEED_CLEANUP;
	if (ret < 0)
		req_set_fail(req);
	io_req_complete(req, ret);
	return 0;
}

static int io_linkat_prep(struct io_kiocb *req,
			    const struct io_uring_sqe *sqe)
{
	struct io_hardlink *lnk = &req->hardlink;
	const char __user *oldf, *newf;

	if (unlikely(req->ctx->flags & IORING_SETUP_IOPOLL))
		return -EINVAL;
	if (sqe->ioprio || sqe->rw_flags || sqe->buf_index || sqe->splice_fd_in)
		return -EINVAL;
	if (unlikely(req->flags & REQ_F_FIXED_FILE))
		return -EBADF;

	lnk->old_dfd = READ_ONCE(sqe->fd);
	lnk->new_dfd = READ_ONCE(sqe->len);
	oldf = u64_to_user_ptr(READ_ONCE(sqe->addr));
	newf = u64_to_user_ptr(READ_ONCE(sqe->addr2));
	lnk->flags = READ_ONCE(sqe->hardlink_flags);

	lnk->oldpath = getname(oldf);
	if (IS_ERR(lnk->oldpath))
		return PTR_ERR(lnk->oldpath);

	lnk->newpath = getname(newf);
	if (IS_ERR(lnk->newpath)) {
		putname(lnk->oldpath);
		return PTR_ERR(lnk->newpath);
	}

	req->flags |= REQ_F_NEED_CLEANUP;
	return 0;
}

static int io_linkat(struct io_kiocb *req, unsigned int issue_flags)
{
	struct io_hardlink *lnk = &req->hardlink;
	int ret;

	if (issue_flags & IO_URING_F_NONBLOCK)
		return -EAGAIN;

	ret = do_linkat(lnk->old_dfd, lnk->oldpath, lnk->new_dfd,
				lnk->newpath, lnk->flags);

	req->flags &= ~REQ_F_NEED_CLEANUP;
	if (ret < 0)
		req_set_fail(req);
	io_req_complete(req, ret);
	return 0;
}

static int io_shutdown_prep(struct io_kiocb *req,
			    const struct io_uring_sqe *sqe)
{
#if defined(CONFIG_NET)
	if (unlikely(req->ctx->flags & IORING_SETUP_IOPOLL))
		return -EINVAL;
	if (unlikely(sqe->ioprio || sqe->off || sqe->addr || sqe->rw_flags ||
		     sqe->buf_index || sqe->splice_fd_in))
		return -EINVAL;

	req->shutdown.how = READ_ONCE(sqe->len);
	return 0;
#else
	return -EOPNOTSUPP;
#endif
}

static int io_shutdown(struct io_kiocb *req, unsigned int issue_flags)
{
#if defined(CONFIG_NET)
	struct socket *sock;
	int ret;

	if (issue_flags & IO_URING_F_NONBLOCK)
		return -EAGAIN;

	sock = sock_from_file(req->file);
	if (unlikely(!sock))
		return -ENOTSOCK;

	ret = __sys_shutdown_sock(sock, req->shutdown.how);
	if (ret < 0)
		req_set_fail(req);
	io_req_complete(req, ret);
	return 0;
#else
	return -EOPNOTSUPP;
#endif
}

static int __io_splice_prep(struct io_kiocb *req,
			    const struct io_uring_sqe *sqe)
{
	struct io_splice *sp = &req->splice;
	unsigned int valid_flags = SPLICE_F_FD_IN_FIXED | SPLICE_F_ALL;

	if (unlikely(req->ctx->flags & IORING_SETUP_IOPOLL))
		return -EINVAL;

	sp->file_in = NULL;
	sp->len = READ_ONCE(sqe->len);
	sp->flags = READ_ONCE(sqe->splice_flags);

	if (unlikely(sp->flags & ~valid_flags))
		return -EINVAL;

	sp->file_in = io_file_get(req->ctx, req, READ_ONCE(sqe->splice_fd_in),
				  (sp->flags & SPLICE_F_FD_IN_FIXED));
	if (!sp->file_in)
		return -EBADF;
	req->flags |= REQ_F_NEED_CLEANUP;
	return 0;
}

static int io_tee_prep(struct io_kiocb *req,
		       const struct io_uring_sqe *sqe)
{
	if (READ_ONCE(sqe->splice_off_in) || READ_ONCE(sqe->off))
		return -EINVAL;
	return __io_splice_prep(req, sqe);
}

static int io_tee(struct io_kiocb *req, unsigned int issue_flags)
{
	struct io_splice *sp = &req->splice;
	struct file *in = sp->file_in;
	struct file *out = sp->file_out;
	unsigned int flags = sp->flags & ~SPLICE_F_FD_IN_FIXED;
	long ret = 0;

	if (issue_flags & IO_URING_F_NONBLOCK)
		return -EAGAIN;
	if (sp->len)
		ret = do_tee(in, out, sp->len, flags);

	if (!(sp->flags & SPLICE_F_FD_IN_FIXED))
		io_put_file(in);
	req->flags &= ~REQ_F_NEED_CLEANUP;

	if (ret != sp->len)
		req_set_fail(req);
	io_req_complete(req, ret);
	return 0;
}

static int io_splice_prep(struct io_kiocb *req, const struct io_uring_sqe *sqe)
{
	struct io_splice *sp = &req->splice;

	sp->off_in = READ_ONCE(sqe->splice_off_in);
	sp->off_out = READ_ONCE(sqe->off);
	return __io_splice_prep(req, sqe);
}

static int io_splice(struct io_kiocb *req, unsigned int issue_flags)
{
	struct io_splice *sp = &req->splice;
	struct file *in = sp->file_in;
	struct file *out = sp->file_out;
	unsigned int flags = sp->flags & ~SPLICE_F_FD_IN_FIXED;
	loff_t *poff_in, *poff_out;
	long ret = 0;

	if (issue_flags & IO_URING_F_NONBLOCK)
		return -EAGAIN;

	poff_in = (sp->off_in == -1) ? NULL : &sp->off_in;
	poff_out = (sp->off_out == -1) ? NULL : &sp->off_out;

	if (sp->len)
		ret = do_splice(in, poff_in, out, poff_out, sp->len, flags);

	if (!(sp->flags & SPLICE_F_FD_IN_FIXED))
		io_put_file(in);
	req->flags &= ~REQ_F_NEED_CLEANUP;

	if (ret != sp->len)
		req_set_fail(req);
	io_req_complete(req, ret);
	return 0;
}

/*
 * IORING_OP_NOP just posts a completion event, nothing else.
 */
static int io_nop(struct io_kiocb *req, unsigned int issue_flags)
{
	struct io_ring_ctx *ctx = req->ctx;

	if (unlikely(ctx->flags & IORING_SETUP_IOPOLL))
		return -EINVAL;

	__io_req_complete(req, issue_flags, 0, 0);
	return 0;
}

static int io_fsync_prep(struct io_kiocb *req, const struct io_uring_sqe *sqe)
{
	struct io_ring_ctx *ctx = req->ctx;

	if (!req->file)
		return -EBADF;

	if (unlikely(ctx->flags & IORING_SETUP_IOPOLL))
		return -EINVAL;
	if (unlikely(sqe->addr || sqe->ioprio || sqe->buf_index ||
		     sqe->splice_fd_in))
		return -EINVAL;

	req->sync.flags = READ_ONCE(sqe->fsync_flags);
	if (unlikely(req->sync.flags & ~IORING_FSYNC_DATASYNC))
		return -EINVAL;

	req->sync.off = READ_ONCE(sqe->off);
	req->sync.len = READ_ONCE(sqe->len);
	return 0;
}

static int io_fsync(struct io_kiocb *req, unsigned int issue_flags)
{
	loff_t end = req->sync.off + req->sync.len;
	int ret;

	/* fsync always requires a blocking context */
	if (issue_flags & IO_URING_F_NONBLOCK)
		return -EAGAIN;

	ret = vfs_fsync_range(req->file, req->sync.off,
				end > 0 ? end : LLONG_MAX,
				req->sync.flags & IORING_FSYNC_DATASYNC);
	if (ret < 0)
		req_set_fail(req);
	io_req_complete(req, ret);
	return 0;
}

static int io_fallocate_prep(struct io_kiocb *req,
			     const struct io_uring_sqe *sqe)
{
	if (sqe->ioprio || sqe->buf_index || sqe->rw_flags ||
	    sqe->splice_fd_in)
		return -EINVAL;
	if (unlikely(req->ctx->flags & IORING_SETUP_IOPOLL))
		return -EINVAL;

	req->sync.off = READ_ONCE(sqe->off);
	req->sync.len = READ_ONCE(sqe->addr);
	req->sync.mode = READ_ONCE(sqe->len);
	return 0;
}

static int io_fallocate(struct io_kiocb *req, unsigned int issue_flags)
{
	int ret;

	/* fallocate always requiring blocking context */
	if (issue_flags & IO_URING_F_NONBLOCK)
		return -EAGAIN;
	ret = vfs_fallocate(req->file, req->sync.mode, req->sync.off,
				req->sync.len);
	if (ret < 0)
		req_set_fail(req);
	io_req_complete(req, ret);
	return 0;
}

static int __io_openat_prep(struct io_kiocb *req, const struct io_uring_sqe *sqe)
{
	const char __user *fname;
	int ret;

	if (unlikely(req->ctx->flags & IORING_SETUP_IOPOLL))
		return -EINVAL;
	if (unlikely(sqe->ioprio || sqe->buf_index))
		return -EINVAL;
	if (unlikely(req->flags & REQ_F_FIXED_FILE))
		return -EBADF;

	/* open.how should be already initialised */
	if (!(req->open.how.flags & O_PATH) && force_o_largefile())
		req->open.how.flags |= O_LARGEFILE;

	req->open.dfd = READ_ONCE(sqe->fd);
	fname = u64_to_user_ptr(READ_ONCE(sqe->addr));
	req->open.filename = getname(fname);
	if (IS_ERR(req->open.filename)) {
		ret = PTR_ERR(req->open.filename);
		req->open.filename = NULL;
		return ret;
	}

	req->open.file_slot = READ_ONCE(sqe->file_index);
	if (req->open.file_slot && (req->open.how.flags & O_CLOEXEC))
		return -EINVAL;

	req->open.nofile = rlimit(RLIMIT_NOFILE);
	req->flags |= REQ_F_NEED_CLEANUP;
	return 0;
}

static int io_openat_prep(struct io_kiocb *req, const struct io_uring_sqe *sqe)
{
	u64 mode = READ_ONCE(sqe->len);
	u64 flags = READ_ONCE(sqe->open_flags);

	req->open.how = build_open_how(flags, mode);
	return __io_openat_prep(req, sqe);
}

static int io_openat2_prep(struct io_kiocb *req, const struct io_uring_sqe *sqe)
{
	struct open_how __user *how;
	size_t len;
	int ret;

	how = u64_to_user_ptr(READ_ONCE(sqe->addr2));
	len = READ_ONCE(sqe->len);
	if (len < OPEN_HOW_SIZE_VER0)
		return -EINVAL;

	ret = copy_struct_from_user(&req->open.how, sizeof(req->open.how), how,
					len);
	if (ret)
		return ret;

	return __io_openat_prep(req, sqe);
}

static int io_openat2(struct io_kiocb *req, unsigned int issue_flags)
{
	struct open_flags op;
	struct file *file;
	bool resolve_nonblock, nonblock_set;
	bool fixed = !!req->open.file_slot;
	int ret;

	ret = build_open_flags(&req->open.how, &op);
	if (ret)
		goto err;
	nonblock_set = op.open_flag & O_NONBLOCK;
	resolve_nonblock = req->open.how.resolve & RESOLVE_CACHED;
	if (issue_flags & IO_URING_F_NONBLOCK) {
		/*
		 * Don't bother trying for O_TRUNC, O_CREAT, or O_TMPFILE open,
		 * it'll always -EAGAIN
		 */
		if (req->open.how.flags & (O_TRUNC | O_CREAT | O_TMPFILE))
			return -EAGAIN;
		op.lookup_flags |= LOOKUP_CACHED;
		op.open_flag |= O_NONBLOCK;
	}

	if (!fixed) {
		ret = __get_unused_fd_flags(req->open.how.flags, req->open.nofile);
		if (ret < 0)
			goto err;
	}

	file = do_filp_open(req->open.dfd, req->open.filename, &op);
	if (IS_ERR(file)) {
		/*
		 * We could hang on to this 'fd' on retrying, but seems like
		 * marginal gain for something that is now known to be a slower
		 * path. So just put it, and we'll get a new one when we retry.
		 */
		if (!fixed)
			put_unused_fd(ret);

		ret = PTR_ERR(file);
		/* only retry if RESOLVE_CACHED wasn't already set by application */
		if (ret == -EAGAIN &&
		    (!resolve_nonblock && (issue_flags & IO_URING_F_NONBLOCK)))
			return -EAGAIN;
		goto err;
	}

	if ((issue_flags & IO_URING_F_NONBLOCK) && !nonblock_set)
		file->f_flags &= ~O_NONBLOCK;
	fsnotify_open(file);

	if (!fixed)
		fd_install(ret, file);
	else
		ret = io_install_fixed_file(req, file, issue_flags,
					    req->open.file_slot - 1);
err:
	putname(req->open.filename);
	req->flags &= ~REQ_F_NEED_CLEANUP;
	if (ret < 0)
		req_set_fail(req);
	__io_req_complete(req, issue_flags, ret, 0);
	return 0;
}

static int io_openat(struct io_kiocb *req, unsigned int issue_flags)
{
	return io_openat2(req, issue_flags);
}

static int io_remove_buffers_prep(struct io_kiocb *req,
				  const struct io_uring_sqe *sqe)
{
	struct io_provide_buf *p = &req->pbuf;
	u64 tmp;

	if (sqe->ioprio || sqe->rw_flags || sqe->addr || sqe->len || sqe->off ||
	    sqe->splice_fd_in)
		return -EINVAL;

	tmp = READ_ONCE(sqe->fd);
	if (!tmp || tmp > USHRT_MAX)
		return -EINVAL;

	memset(p, 0, sizeof(*p));
	p->nbufs = tmp;
	p->bgid = READ_ONCE(sqe->buf_group);
	return 0;
}

static int __io_remove_buffers(struct io_ring_ctx *ctx, struct io_buffer *buf,
			       int bgid, unsigned nbufs)
{
	unsigned i = 0;

	/* shouldn't happen */
	if (!nbufs)
		return 0;

	/* the head kbuf is the list itself */
	while (!list_empty(&buf->list)) {
		struct io_buffer *nxt;

		nxt = list_first_entry(&buf->list, struct io_buffer, list);
		list_del(&nxt->list);
		if (++i == nbufs)
			return i;
		cond_resched();
	}
	i++;
	__xa_erase(&ctx->io_buffers, bgid);

	return i;
}

static int io_remove_buffers(struct io_kiocb *req, unsigned int issue_flags)
{
	struct io_provide_buf *p = &req->pbuf;
	struct io_ring_ctx *ctx = req->ctx;
	struct io_buffer *head;
	int ret = 0;
	bool needs_lock = issue_flags & IO_URING_F_UNLOCKED;

	io_ring_submit_lock(ctx, needs_lock);

	lockdep_assert_held(&ctx->uring_lock);

	ret = -ENOENT;
	head = xa_load(&ctx->io_buffers, p->bgid);
	if (head)
		ret = __io_remove_buffers(ctx, head, p->bgid, p->nbufs);
	if (ret < 0)
		req_set_fail(req);

	/* complete before unlock, IOPOLL may need the lock */
	__io_req_complete(req, issue_flags, ret, 0);
	io_ring_submit_unlock(ctx, needs_lock);
	return 0;
}

static int io_provide_buffers_prep(struct io_kiocb *req,
				   const struct io_uring_sqe *sqe)
{
	unsigned long size, tmp_check;
	struct io_provide_buf *p = &req->pbuf;
	u64 tmp;

	if (sqe->ioprio || sqe->rw_flags || sqe->splice_fd_in)
		return -EINVAL;

	tmp = READ_ONCE(sqe->fd);
	if (!tmp || tmp > USHRT_MAX)
		return -E2BIG;
	p->nbufs = tmp;
	p->addr = READ_ONCE(sqe->addr);
	p->len = READ_ONCE(sqe->len);

	if (check_mul_overflow((unsigned long)p->len, (unsigned long)p->nbufs,
				&size))
		return -EOVERFLOW;
	if (check_add_overflow((unsigned long)p->addr, size, &tmp_check))
		return -EOVERFLOW;

	size = (unsigned long)p->len * p->nbufs;
	if (!access_ok(u64_to_user_ptr(p->addr), size))
		return -EFAULT;

	p->bgid = READ_ONCE(sqe->buf_group);
	tmp = READ_ONCE(sqe->off);
	if (tmp > USHRT_MAX)
		return -E2BIG;
	p->bid = tmp;
	return 0;
}

static int io_refill_buffer_cache(struct io_ring_ctx *ctx)
{
	struct io_buffer *buf;
	struct page *page;
	int bufs_in_page;

	/*
	 * Completions that don't happen inline (eg not under uring_lock) will
	 * add to ->io_buffers_comp. If we don't have any free buffers, check
	 * the completion list and splice those entries first.
	 */
	if (!list_empty_careful(&ctx->io_buffers_comp)) {
		spin_lock(&ctx->completion_lock);
		if (!list_empty(&ctx->io_buffers_comp)) {
			list_splice_init(&ctx->io_buffers_comp,
						&ctx->io_buffers_cache);
			spin_unlock(&ctx->completion_lock);
			return 0;
		}
		spin_unlock(&ctx->completion_lock);
	}

	/*
	 * No free buffers and no completion entries either. Allocate a new
	 * page worth of buffer entries and add those to our freelist.
	 */
	page = alloc_page(GFP_KERNEL_ACCOUNT);
	if (!page)
		return -ENOMEM;

	list_add(&page->lru, &ctx->io_buffers_pages);

	buf = page_address(page);
	bufs_in_page = PAGE_SIZE / sizeof(*buf);
	while (bufs_in_page) {
		list_add_tail(&buf->list, &ctx->io_buffers_cache);
		buf++;
		bufs_in_page--;
	}

	return 0;
}

static int io_add_buffers(struct io_ring_ctx *ctx, struct io_provide_buf *pbuf,
			  struct io_buffer **head)
{
	struct io_buffer *buf;
	u64 addr = pbuf->addr;
	int i, bid = pbuf->bid;

	for (i = 0; i < pbuf->nbufs; i++) {
		if (list_empty(&ctx->io_buffers_cache) &&
		    io_refill_buffer_cache(ctx))
			break;
		buf = list_first_entry(&ctx->io_buffers_cache, struct io_buffer,
					list);
		list_del(&buf->list);
		buf->addr = addr;
		buf->len = min_t(__u32, pbuf->len, MAX_RW_COUNT);
		buf->bid = bid;
		buf->bgid = pbuf->bgid;
		addr += pbuf->len;
		bid++;
		if (!*head) {
			INIT_LIST_HEAD(&buf->list);
			*head = buf;
		} else {
			list_add_tail(&buf->list, &(*head)->list);
		}
		cond_resched();
	}

	return i ? i : -ENOMEM;
}

static int io_provide_buffers(struct io_kiocb *req, unsigned int issue_flags)
{
	struct io_provide_buf *p = &req->pbuf;
	struct io_ring_ctx *ctx = req->ctx;
	struct io_buffer *head, *list;
	int ret = 0;
	bool needs_lock = issue_flags & IO_URING_F_UNLOCKED;

	io_ring_submit_lock(ctx, needs_lock);

	lockdep_assert_held(&ctx->uring_lock);

	list = head = xa_load(&ctx->io_buffers, p->bgid);

	ret = io_add_buffers(ctx, p, &head);
	if (ret >= 0 && !list) {
		ret = __xa_insert(&ctx->io_buffers, p->bgid, head, GFP_KERNEL);
		if (ret < 0)
			__io_remove_buffers(ctx, head, p->bgid, -1U);
	}
	if (ret < 0)
		req_set_fail(req);
	/* complete before unlock, IOPOLL may need the lock */
	__io_req_complete(req, issue_flags, ret, 0);
	io_ring_submit_unlock(ctx, needs_lock);
	return 0;
}

static int io_epoll_ctl_prep(struct io_kiocb *req,
			     const struct io_uring_sqe *sqe)
{
#if defined(CONFIG_EPOLL)
	if (sqe->ioprio || sqe->buf_index || sqe->splice_fd_in)
		return -EINVAL;
	if (unlikely(req->ctx->flags & IORING_SETUP_IOPOLL))
		return -EINVAL;

	req->epoll.epfd = READ_ONCE(sqe->fd);
	req->epoll.op = READ_ONCE(sqe->len);
	req->epoll.fd = READ_ONCE(sqe->off);

	if (ep_op_has_event(req->epoll.op)) {
		struct epoll_event __user *ev;

		ev = u64_to_user_ptr(READ_ONCE(sqe->addr));
		if (copy_from_user(&req->epoll.event, ev, sizeof(*ev)))
			return -EFAULT;
	}

	return 0;
#else
	return -EOPNOTSUPP;
#endif
}

static int io_epoll_ctl(struct io_kiocb *req, unsigned int issue_flags)
{
#if defined(CONFIG_EPOLL)
	struct io_epoll *ie = &req->epoll;
	int ret;
	bool force_nonblock = issue_flags & IO_URING_F_NONBLOCK;

	ret = do_epoll_ctl(ie->epfd, ie->op, ie->fd, &ie->event, force_nonblock);
	if (force_nonblock && ret == -EAGAIN)
		return -EAGAIN;

	if (ret < 0)
		req_set_fail(req);
	__io_req_complete(req, issue_flags, ret, 0);
	return 0;
#else
	return -EOPNOTSUPP;
#endif
}

static int io_madvise_prep(struct io_kiocb *req, const struct io_uring_sqe *sqe)
{
#if defined(CONFIG_ADVISE_SYSCALLS) && defined(CONFIG_MMU)
	if (sqe->ioprio || sqe->buf_index || sqe->off || sqe->splice_fd_in)
		return -EINVAL;
	if (unlikely(req->ctx->flags & IORING_SETUP_IOPOLL))
		return -EINVAL;

	req->madvise.addr = READ_ONCE(sqe->addr);
	req->madvise.len = READ_ONCE(sqe->len);
	req->madvise.advice = READ_ONCE(sqe->fadvise_advice);
	return 0;
#else
	return -EOPNOTSUPP;
#endif
}

static int io_madvise(struct io_kiocb *req, unsigned int issue_flags)
{
#if defined(CONFIG_ADVISE_SYSCALLS) && defined(CONFIG_MMU)
	struct io_madvise *ma = &req->madvise;
	int ret;

	if (issue_flags & IO_URING_F_NONBLOCK)
		return -EAGAIN;

	ret = do_madvise(current->mm, ma->addr, ma->len, ma->advice);
	if (ret < 0)
		req_set_fail(req);
	io_req_complete(req, ret);
	return 0;
#else
	return -EOPNOTSUPP;
#endif
}

static int io_fadvise_prep(struct io_kiocb *req, const struct io_uring_sqe *sqe)
{
	if (sqe->ioprio || sqe->buf_index || sqe->addr || sqe->splice_fd_in)
		return -EINVAL;
	if (unlikely(req->ctx->flags & IORING_SETUP_IOPOLL))
		return -EINVAL;

	req->fadvise.offset = READ_ONCE(sqe->off);
	req->fadvise.len = READ_ONCE(sqe->len);
	req->fadvise.advice = READ_ONCE(sqe->fadvise_advice);
	return 0;
}

static int io_fadvise(struct io_kiocb *req, unsigned int issue_flags)
{
	struct io_fadvise *fa = &req->fadvise;
	int ret;

	if (issue_flags & IO_URING_F_NONBLOCK) {
		switch (fa->advice) {
		case POSIX_FADV_NORMAL:
		case POSIX_FADV_RANDOM:
		case POSIX_FADV_SEQUENTIAL:
			break;
		default:
			return -EAGAIN;
		}
	}

	ret = vfs_fadvise(req->file, fa->offset, fa->len, fa->advice);
	if (ret < 0)
		req_set_fail(req);
	__io_req_complete(req, issue_flags, ret, 0);
	return 0;
}

static int io_statx_prep(struct io_kiocb *req, const struct io_uring_sqe *sqe)
{
	const char __user *path;

	if (unlikely(req->ctx->flags & IORING_SETUP_IOPOLL))
		return -EINVAL;
	if (sqe->ioprio || sqe->buf_index || sqe->splice_fd_in)
		return -EINVAL;
	if (req->flags & REQ_F_FIXED_FILE)
		return -EBADF;

	req->statx.dfd = READ_ONCE(sqe->fd);
	req->statx.mask = READ_ONCE(sqe->len);
	path = u64_to_user_ptr(READ_ONCE(sqe->addr));
	req->statx.buffer = u64_to_user_ptr(READ_ONCE(sqe->addr2));
	req->statx.flags = READ_ONCE(sqe->statx_flags);

	req->statx.filename = getname_flags(path,
					getname_statx_lookup_flags(req->statx.flags),
					NULL);

	if (IS_ERR(req->statx.filename)) {
		int ret = PTR_ERR(req->statx.filename);

		req->statx.filename = NULL;
		return ret;
	}

	req->flags |= REQ_F_NEED_CLEANUP;
	return 0;
}

static int io_statx(struct io_kiocb *req, unsigned int issue_flags)
{
	struct io_statx *ctx = &req->statx;
	int ret;

	if (issue_flags & IO_URING_F_NONBLOCK)
		return -EAGAIN;

	ret = do_statx(ctx->dfd, ctx->filename, ctx->flags, ctx->mask,
		       ctx->buffer);

	if (ret < 0)
		req_set_fail(req);
	io_req_complete(req, ret);
	return 0;
}

static int io_close_prep(struct io_kiocb *req, const struct io_uring_sqe *sqe)
{
	if (unlikely(req->ctx->flags & IORING_SETUP_IOPOLL))
		return -EINVAL;
	if (sqe->ioprio || sqe->off || sqe->addr || sqe->len ||
	    sqe->rw_flags || sqe->buf_index)
		return -EINVAL;
	if (req->flags & REQ_F_FIXED_FILE)
		return -EBADF;

	req->close.fd = READ_ONCE(sqe->fd);
	req->close.file_slot = READ_ONCE(sqe->file_index);
	if (req->close.file_slot && req->close.fd)
		return -EINVAL;

	return 0;
}

static int io_close(struct io_kiocb *req, unsigned int issue_flags)
{
	struct files_struct *files = current->files;
	struct io_close *close = &req->close;
	struct fdtable *fdt;
	struct file *file = NULL;
	int ret = -EBADF;

	if (req->close.file_slot) {
		ret = io_close_fixed(req, issue_flags);
		goto err;
	}

	spin_lock(&files->file_lock);
	fdt = files_fdtable(files);
	if (close->fd >= fdt->max_fds) {
		spin_unlock(&files->file_lock);
		goto err;
	}
	file = fdt->fd[close->fd];
	if (!file || file->f_op == &io_uring_fops) {
		spin_unlock(&files->file_lock);
		file = NULL;
		goto err;
	}

	/* if the file has a flush method, be safe and punt to async */
	if (file->f_op->flush && (issue_flags & IO_URING_F_NONBLOCK)) {
		spin_unlock(&files->file_lock);
		return -EAGAIN;
	}

	ret = __close_fd_get_file(close->fd, &file);
	spin_unlock(&files->file_lock);
	if (ret < 0) {
		if (ret == -ENOENT)
			ret = -EBADF;
		goto err;
	}

	/* No ->flush() or already async, safely close from here */
	ret = filp_close(file, current->files);
err:
	if (ret < 0)
		req_set_fail(req);
	if (file)
		fput(file);
	__io_req_complete(req, issue_flags, ret, 0);
	return 0;
}

static int io_sfr_prep(struct io_kiocb *req, const struct io_uring_sqe *sqe)
{
	struct io_ring_ctx *ctx = req->ctx;

	if (unlikely(ctx->flags & IORING_SETUP_IOPOLL))
		return -EINVAL;
	if (unlikely(sqe->addr || sqe->ioprio || sqe->buf_index ||
		     sqe->splice_fd_in))
		return -EINVAL;

	req->sync.off = READ_ONCE(sqe->off);
	req->sync.len = READ_ONCE(sqe->len);
	req->sync.flags = READ_ONCE(sqe->sync_range_flags);
	return 0;
}

static int io_sync_file_range(struct io_kiocb *req, unsigned int issue_flags)
{
	int ret;

	/* sync_file_range always requires a blocking context */
	if (issue_flags & IO_URING_F_NONBLOCK)
		return -EAGAIN;

	ret = sync_file_range(req->file, req->sync.off, req->sync.len,
				req->sync.flags);
	if (ret < 0)
		req_set_fail(req);
	io_req_complete(req, ret);
	return 0;
}

#if defined(CONFIG_NET)
static int io_setup_async_msg(struct io_kiocb *req,
			      struct io_async_msghdr *kmsg)
{
	struct io_async_msghdr *async_msg = req->async_data;

	if (async_msg)
		return -EAGAIN;
	if (io_alloc_async_data(req)) {
		kfree(kmsg->free_iov);
		return -ENOMEM;
	}
	async_msg = req->async_data;
	req->flags |= REQ_F_NEED_CLEANUP;
	memcpy(async_msg, kmsg, sizeof(*kmsg));
	async_msg->msg.msg_name = &async_msg->addr;
	/* if were using fast_iov, set it to the new one */
	if (!async_msg->free_iov)
		async_msg->msg.msg_iter.iov = async_msg->fast_iov;

	return -EAGAIN;
}

static int io_sendmsg_copy_hdr(struct io_kiocb *req,
			       struct io_async_msghdr *iomsg)
{
	iomsg->msg.msg_name = &iomsg->addr;
	iomsg->free_iov = iomsg->fast_iov;
	return sendmsg_copy_msghdr(&iomsg->msg, req->sr_msg.umsg,
				   req->sr_msg.msg_flags, &iomsg->free_iov);
}

static int io_sendmsg_prep_async(struct io_kiocb *req)
{
	int ret;

	ret = io_sendmsg_copy_hdr(req, req->async_data);
	if (!ret)
		req->flags |= REQ_F_NEED_CLEANUP;
	return ret;
}

static int io_sendmsg_prep(struct io_kiocb *req, const struct io_uring_sqe *sqe)
{
	struct io_sr_msg *sr = &req->sr_msg;

	if (unlikely(req->ctx->flags & IORING_SETUP_IOPOLL))
		return -EINVAL;

	sr->umsg = u64_to_user_ptr(READ_ONCE(sqe->addr));
	sr->len = READ_ONCE(sqe->len);
	sr->msg_flags = READ_ONCE(sqe->msg_flags) | MSG_NOSIGNAL;
	if (sr->msg_flags & MSG_DONTWAIT)
		req->flags |= REQ_F_NOWAIT;

#ifdef CONFIG_COMPAT
	if (req->ctx->compat)
		sr->msg_flags |= MSG_CMSG_COMPAT;
#endif
	return 0;
}

static int io_sendmsg(struct io_kiocb *req, unsigned int issue_flags)
{
	struct io_async_msghdr iomsg, *kmsg;
	struct socket *sock;
	unsigned flags;
	int min_ret = 0;
	int ret;

	sock = sock_from_file(req->file);
	if (unlikely(!sock))
		return -ENOTSOCK;

	if (req_has_async_data(req)) {
		kmsg = req->async_data;
	} else {
		ret = io_sendmsg_copy_hdr(req, &iomsg);
		if (ret)
			return ret;
		kmsg = &iomsg;
	}

	flags = req->sr_msg.msg_flags;
	if (issue_flags & IO_URING_F_NONBLOCK)
		flags |= MSG_DONTWAIT;
	if (flags & MSG_WAITALL)
		min_ret = iov_iter_count(&kmsg->msg.msg_iter);

	ret = __sys_sendmsg_sock(sock, &kmsg->msg, flags);

	if (ret < min_ret) {
		if (ret == -EAGAIN && (issue_flags & IO_URING_F_NONBLOCK))
			return io_setup_async_msg(req, kmsg);
		if (ret == -ERESTARTSYS)
			ret = -EINTR;
		req_set_fail(req);
	}
	/* fast path, check for non-NULL to avoid function call */
	if (kmsg->free_iov)
		kfree(kmsg->free_iov);
	req->flags &= ~REQ_F_NEED_CLEANUP;
	__io_req_complete(req, issue_flags, ret, 0);
	return 0;
}

static int io_send(struct io_kiocb *req, unsigned int issue_flags)
{
	struct io_sr_msg *sr = &req->sr_msg;
	struct msghdr msg;
	struct iovec iov;
	struct socket *sock;
	unsigned flags;
	int min_ret = 0;
	int ret;

	sock = sock_from_file(req->file);
	if (unlikely(!sock))
		return -ENOTSOCK;

	ret = import_single_range(WRITE, sr->buf, sr->len, &iov, &msg.msg_iter);
	if (unlikely(ret))
		return ret;

	msg.msg_name = NULL;
	msg.msg_control = NULL;
	msg.msg_controllen = 0;
	msg.msg_namelen = 0;

	flags = req->sr_msg.msg_flags;
	if (issue_flags & IO_URING_F_NONBLOCK)
		flags |= MSG_DONTWAIT;
	if (flags & MSG_WAITALL)
		min_ret = iov_iter_count(&msg.msg_iter);

	msg.msg_flags = flags;
	ret = sock_sendmsg(sock, &msg);
	if (ret < min_ret) {
		if (ret == -EAGAIN && (issue_flags & IO_URING_F_NONBLOCK))
			return -EAGAIN;
		if (ret == -ERESTARTSYS)
			ret = -EINTR;
		req_set_fail(req);
	}
	__io_req_complete(req, issue_flags, ret, 0);
	return 0;
}

static int __io_recvmsg_copy_hdr(struct io_kiocb *req,
				 struct io_async_msghdr *iomsg)
{
	struct io_sr_msg *sr = &req->sr_msg;
	struct iovec __user *uiov;
	size_t iov_len;
	int ret;

	ret = __copy_msghdr_from_user(&iomsg->msg, sr->umsg,
					&iomsg->uaddr, &uiov, &iov_len);
	if (ret)
		return ret;

	if (req->flags & REQ_F_BUFFER_SELECT) {
		if (iov_len > 1)
			return -EINVAL;
		if (copy_from_user(iomsg->fast_iov, uiov, sizeof(*uiov)))
			return -EFAULT;
		sr->len = iomsg->fast_iov[0].iov_len;
		iomsg->free_iov = NULL;
	} else {
		iomsg->free_iov = iomsg->fast_iov;
		ret = __import_iovec(READ, uiov, iov_len, UIO_FASTIOV,
				     &iomsg->free_iov, &iomsg->msg.msg_iter,
				     false);
		if (ret > 0)
			ret = 0;
	}

	return ret;
}

#ifdef CONFIG_COMPAT
static int __io_compat_recvmsg_copy_hdr(struct io_kiocb *req,
					struct io_async_msghdr *iomsg)
{
	struct io_sr_msg *sr = &req->sr_msg;
	struct compat_iovec __user *uiov;
	compat_uptr_t ptr;
	compat_size_t len;
	int ret;

	ret = __get_compat_msghdr(&iomsg->msg, sr->umsg_compat, &iomsg->uaddr,
				  &ptr, &len);
	if (ret)
		return ret;

	uiov = compat_ptr(ptr);
	if (req->flags & REQ_F_BUFFER_SELECT) {
		compat_ssize_t clen;

		if (len > 1)
			return -EINVAL;
		if (!access_ok(uiov, sizeof(*uiov)))
			return -EFAULT;
		if (__get_user(clen, &uiov->iov_len))
			return -EFAULT;
		if (clen < 0)
			return -EINVAL;
		sr->len = clen;
		iomsg->free_iov = NULL;
	} else {
		iomsg->free_iov = iomsg->fast_iov;
		ret = __import_iovec(READ, (struct iovec __user *)uiov, len,
				   UIO_FASTIOV, &iomsg->free_iov,
				   &iomsg->msg.msg_iter, true);
		if (ret < 0)
			return ret;
	}

	return 0;
}
#endif

static int io_recvmsg_copy_hdr(struct io_kiocb *req,
			       struct io_async_msghdr *iomsg)
{
	iomsg->msg.msg_name = &iomsg->addr;

#ifdef CONFIG_COMPAT
	if (req->ctx->compat)
		return __io_compat_recvmsg_copy_hdr(req, iomsg);
#endif

	return __io_recvmsg_copy_hdr(req, iomsg);
}

static struct io_buffer *io_recv_buffer_select(struct io_kiocb *req,
					       unsigned int issue_flags)
{
	struct io_sr_msg *sr = &req->sr_msg;

	return io_buffer_select(req, &sr->len, sr->bgid, issue_flags);
}

static int io_recvmsg_prep_async(struct io_kiocb *req)
{
	int ret;

	ret = io_recvmsg_copy_hdr(req, req->async_data);
	if (!ret)
		req->flags |= REQ_F_NEED_CLEANUP;
	return ret;
}

static int io_recvmsg_prep(struct io_kiocb *req, const struct io_uring_sqe *sqe)
{
	struct io_sr_msg *sr = &req->sr_msg;

	if (unlikely(req->ctx->flags & IORING_SETUP_IOPOLL))
		return -EINVAL;

	sr->umsg = u64_to_user_ptr(READ_ONCE(sqe->addr));
	sr->len = READ_ONCE(sqe->len);
	sr->bgid = READ_ONCE(sqe->buf_group);
	sr->msg_flags = READ_ONCE(sqe->msg_flags) | MSG_NOSIGNAL;
	if (sr->msg_flags & MSG_DONTWAIT)
		req->flags |= REQ_F_NOWAIT;

#ifdef CONFIG_COMPAT
	if (req->ctx->compat)
		sr->msg_flags |= MSG_CMSG_COMPAT;
#endif
	return 0;
}

static int io_recvmsg(struct io_kiocb *req, unsigned int issue_flags)
{
	struct io_async_msghdr iomsg, *kmsg;
	struct socket *sock;
	struct io_buffer *kbuf;
	unsigned flags;
	int ret, min_ret = 0;
	bool force_nonblock = issue_flags & IO_URING_F_NONBLOCK;

	sock = sock_from_file(req->file);
	if (unlikely(!sock))
		return -ENOTSOCK;

	if (req_has_async_data(req)) {
		kmsg = req->async_data;
	} else {
		ret = io_recvmsg_copy_hdr(req, &iomsg);
		if (ret)
			return ret;
		kmsg = &iomsg;
	}

	if (req->flags & REQ_F_BUFFER_SELECT) {
		kbuf = io_recv_buffer_select(req, issue_flags);
		if (IS_ERR(kbuf))
			return PTR_ERR(kbuf);
		kmsg->fast_iov[0].iov_base = u64_to_user_ptr(kbuf->addr);
		kmsg->fast_iov[0].iov_len = req->sr_msg.len;
		iov_iter_init(&kmsg->msg.msg_iter, READ, kmsg->fast_iov,
				1, req->sr_msg.len);
	}

	flags = req->sr_msg.msg_flags;
	if (force_nonblock)
		flags |= MSG_DONTWAIT;
	if (flags & MSG_WAITALL)
		min_ret = iov_iter_count(&kmsg->msg.msg_iter);

	ret = __sys_recvmsg_sock(sock, &kmsg->msg, req->sr_msg.umsg,
					kmsg->uaddr, flags);
	if (ret < min_ret) {
		if (ret == -EAGAIN && force_nonblock)
			return io_setup_async_msg(req, kmsg);
		if (ret == -ERESTARTSYS)
			ret = -EINTR;
		req_set_fail(req);
	} else if ((flags & MSG_WAITALL) && (kmsg->msg.msg_flags & (MSG_TRUNC | MSG_CTRUNC))) {
		req_set_fail(req);
	}

	/* fast path, check for non-NULL to avoid function call */
	if (kmsg->free_iov)
		kfree(kmsg->free_iov);
	req->flags &= ~REQ_F_NEED_CLEANUP;
	__io_req_complete(req, issue_flags, ret, io_put_kbuf(req, issue_flags));
	return 0;
}

static int io_recv(struct io_kiocb *req, unsigned int issue_flags)
{
	struct io_buffer *kbuf;
	struct io_sr_msg *sr = &req->sr_msg;
	struct msghdr msg;
	void __user *buf = sr->buf;
	struct socket *sock;
	struct iovec iov;
	unsigned flags;
	int ret, min_ret = 0;
	bool force_nonblock = issue_flags & IO_URING_F_NONBLOCK;

	sock = sock_from_file(req->file);
	if (unlikely(!sock))
		return -ENOTSOCK;

	if (req->flags & REQ_F_BUFFER_SELECT) {
		kbuf = io_recv_buffer_select(req, issue_flags);
		if (IS_ERR(kbuf))
			return PTR_ERR(kbuf);
		buf = u64_to_user_ptr(kbuf->addr);
	}

	ret = import_single_range(READ, buf, sr->len, &iov, &msg.msg_iter);
	if (unlikely(ret))
		goto out_free;

	msg.msg_name = NULL;
	msg.msg_control = NULL;
	msg.msg_controllen = 0;
	msg.msg_namelen = 0;
	msg.msg_iocb = NULL;
	msg.msg_flags = 0;

	flags = req->sr_msg.msg_flags;
	if (force_nonblock)
		flags |= MSG_DONTWAIT;
	if (flags & MSG_WAITALL)
		min_ret = iov_iter_count(&msg.msg_iter);

	ret = sock_recvmsg(sock, &msg, flags);
	if (ret < min_ret) {
		if (ret == -EAGAIN && force_nonblock)
			return -EAGAIN;
		if (ret == -ERESTARTSYS)
			ret = -EINTR;
		req_set_fail(req);
	} else if ((flags & MSG_WAITALL) && (msg.msg_flags & (MSG_TRUNC | MSG_CTRUNC))) {
out_free:
		req_set_fail(req);
	}
<<<<<<< HEAD

	__io_req_complete(req, issue_flags, ret, io_put_kbuf(req, issue_flags));
=======
	__io_req_complete(req, issue_flags, ret, io_put_kbuf(req));
>>>>>>> 7b12e496
	return 0;
}

static int io_accept_prep(struct io_kiocb *req, const struct io_uring_sqe *sqe)
{
	struct io_accept *accept = &req->accept;

	if (unlikely(req->ctx->flags & IORING_SETUP_IOPOLL))
		return -EINVAL;
	if (sqe->ioprio || sqe->len || sqe->buf_index)
		return -EINVAL;

	accept->addr = u64_to_user_ptr(READ_ONCE(sqe->addr));
	accept->addr_len = u64_to_user_ptr(READ_ONCE(sqe->addr2));
	accept->flags = READ_ONCE(sqe->accept_flags);
	accept->nofile = rlimit(RLIMIT_NOFILE);

	accept->file_slot = READ_ONCE(sqe->file_index);
	if (accept->file_slot && ((req->open.how.flags & O_CLOEXEC) ||
				  (accept->flags & SOCK_CLOEXEC)))
		return -EINVAL;
	if (accept->flags & ~(SOCK_CLOEXEC | SOCK_NONBLOCK))
		return -EINVAL;
	if (SOCK_NONBLOCK != O_NONBLOCK && (accept->flags & SOCK_NONBLOCK))
		accept->flags = (accept->flags & ~SOCK_NONBLOCK) | O_NONBLOCK;
	return 0;
}

static int io_accept(struct io_kiocb *req, unsigned int issue_flags)
{
	struct io_accept *accept = &req->accept;
	bool force_nonblock = issue_flags & IO_URING_F_NONBLOCK;
	unsigned int file_flags = force_nonblock ? O_NONBLOCK : 0;
	bool fixed = !!accept->file_slot;
	struct file *file;
	int ret, fd;

	if (req->file->f_flags & O_NONBLOCK)
		req->flags |= REQ_F_NOWAIT;

	if (!fixed) {
		fd = __get_unused_fd_flags(accept->flags, accept->nofile);
		if (unlikely(fd < 0))
			return fd;
	}
	file = do_accept(req->file, file_flags, accept->addr, accept->addr_len,
			 accept->flags);
	if (IS_ERR(file)) {
		if (!fixed)
			put_unused_fd(fd);
		ret = PTR_ERR(file);
		if (ret == -EAGAIN && force_nonblock)
			return -EAGAIN;
		if (ret == -ERESTARTSYS)
			ret = -EINTR;
		req_set_fail(req);
	} else if (!fixed) {
		fd_install(fd, file);
		ret = fd;
	} else {
		ret = io_install_fixed_file(req, file, issue_flags,
					    accept->file_slot - 1);
	}
	__io_req_complete(req, issue_flags, ret, 0);
	return 0;
}

static int io_connect_prep_async(struct io_kiocb *req)
{
	struct io_async_connect *io = req->async_data;
	struct io_connect *conn = &req->connect;

	return move_addr_to_kernel(conn->addr, conn->addr_len, &io->address);
}

static int io_connect_prep(struct io_kiocb *req, const struct io_uring_sqe *sqe)
{
	struct io_connect *conn = &req->connect;

	if (unlikely(req->ctx->flags & IORING_SETUP_IOPOLL))
		return -EINVAL;
	if (sqe->ioprio || sqe->len || sqe->buf_index || sqe->rw_flags ||
	    sqe->splice_fd_in)
		return -EINVAL;

	conn->addr = u64_to_user_ptr(READ_ONCE(sqe->addr));
	conn->addr_len =  READ_ONCE(sqe->addr2);
	return 0;
}

static int io_connect(struct io_kiocb *req, unsigned int issue_flags)
{
	struct io_async_connect __io, *io;
	unsigned file_flags;
	int ret;
	bool force_nonblock = issue_flags & IO_URING_F_NONBLOCK;

	if (req_has_async_data(req)) {
		io = req->async_data;
	} else {
		ret = move_addr_to_kernel(req->connect.addr,
						req->connect.addr_len,
						&__io.address);
		if (ret)
			goto out;
		io = &__io;
	}

	file_flags = force_nonblock ? O_NONBLOCK : 0;

	ret = __sys_connect_file(req->file, &io->address,
					req->connect.addr_len, file_flags);
	if ((ret == -EAGAIN || ret == -EINPROGRESS) && force_nonblock) {
		if (req_has_async_data(req))
			return -EAGAIN;
		if (io_alloc_async_data(req)) {
			ret = -ENOMEM;
			goto out;
		}
		memcpy(req->async_data, &__io, sizeof(__io));
		return -EAGAIN;
	}
	if (ret == -ERESTARTSYS)
		ret = -EINTR;
out:
	if (ret < 0)
		req_set_fail(req);
	__io_req_complete(req, issue_flags, ret, 0);
	return 0;
}
#else /* !CONFIG_NET */
#define IO_NETOP_FN(op)							\
static int io_##op(struct io_kiocb *req, unsigned int issue_flags)	\
{									\
	return -EOPNOTSUPP;						\
}

#define IO_NETOP_PREP(op)						\
IO_NETOP_FN(op)								\
static int io_##op##_prep(struct io_kiocb *req, const struct io_uring_sqe *sqe) \
{									\
	return -EOPNOTSUPP;						\
}									\

#define IO_NETOP_PREP_ASYNC(op)						\
IO_NETOP_PREP(op)							\
static int io_##op##_prep_async(struct io_kiocb *req)			\
{									\
	return -EOPNOTSUPP;						\
}

IO_NETOP_PREP_ASYNC(sendmsg);
IO_NETOP_PREP_ASYNC(recvmsg);
IO_NETOP_PREP_ASYNC(connect);
IO_NETOP_PREP(accept);
IO_NETOP_FN(send);
IO_NETOP_FN(recv);
#endif /* CONFIG_NET */

struct io_poll_table {
	struct poll_table_struct pt;
	struct io_kiocb *req;
	int nr_entries;
	int error;
};

#define IO_POLL_CANCEL_FLAG	BIT(31)
#define IO_POLL_REF_MASK	((1u << 20)-1)

/*
 * If refs part of ->poll_refs (see IO_POLL_REF_MASK) is 0, it's free. We can
 * bump it and acquire ownership. It's disallowed to modify requests while not
 * owning it, that prevents from races for enqueueing task_work's and b/w
 * arming poll and wakeups.
 */
static inline bool io_poll_get_ownership(struct io_kiocb *req)
{
	return !(atomic_fetch_inc(&req->poll_refs) & IO_POLL_REF_MASK);
}

static void io_poll_mark_cancelled(struct io_kiocb *req)
{
	atomic_or(IO_POLL_CANCEL_FLAG, &req->poll_refs);
}

static struct io_poll_iocb *io_poll_get_double(struct io_kiocb *req)
{
	/* pure poll stashes this in ->async_data, poll driven retry elsewhere */
	if (req->opcode == IORING_OP_POLL_ADD)
		return req->async_data;
	return req->apoll->double_poll;
}

static struct io_poll_iocb *io_poll_get_single(struct io_kiocb *req)
{
	if (req->opcode == IORING_OP_POLL_ADD)
		return &req->poll;
	return &req->apoll->poll;
}

static void io_poll_req_insert(struct io_kiocb *req)
{
	struct io_ring_ctx *ctx = req->ctx;
	struct hlist_head *list;

	list = &ctx->cancel_hash[hash_long(req->user_data, ctx->cancel_hash_bits)];
	hlist_add_head(&req->hash_node, list);
}

static void io_init_poll_iocb(struct io_poll_iocb *poll, __poll_t events,
			      wait_queue_func_t wake_func)
{
	poll->head = NULL;
#define IO_POLL_UNMASK	(EPOLLERR|EPOLLHUP|EPOLLNVAL|EPOLLRDHUP)
	/* mask in events that we always want/need */
	poll->events = events | IO_POLL_UNMASK;
	INIT_LIST_HEAD(&poll->wait.entry);
	init_waitqueue_func_entry(&poll->wait, wake_func);
}

static inline void io_poll_remove_entry(struct io_poll_iocb *poll)
{
	struct wait_queue_head *head = smp_load_acquire(&poll->head);

	if (head) {
		spin_lock_irq(&head->lock);
		list_del_init(&poll->wait.entry);
		poll->head = NULL;
		spin_unlock_irq(&head->lock);
	}
}

static void io_poll_remove_entries(struct io_kiocb *req)
{
	struct io_poll_iocb *poll = io_poll_get_single(req);
	struct io_poll_iocb *poll_double = io_poll_get_double(req);

	/*
	 * While we hold the waitqueue lock and the waitqueue is nonempty,
	 * wake_up_pollfree() will wait for us.  However, taking the waitqueue
	 * lock in the first place can race with the waitqueue being freed.
	 *
	 * We solve this as eventpoll does: by taking advantage of the fact that
	 * all users of wake_up_pollfree() will RCU-delay the actual free.  If
	 * we enter rcu_read_lock() and see that the pointer to the queue is
	 * non-NULL, we can then lock it without the memory being freed out from
	 * under us.
	 *
	 * Keep holding rcu_read_lock() as long as we hold the queue lock, in
	 * case the caller deletes the entry from the queue, leaving it empty.
	 * In that case, only RCU prevents the queue memory from being freed.
	 */
	rcu_read_lock();
	io_poll_remove_entry(poll);
	if (poll_double)
		io_poll_remove_entry(poll_double);
	rcu_read_unlock();
}

/*
 * All poll tw should go through this. Checks for poll events, manages
 * references, does rewait, etc.
 *
 * Returns a negative error on failure. >0 when no action require, which is
 * either spurious wakeup or multishot CQE is served. 0 when it's done with
 * the request, then the mask is stored in req->result.
 */
static int io_poll_check_events(struct io_kiocb *req)
{
	struct io_ring_ctx *ctx = req->ctx;
	struct io_poll_iocb *poll = io_poll_get_single(req);
	int v;

	/* req->task == current here, checking PF_EXITING is safe */
	if (unlikely(req->task->flags & PF_EXITING))
		io_poll_mark_cancelled(req);

	do {
		v = atomic_read(&req->poll_refs);

		/* tw handler should be the owner, and so have some references */
		if (WARN_ON_ONCE(!(v & IO_POLL_REF_MASK)))
			return 0;
		if (v & IO_POLL_CANCEL_FLAG)
			return -ECANCELED;

		if (!req->result) {
			struct poll_table_struct pt = { ._key = poll->events };

			req->result = vfs_poll(req->file, &pt) & poll->events;
		}

		/* multishot, just fill an CQE and proceed */
		if (req->result && !(poll->events & EPOLLONESHOT)) {
			__poll_t mask = mangle_poll(req->result & poll->events);
			bool filled;

			spin_lock(&ctx->completion_lock);
			filled = io_fill_cqe_aux(ctx, req->user_data, mask,
						 IORING_CQE_F_MORE);
			io_commit_cqring(ctx);
			spin_unlock(&ctx->completion_lock);
			if (unlikely(!filled))
				return -ECANCELED;
			io_cqring_ev_posted(ctx);
		} else if (req->result) {
			return 0;
		}

		/*
		 * Release all references, retry if someone tried to restart
		 * task_work while we were executing it.
		 */
	} while (atomic_sub_return(v & IO_POLL_REF_MASK, &req->poll_refs));

	return 1;
}

static void io_poll_task_func(struct io_kiocb *req, bool *locked)
{
	struct io_ring_ctx *ctx = req->ctx;
	int ret;

	ret = io_poll_check_events(req);
	if (ret > 0)
		return;

	if (!ret) {
		req->result = mangle_poll(req->result & req->poll.events);
	} else {
		req->result = ret;
		req_set_fail(req);
	}

	io_poll_remove_entries(req);
	spin_lock(&ctx->completion_lock);
	hash_del(&req->hash_node);
	__io_req_complete_post(req, req->result, 0);
	io_commit_cqring(ctx);
	spin_unlock(&ctx->completion_lock);
	io_cqring_ev_posted(ctx);
}

static void io_apoll_task_func(struct io_kiocb *req, bool *locked)
{
	struct io_ring_ctx *ctx = req->ctx;
	int ret;

	ret = io_poll_check_events(req);
	if (ret > 0)
		return;

	io_poll_remove_entries(req);
	spin_lock(&ctx->completion_lock);
	hash_del(&req->hash_node);
	spin_unlock(&ctx->completion_lock);

	if (!ret)
		io_req_task_submit(req, locked);
	else
		io_req_complete_failed(req, ret);
}

static void __io_poll_execute(struct io_kiocb *req, int mask)
{
	req->result = mask;
	if (req->opcode == IORING_OP_POLL_ADD)
		req->io_task_work.func = io_poll_task_func;
	else
		req->io_task_work.func = io_apoll_task_func;

	trace_io_uring_task_add(req->ctx, req, req->user_data, req->opcode, mask);
	io_req_task_work_add(req, false);
}

static inline void io_poll_execute(struct io_kiocb *req, int res)
{
	if (io_poll_get_ownership(req))
		__io_poll_execute(req, res);
}

static void io_poll_cancel_req(struct io_kiocb *req)
{
	io_poll_mark_cancelled(req);
	/* kick tw, which should complete the request */
	io_poll_execute(req, 0);
}

static int io_poll_wake(struct wait_queue_entry *wait, unsigned mode, int sync,
			void *key)
{
	struct io_kiocb *req = wait->private;
	struct io_poll_iocb *poll = container_of(wait, struct io_poll_iocb,
						 wait);
	__poll_t mask = key_to_poll(key);

	if (unlikely(mask & POLLFREE)) {
		io_poll_mark_cancelled(req);
		/* we have to kick tw in case it's not already */
		io_poll_execute(req, 0);

		/*
		 * If the waitqueue is being freed early but someone is already
		 * holds ownership over it, we have to tear down the request as
		 * best we can. That means immediately removing the request from
		 * its waitqueue and preventing all further accesses to the
		 * waitqueue via the request.
		 */
		list_del_init(&poll->wait.entry);

		/*
		 * Careful: this *must* be the last step, since as soon
		 * as req->head is NULL'ed out, the request can be
		 * completed and freed, since aio_poll_complete_work()
		 * will no longer need to take the waitqueue lock.
		 */
		smp_store_release(&poll->head, NULL);
		return 1;
	}

	/* for instances that support it check for an event match first */
	if (mask && !(mask & poll->events))
		return 0;

	if (io_poll_get_ownership(req)) {
		/* optional, saves extra locking for removal in tw handler */
		if (mask && poll->events & EPOLLONESHOT) {
			list_del_init(&poll->wait.entry);
			poll->head = NULL;
		}
		__io_poll_execute(req, mask);
	}
	return 1;
}

static void __io_queue_proc(struct io_poll_iocb *poll, struct io_poll_table *pt,
			    struct wait_queue_head *head,
			    struct io_poll_iocb **poll_ptr)
{
	struct io_kiocb *req = pt->req;

	/*
	 * The file being polled uses multiple waitqueues for poll handling
	 * (e.g. one for read, one for write). Setup a separate io_poll_iocb
	 * if this happens.
	 */
	if (unlikely(pt->nr_entries)) {
		struct io_poll_iocb *first = poll;

		/* double add on the same waitqueue head, ignore */
		if (first->head == head)
			return;
		/* already have a 2nd entry, fail a third attempt */
		if (*poll_ptr) {
			if ((*poll_ptr)->head == head)
				return;
			pt->error = -EINVAL;
			return;
		}

		poll = kmalloc(sizeof(*poll), GFP_ATOMIC);
		if (!poll) {
			pt->error = -ENOMEM;
			return;
		}
		io_init_poll_iocb(poll, first->events, first->wait.func);
		*poll_ptr = poll;
		if (req->opcode == IORING_OP_POLL_ADD)
			req->flags |= REQ_F_ASYNC_DATA;
	}

	pt->nr_entries++;
	poll->head = head;
	poll->wait.private = req;

	if (poll->events & EPOLLEXCLUSIVE)
		add_wait_queue_exclusive(head, &poll->wait);
	else
		add_wait_queue(head, &poll->wait);
}

static void io_poll_queue_proc(struct file *file, struct wait_queue_head *head,
			       struct poll_table_struct *p)
{
	struct io_poll_table *pt = container_of(p, struct io_poll_table, pt);

	__io_queue_proc(&pt->req->poll, pt, head,
			(struct io_poll_iocb **) &pt->req->async_data);
}

static int __io_arm_poll_handler(struct io_kiocb *req,
				 struct io_poll_iocb *poll,
				 struct io_poll_table *ipt, __poll_t mask)
{
	struct io_ring_ctx *ctx = req->ctx;
	int v;

	INIT_HLIST_NODE(&req->hash_node);
	io_init_poll_iocb(poll, mask, io_poll_wake);
	poll->file = req->file;
	poll->wait.private = req;

	ipt->pt._key = mask;
	ipt->req = req;
	ipt->error = 0;
	ipt->nr_entries = 0;

	/*
	 * Take the ownership to delay any tw execution up until we're done
	 * with poll arming. see io_poll_get_ownership().
	 */
	atomic_set(&req->poll_refs, 1);
	mask = vfs_poll(req->file, &ipt->pt) & poll->events;

	if (mask && (poll->events & EPOLLONESHOT)) {
		io_poll_remove_entries(req);
		/* no one else has access to the req, forget about the ref */
		return mask;
	}
	if (!mask && unlikely(ipt->error || !ipt->nr_entries)) {
		io_poll_remove_entries(req);
		if (!ipt->error)
			ipt->error = -EINVAL;
		return 0;
	}

	spin_lock(&ctx->completion_lock);
	io_poll_req_insert(req);
	spin_unlock(&ctx->completion_lock);

	if (mask) {
		/* can't multishot if failed, just queue the event we've got */
		if (unlikely(ipt->error || !ipt->nr_entries))
			poll->events |= EPOLLONESHOT;
		__io_poll_execute(req, mask);
		return 0;
	}

	/*
	 * Release ownership. If someone tried to queue a tw while it was
	 * locked, kick it off for them.
	 */
	v = atomic_dec_return(&req->poll_refs);
	if (unlikely(v & IO_POLL_REF_MASK))
		__io_poll_execute(req, 0);
	return 0;
}

static void io_async_queue_proc(struct file *file, struct wait_queue_head *head,
			       struct poll_table_struct *p)
{
	struct io_poll_table *pt = container_of(p, struct io_poll_table, pt);
	struct async_poll *apoll = pt->req->apoll;

	__io_queue_proc(&apoll->poll, pt, head, &apoll->double_poll);
}

enum {
	IO_APOLL_OK,
	IO_APOLL_ABORTED,
	IO_APOLL_READY
};

static int io_arm_poll_handler(struct io_kiocb *req)
{
	const struct io_op_def *def = &io_op_defs[req->opcode];
	struct io_ring_ctx *ctx = req->ctx;
	struct async_poll *apoll;
	struct io_poll_table ipt;
	__poll_t mask = EPOLLONESHOT | POLLERR | POLLPRI;
	int ret;

	if (!def->pollin && !def->pollout)
		return IO_APOLL_ABORTED;
	if (!file_can_poll(req->file) || (req->flags & REQ_F_POLLED))
		return IO_APOLL_ABORTED;

	if (def->pollin) {
		mask |= POLLIN | POLLRDNORM;

		/* If reading from MSG_ERRQUEUE using recvmsg, ignore POLLIN */
		if ((req->opcode == IORING_OP_RECVMSG) &&
		    (req->sr_msg.msg_flags & MSG_ERRQUEUE))
			mask &= ~POLLIN;
	} else {
		mask |= POLLOUT | POLLWRNORM;
	}

	apoll = kmalloc(sizeof(*apoll), GFP_ATOMIC);
	if (unlikely(!apoll))
		return IO_APOLL_ABORTED;
	apoll->double_poll = NULL;
	req->apoll = apoll;
	req->flags |= REQ_F_POLLED;
	ipt.pt._qproc = io_async_queue_proc;

	ret = __io_arm_poll_handler(req, &apoll->poll, &ipt, mask);
	if (ret || ipt.error)
		return ret ? IO_APOLL_READY : IO_APOLL_ABORTED;

	trace_io_uring_poll_arm(ctx, req, req->user_data, req->opcode,
				mask, apoll->poll.events);
	return IO_APOLL_OK;
}

/*
 * Returns true if we found and killed one or more poll requests
 */
static __cold bool io_poll_remove_all(struct io_ring_ctx *ctx,
				      struct task_struct *tsk, bool cancel_all)
{
	struct hlist_node *tmp;
	struct io_kiocb *req;
	bool found = false;
	int i;

	spin_lock(&ctx->completion_lock);
	for (i = 0; i < (1U << ctx->cancel_hash_bits); i++) {
		struct hlist_head *list;

		list = &ctx->cancel_hash[i];
		hlist_for_each_entry_safe(req, tmp, list, hash_node) {
			if (io_match_task_safe(req, tsk, cancel_all)) {
				io_poll_cancel_req(req);
				found = true;
			}
		}
	}
	spin_unlock(&ctx->completion_lock);
	return found;
}

static struct io_kiocb *io_poll_find(struct io_ring_ctx *ctx, __u64 sqe_addr,
				     bool poll_only)
	__must_hold(&ctx->completion_lock)
{
	struct hlist_head *list;
	struct io_kiocb *req;

	list = &ctx->cancel_hash[hash_long(sqe_addr, ctx->cancel_hash_bits)];
	hlist_for_each_entry(req, list, hash_node) {
		if (sqe_addr != req->user_data)
			continue;
		if (poll_only && req->opcode != IORING_OP_POLL_ADD)
			continue;
		return req;
	}
	return NULL;
}

static bool io_poll_disarm(struct io_kiocb *req)
	__must_hold(&ctx->completion_lock)
{
	if (!io_poll_get_ownership(req))
		return false;
	io_poll_remove_entries(req);
	hash_del(&req->hash_node);
	return true;
}

static int io_poll_cancel(struct io_ring_ctx *ctx, __u64 sqe_addr,
			  bool poll_only)
	__must_hold(&ctx->completion_lock)
{
	struct io_kiocb *req = io_poll_find(ctx, sqe_addr, poll_only);

	if (!req)
		return -ENOENT;
	io_poll_cancel_req(req);
	return 0;
}

static __poll_t io_poll_parse_events(const struct io_uring_sqe *sqe,
				     unsigned int flags)
{
	u32 events;

	events = READ_ONCE(sqe->poll32_events);
#ifdef __BIG_ENDIAN
	events = swahw32(events);
#endif
	if (!(flags & IORING_POLL_ADD_MULTI))
		events |= EPOLLONESHOT;
	return demangle_poll(events) | (events & (EPOLLEXCLUSIVE|EPOLLONESHOT));
}

static int io_poll_update_prep(struct io_kiocb *req,
			       const struct io_uring_sqe *sqe)
{
	struct io_poll_update *upd = &req->poll_update;
	u32 flags;

	if (unlikely(req->ctx->flags & IORING_SETUP_IOPOLL))
		return -EINVAL;
	if (sqe->ioprio || sqe->buf_index || sqe->splice_fd_in)
		return -EINVAL;
	flags = READ_ONCE(sqe->len);
	if (flags & ~(IORING_POLL_UPDATE_EVENTS | IORING_POLL_UPDATE_USER_DATA |
		      IORING_POLL_ADD_MULTI))
		return -EINVAL;
	/* meaningless without update */
	if (flags == IORING_POLL_ADD_MULTI)
		return -EINVAL;

	upd->old_user_data = READ_ONCE(sqe->addr);
	upd->update_events = flags & IORING_POLL_UPDATE_EVENTS;
	upd->update_user_data = flags & IORING_POLL_UPDATE_USER_DATA;

	upd->new_user_data = READ_ONCE(sqe->off);
	if (!upd->update_user_data && upd->new_user_data)
		return -EINVAL;
	if (upd->update_events)
		upd->events = io_poll_parse_events(sqe, flags);
	else if (sqe->poll32_events)
		return -EINVAL;

	return 0;
}

static int io_poll_add_prep(struct io_kiocb *req, const struct io_uring_sqe *sqe)
{
	struct io_poll_iocb *poll = &req->poll;
	u32 flags;

	if (unlikely(req->ctx->flags & IORING_SETUP_IOPOLL))
		return -EINVAL;
	if (sqe->ioprio || sqe->buf_index || sqe->off || sqe->addr)
		return -EINVAL;
	flags = READ_ONCE(sqe->len);
	if (flags & ~IORING_POLL_ADD_MULTI)
		return -EINVAL;
	if ((flags & IORING_POLL_ADD_MULTI) && (req->flags & REQ_F_CQE_SKIP))
		return -EINVAL;

	io_req_set_refcount(req);
	poll->events = io_poll_parse_events(sqe, flags);
	return 0;
}

static int io_poll_add(struct io_kiocb *req, unsigned int issue_flags)
{
	struct io_poll_iocb *poll = &req->poll;
	struct io_poll_table ipt;
	int ret;

	ipt.pt._qproc = io_poll_queue_proc;

	ret = __io_arm_poll_handler(req, &req->poll, &ipt, poll->events);
	ret = ret ?: ipt.error;
	if (ret)
		__io_req_complete(req, issue_flags, ret, 0);
	return 0;
}

static int io_poll_update(struct io_kiocb *req, unsigned int issue_flags)
{
	struct io_ring_ctx *ctx = req->ctx;
	struct io_kiocb *preq;
	int ret2, ret = 0;
	bool locked;

	spin_lock(&ctx->completion_lock);
	preq = io_poll_find(ctx, req->poll_update.old_user_data, true);
	if (!preq || !io_poll_disarm(preq)) {
		spin_unlock(&ctx->completion_lock);
		ret = preq ? -EALREADY : -ENOENT;
		goto out;
	}
	spin_unlock(&ctx->completion_lock);

	if (req->poll_update.update_events || req->poll_update.update_user_data) {
		/* only mask one event flags, keep behavior flags */
		if (req->poll_update.update_events) {
			preq->poll.events &= ~0xffff;
			preq->poll.events |= req->poll_update.events & 0xffff;
			preq->poll.events |= IO_POLL_UNMASK;
		}
		if (req->poll_update.update_user_data)
			preq->user_data = req->poll_update.new_user_data;

		ret2 = io_poll_add(preq, issue_flags);
		/* successfully updated, don't complete poll request */
		if (!ret2)
			goto out;
	}

	req_set_fail(preq);
	preq->result = -ECANCELED;
	locked = !(issue_flags & IO_URING_F_UNLOCKED);
	io_req_task_complete(preq, &locked);
out:
	if (ret < 0)
		req_set_fail(req);
	/* complete update request, we're done with it */
	__io_req_complete(req, issue_flags, ret, 0);
	return 0;
}

static enum hrtimer_restart io_timeout_fn(struct hrtimer *timer)
{
	struct io_timeout_data *data = container_of(timer,
						struct io_timeout_data, timer);
	struct io_kiocb *req = data->req;
	struct io_ring_ctx *ctx = req->ctx;
	unsigned long flags;

	spin_lock_irqsave(&ctx->timeout_lock, flags);
	list_del_init(&req->timeout.list);
	atomic_set(&req->ctx->cq_timeouts,
		atomic_read(&req->ctx->cq_timeouts) + 1);
	spin_unlock_irqrestore(&ctx->timeout_lock, flags);

	if (!(data->flags & IORING_TIMEOUT_ETIME_SUCCESS))
		req_set_fail(req);

	req->result = -ETIME;
	req->io_task_work.func = io_req_task_complete;
	io_req_task_work_add(req, false);
	return HRTIMER_NORESTART;
}

static struct io_kiocb *io_timeout_extract(struct io_ring_ctx *ctx,
					   __u64 user_data)
	__must_hold(&ctx->timeout_lock)
{
	struct io_timeout_data *io;
	struct io_kiocb *req;
	bool found = false;

	list_for_each_entry(req, &ctx->timeout_list, timeout.list) {
		found = user_data == req->user_data;
		if (found)
			break;
	}
	if (!found)
		return ERR_PTR(-ENOENT);

	io = req->async_data;
	if (hrtimer_try_to_cancel(&io->timer) == -1)
		return ERR_PTR(-EALREADY);
	list_del_init(&req->timeout.list);
	return req;
}

static int io_timeout_cancel(struct io_ring_ctx *ctx, __u64 user_data)
	__must_hold(&ctx->completion_lock)
	__must_hold(&ctx->timeout_lock)
{
	struct io_kiocb *req = io_timeout_extract(ctx, user_data);

	if (IS_ERR(req))
		return PTR_ERR(req);

	req_set_fail(req);
	io_fill_cqe_req(req, -ECANCELED, 0);
	io_put_req_deferred(req);
	return 0;
}

static clockid_t io_timeout_get_clock(struct io_timeout_data *data)
{
	switch (data->flags & IORING_TIMEOUT_CLOCK_MASK) {
	case IORING_TIMEOUT_BOOTTIME:
		return CLOCK_BOOTTIME;
	case IORING_TIMEOUT_REALTIME:
		return CLOCK_REALTIME;
	default:
		/* can't happen, vetted at prep time */
		WARN_ON_ONCE(1);
		fallthrough;
	case 0:
		return CLOCK_MONOTONIC;
	}
}

static int io_linked_timeout_update(struct io_ring_ctx *ctx, __u64 user_data,
				    struct timespec64 *ts, enum hrtimer_mode mode)
	__must_hold(&ctx->timeout_lock)
{
	struct io_timeout_data *io;
	struct io_kiocb *req;
	bool found = false;

	list_for_each_entry(req, &ctx->ltimeout_list, timeout.list) {
		found = user_data == req->user_data;
		if (found)
			break;
	}
	if (!found)
		return -ENOENT;

	io = req->async_data;
	if (hrtimer_try_to_cancel(&io->timer) == -1)
		return -EALREADY;
	hrtimer_init(&io->timer, io_timeout_get_clock(io), mode);
	io->timer.function = io_link_timeout_fn;
	hrtimer_start(&io->timer, timespec64_to_ktime(*ts), mode);
	return 0;
}

static int io_timeout_update(struct io_ring_ctx *ctx, __u64 user_data,
			     struct timespec64 *ts, enum hrtimer_mode mode)
	__must_hold(&ctx->timeout_lock)
{
	struct io_kiocb *req = io_timeout_extract(ctx, user_data);
	struct io_timeout_data *data;

	if (IS_ERR(req))
		return PTR_ERR(req);

	req->timeout.off = 0; /* noseq */
	data = req->async_data;
	list_add_tail(&req->timeout.list, &ctx->timeout_list);
	hrtimer_init(&data->timer, io_timeout_get_clock(data), mode);
	data->timer.function = io_timeout_fn;
	hrtimer_start(&data->timer, timespec64_to_ktime(*ts), mode);
	return 0;
}

static int io_timeout_remove_prep(struct io_kiocb *req,
				  const struct io_uring_sqe *sqe)
{
	struct io_timeout_rem *tr = &req->timeout_rem;

	if (unlikely(req->ctx->flags & IORING_SETUP_IOPOLL))
		return -EINVAL;
	if (unlikely(req->flags & (REQ_F_FIXED_FILE | REQ_F_BUFFER_SELECT)))
		return -EINVAL;
	if (sqe->ioprio || sqe->buf_index || sqe->len || sqe->splice_fd_in)
		return -EINVAL;

	tr->ltimeout = false;
	tr->addr = READ_ONCE(sqe->addr);
	tr->flags = READ_ONCE(sqe->timeout_flags);
	if (tr->flags & IORING_TIMEOUT_UPDATE_MASK) {
		if (hweight32(tr->flags & IORING_TIMEOUT_CLOCK_MASK) > 1)
			return -EINVAL;
		if (tr->flags & IORING_LINK_TIMEOUT_UPDATE)
			tr->ltimeout = true;
		if (tr->flags & ~(IORING_TIMEOUT_UPDATE_MASK|IORING_TIMEOUT_ABS))
			return -EINVAL;
		if (get_timespec64(&tr->ts, u64_to_user_ptr(sqe->addr2)))
			return -EFAULT;
		if (tr->ts.tv_sec < 0 || tr->ts.tv_nsec < 0)
			return -EINVAL;
	} else if (tr->flags) {
		/* timeout removal doesn't support flags */
		return -EINVAL;
	}

	return 0;
}

static inline enum hrtimer_mode io_translate_timeout_mode(unsigned int flags)
{
	return (flags & IORING_TIMEOUT_ABS) ? HRTIMER_MODE_ABS
					    : HRTIMER_MODE_REL;
}

/*
 * Remove or update an existing timeout command
 */
static int io_timeout_remove(struct io_kiocb *req, unsigned int issue_flags)
{
	struct io_timeout_rem *tr = &req->timeout_rem;
	struct io_ring_ctx *ctx = req->ctx;
	int ret;

	if (!(req->timeout_rem.flags & IORING_TIMEOUT_UPDATE)) {
		spin_lock(&ctx->completion_lock);
		spin_lock_irq(&ctx->timeout_lock);
		ret = io_timeout_cancel(ctx, tr->addr);
		spin_unlock_irq(&ctx->timeout_lock);
		spin_unlock(&ctx->completion_lock);
	} else {
		enum hrtimer_mode mode = io_translate_timeout_mode(tr->flags);

		spin_lock_irq(&ctx->timeout_lock);
		if (tr->ltimeout)
			ret = io_linked_timeout_update(ctx, tr->addr, &tr->ts, mode);
		else
			ret = io_timeout_update(ctx, tr->addr, &tr->ts, mode);
		spin_unlock_irq(&ctx->timeout_lock);
	}

	if (ret < 0)
		req_set_fail(req);
	io_req_complete_post(req, ret, 0);
	return 0;
}

static int io_timeout_prep(struct io_kiocb *req, const struct io_uring_sqe *sqe,
			   bool is_timeout_link)
{
	struct io_timeout_data *data;
	unsigned flags;
	u32 off = READ_ONCE(sqe->off);

	if (unlikely(req->ctx->flags & IORING_SETUP_IOPOLL))
		return -EINVAL;
	if (sqe->ioprio || sqe->buf_index || sqe->len != 1 ||
	    sqe->splice_fd_in)
		return -EINVAL;
	if (off && is_timeout_link)
		return -EINVAL;
	flags = READ_ONCE(sqe->timeout_flags);
	if (flags & ~(IORING_TIMEOUT_ABS | IORING_TIMEOUT_CLOCK_MASK |
		      IORING_TIMEOUT_ETIME_SUCCESS))
		return -EINVAL;
	/* more than one clock specified is invalid, obviously */
	if (hweight32(flags & IORING_TIMEOUT_CLOCK_MASK) > 1)
		return -EINVAL;

	INIT_LIST_HEAD(&req->timeout.list);
	req->timeout.off = off;
	if (unlikely(off && !req->ctx->off_timeout_used))
		req->ctx->off_timeout_used = true;

	if (WARN_ON_ONCE(req_has_async_data(req)))
		return -EFAULT;
	if (io_alloc_async_data(req))
		return -ENOMEM;

	data = req->async_data;
	data->req = req;
	data->flags = flags;

	if (get_timespec64(&data->ts, u64_to_user_ptr(sqe->addr)))
		return -EFAULT;

	if (data->ts.tv_sec < 0 || data->ts.tv_nsec < 0)
		return -EINVAL;

	data->mode = io_translate_timeout_mode(flags);
	hrtimer_init(&data->timer, io_timeout_get_clock(data), data->mode);

	if (is_timeout_link) {
		struct io_submit_link *link = &req->ctx->submit_state.link;

		if (!link->head)
			return -EINVAL;
		if (link->last->opcode == IORING_OP_LINK_TIMEOUT)
			return -EINVAL;
		req->timeout.head = link->last;
		link->last->flags |= REQ_F_ARM_LTIMEOUT;
	}
	return 0;
}

static int io_timeout(struct io_kiocb *req, unsigned int issue_flags)
{
	struct io_ring_ctx *ctx = req->ctx;
	struct io_timeout_data *data = req->async_data;
	struct list_head *entry;
	u32 tail, off = req->timeout.off;

	spin_lock_irq(&ctx->timeout_lock);

	/*
	 * sqe->off holds how many events that need to occur for this
	 * timeout event to be satisfied. If it isn't set, then this is
	 * a pure timeout request, sequence isn't used.
	 */
	if (io_is_timeout_noseq(req)) {
		entry = ctx->timeout_list.prev;
		goto add;
	}

	tail = ctx->cached_cq_tail - atomic_read(&ctx->cq_timeouts);
	req->timeout.target_seq = tail + off;

	/* Update the last seq here in case io_flush_timeouts() hasn't.
	 * This is safe because ->completion_lock is held, and submissions
	 * and completions are never mixed in the same ->completion_lock section.
	 */
	ctx->cq_last_tm_flush = tail;

	/*
	 * Insertion sort, ensuring the first entry in the list is always
	 * the one we need first.
	 */
	list_for_each_prev(entry, &ctx->timeout_list) {
		struct io_kiocb *nxt = list_entry(entry, struct io_kiocb,
						  timeout.list);

		if (io_is_timeout_noseq(nxt))
			continue;
		/* nxt.seq is behind @tail, otherwise would've been completed */
		if (off >= nxt->timeout.target_seq - tail)
			break;
	}
add:
	list_add(&req->timeout.list, entry);
	data->timer.function = io_timeout_fn;
	hrtimer_start(&data->timer, timespec64_to_ktime(data->ts), data->mode);
	spin_unlock_irq(&ctx->timeout_lock);
	return 0;
}

struct io_cancel_data {
	struct io_ring_ctx *ctx;
	u64 user_data;
};

static bool io_cancel_cb(struct io_wq_work *work, void *data)
{
	struct io_kiocb *req = container_of(work, struct io_kiocb, work);
	struct io_cancel_data *cd = data;

	return req->ctx == cd->ctx && req->user_data == cd->user_data;
}

static int io_async_cancel_one(struct io_uring_task *tctx, u64 user_data,
			       struct io_ring_ctx *ctx)
{
	struct io_cancel_data data = { .ctx = ctx, .user_data = user_data, };
	enum io_wq_cancel cancel_ret;
	int ret = 0;

	if (!tctx || !tctx->io_wq)
		return -ENOENT;

	cancel_ret = io_wq_cancel_cb(tctx->io_wq, io_cancel_cb, &data, false);
	switch (cancel_ret) {
	case IO_WQ_CANCEL_OK:
		ret = 0;
		break;
	case IO_WQ_CANCEL_RUNNING:
		ret = -EALREADY;
		break;
	case IO_WQ_CANCEL_NOTFOUND:
		ret = -ENOENT;
		break;
	}

	return ret;
}

static int io_try_cancel_userdata(struct io_kiocb *req, u64 sqe_addr)
{
	struct io_ring_ctx *ctx = req->ctx;
	int ret;

	WARN_ON_ONCE(!io_wq_current_is_worker() && req->task != current);

	ret = io_async_cancel_one(req->task->io_uring, sqe_addr, ctx);
	/*
	 * Fall-through even for -EALREADY, as we may have poll armed
	 * that need unarming.
	 */
	if (!ret)
		return 0;

	spin_lock(&ctx->completion_lock);
	ret = io_poll_cancel(ctx, sqe_addr, false);
	if (ret != -ENOENT)
		goto out;

	spin_lock_irq(&ctx->timeout_lock);
	ret = io_timeout_cancel(ctx, sqe_addr);
	spin_unlock_irq(&ctx->timeout_lock);
out:
	spin_unlock(&ctx->completion_lock);
	return ret;
}

static int io_async_cancel_prep(struct io_kiocb *req,
				const struct io_uring_sqe *sqe)
{
	if (unlikely(req->ctx->flags & IORING_SETUP_IOPOLL))
		return -EINVAL;
	if (unlikely(req->flags & (REQ_F_FIXED_FILE | REQ_F_BUFFER_SELECT)))
		return -EINVAL;
	if (sqe->ioprio || sqe->off || sqe->len || sqe->cancel_flags ||
	    sqe->splice_fd_in)
		return -EINVAL;

	req->cancel.addr = READ_ONCE(sqe->addr);
	return 0;
}

static int io_async_cancel(struct io_kiocb *req, unsigned int issue_flags)
{
	struct io_ring_ctx *ctx = req->ctx;
	u64 sqe_addr = req->cancel.addr;
	bool needs_lock = issue_flags & IO_URING_F_UNLOCKED;
	struct io_tctx_node *node;
	int ret;

	ret = io_try_cancel_userdata(req, sqe_addr);
	if (ret != -ENOENT)
		goto done;

	/* slow path, try all io-wq's */
	io_ring_submit_lock(ctx, needs_lock);
	ret = -ENOENT;
	list_for_each_entry(node, &ctx->tctx_list, ctx_node) {
		struct io_uring_task *tctx = node->task->io_uring;

		ret = io_async_cancel_one(tctx, req->cancel.addr, ctx);
		if (ret != -ENOENT)
			break;
	}
	io_ring_submit_unlock(ctx, needs_lock);
done:
	if (ret < 0)
		req_set_fail(req);
	io_req_complete_post(req, ret, 0);
	return 0;
}

static int io_rsrc_update_prep(struct io_kiocb *req,
				const struct io_uring_sqe *sqe)
{
	if (unlikely(req->flags & (REQ_F_FIXED_FILE | REQ_F_BUFFER_SELECT)))
		return -EINVAL;
	if (sqe->ioprio || sqe->rw_flags || sqe->splice_fd_in)
		return -EINVAL;

	req->rsrc_update.offset = READ_ONCE(sqe->off);
	req->rsrc_update.nr_args = READ_ONCE(sqe->len);
	if (!req->rsrc_update.nr_args)
		return -EINVAL;
	req->rsrc_update.arg = READ_ONCE(sqe->addr);
	return 0;
}

static int io_files_update(struct io_kiocb *req, unsigned int issue_flags)
{
	struct io_ring_ctx *ctx = req->ctx;
	bool needs_lock = issue_flags & IO_URING_F_UNLOCKED;
	struct io_uring_rsrc_update2 up;
	int ret;

	up.offset = req->rsrc_update.offset;
	up.data = req->rsrc_update.arg;
	up.nr = 0;
	up.tags = 0;
	up.resv = 0;

	io_ring_submit_lock(ctx, needs_lock);
	ret = __io_register_rsrc_update(ctx, IORING_RSRC_FILE,
					&up, req->rsrc_update.nr_args);
	io_ring_submit_unlock(ctx, needs_lock);

	if (ret < 0)
		req_set_fail(req);
	__io_req_complete(req, issue_flags, ret, 0);
	return 0;
}

static int io_req_prep(struct io_kiocb *req, const struct io_uring_sqe *sqe)
{
	switch (req->opcode) {
	case IORING_OP_NOP:
		return 0;
	case IORING_OP_READV:
	case IORING_OP_READ_FIXED:
	case IORING_OP_READ:
		return io_read_prep(req, sqe);
	case IORING_OP_WRITEV:
	case IORING_OP_WRITE_FIXED:
	case IORING_OP_WRITE:
		return io_write_prep(req, sqe);
	case IORING_OP_POLL_ADD:
		return io_poll_add_prep(req, sqe);
	case IORING_OP_POLL_REMOVE:
		return io_poll_update_prep(req, sqe);
	case IORING_OP_FSYNC:
		return io_fsync_prep(req, sqe);
	case IORING_OP_SYNC_FILE_RANGE:
		return io_sfr_prep(req, sqe);
	case IORING_OP_SENDMSG:
	case IORING_OP_SEND:
		return io_sendmsg_prep(req, sqe);
	case IORING_OP_RECVMSG:
	case IORING_OP_RECV:
		return io_recvmsg_prep(req, sqe);
	case IORING_OP_CONNECT:
		return io_connect_prep(req, sqe);
	case IORING_OP_TIMEOUT:
		return io_timeout_prep(req, sqe, false);
	case IORING_OP_TIMEOUT_REMOVE:
		return io_timeout_remove_prep(req, sqe);
	case IORING_OP_ASYNC_CANCEL:
		return io_async_cancel_prep(req, sqe);
	case IORING_OP_LINK_TIMEOUT:
		return io_timeout_prep(req, sqe, true);
	case IORING_OP_ACCEPT:
		return io_accept_prep(req, sqe);
	case IORING_OP_FALLOCATE:
		return io_fallocate_prep(req, sqe);
	case IORING_OP_OPENAT:
		return io_openat_prep(req, sqe);
	case IORING_OP_CLOSE:
		return io_close_prep(req, sqe);
	case IORING_OP_FILES_UPDATE:
		return io_rsrc_update_prep(req, sqe);
	case IORING_OP_STATX:
		return io_statx_prep(req, sqe);
	case IORING_OP_FADVISE:
		return io_fadvise_prep(req, sqe);
	case IORING_OP_MADVISE:
		return io_madvise_prep(req, sqe);
	case IORING_OP_OPENAT2:
		return io_openat2_prep(req, sqe);
	case IORING_OP_EPOLL_CTL:
		return io_epoll_ctl_prep(req, sqe);
	case IORING_OP_SPLICE:
		return io_splice_prep(req, sqe);
	case IORING_OP_PROVIDE_BUFFERS:
		return io_provide_buffers_prep(req, sqe);
	case IORING_OP_REMOVE_BUFFERS:
		return io_remove_buffers_prep(req, sqe);
	case IORING_OP_TEE:
		return io_tee_prep(req, sqe);
	case IORING_OP_SHUTDOWN:
		return io_shutdown_prep(req, sqe);
	case IORING_OP_RENAMEAT:
		return io_renameat_prep(req, sqe);
	case IORING_OP_UNLINKAT:
		return io_unlinkat_prep(req, sqe);
	case IORING_OP_MKDIRAT:
		return io_mkdirat_prep(req, sqe);
	case IORING_OP_SYMLINKAT:
		return io_symlinkat_prep(req, sqe);
	case IORING_OP_LINKAT:
		return io_linkat_prep(req, sqe);
	}

	printk_once(KERN_WARNING "io_uring: unhandled opcode %d\n",
			req->opcode);
	return -EINVAL;
}

static int io_req_prep_async(struct io_kiocb *req)
{
	if (!io_op_defs[req->opcode].needs_async_setup)
		return 0;
	if (WARN_ON_ONCE(req_has_async_data(req)))
		return -EFAULT;
	if (io_alloc_async_data(req))
		return -EAGAIN;

	switch (req->opcode) {
	case IORING_OP_READV:
		return io_rw_prep_async(req, READ);
	case IORING_OP_WRITEV:
		return io_rw_prep_async(req, WRITE);
	case IORING_OP_SENDMSG:
		return io_sendmsg_prep_async(req);
	case IORING_OP_RECVMSG:
		return io_recvmsg_prep_async(req);
	case IORING_OP_CONNECT:
		return io_connect_prep_async(req);
	}
	printk_once(KERN_WARNING "io_uring: prep_async() bad opcode %d\n",
		    req->opcode);
	return -EFAULT;
}

static u32 io_get_sequence(struct io_kiocb *req)
{
	u32 seq = req->ctx->cached_sq_head;

	/* need original cached_sq_head, but it was increased for each req */
	io_for_each_link(req, req)
		seq--;
	return seq;
}

static __cold void io_drain_req(struct io_kiocb *req)
{
	struct io_ring_ctx *ctx = req->ctx;
	struct io_defer_entry *de;
	int ret;
	u32 seq = io_get_sequence(req);

	/* Still need defer if there is pending req in defer list. */
	spin_lock(&ctx->completion_lock);
	if (!req_need_defer(req, seq) && list_empty_careful(&ctx->defer_list)) {
		spin_unlock(&ctx->completion_lock);
queue:
		ctx->drain_active = false;
		io_req_task_queue(req);
		return;
	}
	spin_unlock(&ctx->completion_lock);

	ret = io_req_prep_async(req);
	if (ret) {
fail:
		io_req_complete_failed(req, ret);
		return;
	}
	io_prep_async_link(req);
	de = kmalloc(sizeof(*de), GFP_KERNEL);
	if (!de) {
		ret = -ENOMEM;
		goto fail;
	}

	spin_lock(&ctx->completion_lock);
	if (!req_need_defer(req, seq) && list_empty(&ctx->defer_list)) {
		spin_unlock(&ctx->completion_lock);
		kfree(de);
		goto queue;
	}

	trace_io_uring_defer(ctx, req, req->user_data, req->opcode);
	de->req = req;
	de->seq = seq;
	list_add_tail(&de->list, &ctx->defer_list);
	spin_unlock(&ctx->completion_lock);
}

static void io_clean_op(struct io_kiocb *req)
{
	if (req->flags & REQ_F_BUFFER_SELECTED)
		io_put_kbuf_comp(req);

	if (req->flags & REQ_F_NEED_CLEANUP) {
		switch (req->opcode) {
		case IORING_OP_READV:
		case IORING_OP_READ_FIXED:
		case IORING_OP_READ:
		case IORING_OP_WRITEV:
		case IORING_OP_WRITE_FIXED:
		case IORING_OP_WRITE: {
			struct io_async_rw *io = req->async_data;

			kfree(io->free_iovec);
			break;
			}
		case IORING_OP_RECVMSG:
		case IORING_OP_SENDMSG: {
			struct io_async_msghdr *io = req->async_data;

			kfree(io->free_iov);
			break;
			}
		case IORING_OP_SPLICE:
		case IORING_OP_TEE:
			if (!(req->splice.flags & SPLICE_F_FD_IN_FIXED))
				io_put_file(req->splice.file_in);
			break;
		case IORING_OP_OPENAT:
		case IORING_OP_OPENAT2:
			if (req->open.filename)
				putname(req->open.filename);
			break;
		case IORING_OP_RENAMEAT:
			putname(req->rename.oldpath);
			putname(req->rename.newpath);
			break;
		case IORING_OP_UNLINKAT:
			putname(req->unlink.filename);
			break;
		case IORING_OP_MKDIRAT:
			putname(req->mkdir.filename);
			break;
		case IORING_OP_SYMLINKAT:
			putname(req->symlink.oldpath);
			putname(req->symlink.newpath);
			break;
		case IORING_OP_LINKAT:
			putname(req->hardlink.oldpath);
			putname(req->hardlink.newpath);
			break;
		case IORING_OP_STATX:
			if (req->statx.filename)
				putname(req->statx.filename);
			break;
		}
	}
	if ((req->flags & REQ_F_POLLED) && req->apoll) {
		kfree(req->apoll->double_poll);
		kfree(req->apoll);
		req->apoll = NULL;
	}
	if (req->flags & REQ_F_INFLIGHT) {
		struct io_uring_task *tctx = req->task->io_uring;

		atomic_dec(&tctx->inflight_tracked);
	}
	if (req->flags & REQ_F_CREDS)
		put_cred(req->creds);
	if (req->flags & REQ_F_ASYNC_DATA) {
		kfree(req->async_data);
		req->async_data = NULL;
	}
	req->flags &= ~IO_REQ_CLEAN_FLAGS;
}

static int io_issue_sqe(struct io_kiocb *req, unsigned int issue_flags)
{
	const struct cred *creds = NULL;
	int ret;

	if (unlikely((req->flags & REQ_F_CREDS) && req->creds != current_cred()))
		creds = override_creds(req->creds);

	if (!io_op_defs[req->opcode].audit_skip)
		audit_uring_entry(req->opcode);

	switch (req->opcode) {
	case IORING_OP_NOP:
		ret = io_nop(req, issue_flags);
		break;
	case IORING_OP_READV:
	case IORING_OP_READ_FIXED:
	case IORING_OP_READ:
		ret = io_read(req, issue_flags);
		break;
	case IORING_OP_WRITEV:
	case IORING_OP_WRITE_FIXED:
	case IORING_OP_WRITE:
		ret = io_write(req, issue_flags);
		break;
	case IORING_OP_FSYNC:
		ret = io_fsync(req, issue_flags);
		break;
	case IORING_OP_POLL_ADD:
		ret = io_poll_add(req, issue_flags);
		break;
	case IORING_OP_POLL_REMOVE:
		ret = io_poll_update(req, issue_flags);
		break;
	case IORING_OP_SYNC_FILE_RANGE:
		ret = io_sync_file_range(req, issue_flags);
		break;
	case IORING_OP_SENDMSG:
		ret = io_sendmsg(req, issue_flags);
		break;
	case IORING_OP_SEND:
		ret = io_send(req, issue_flags);
		break;
	case IORING_OP_RECVMSG:
		ret = io_recvmsg(req, issue_flags);
		break;
	case IORING_OP_RECV:
		ret = io_recv(req, issue_flags);
		break;
	case IORING_OP_TIMEOUT:
		ret = io_timeout(req, issue_flags);
		break;
	case IORING_OP_TIMEOUT_REMOVE:
		ret = io_timeout_remove(req, issue_flags);
		break;
	case IORING_OP_ACCEPT:
		ret = io_accept(req, issue_flags);
		break;
	case IORING_OP_CONNECT:
		ret = io_connect(req, issue_flags);
		break;
	case IORING_OP_ASYNC_CANCEL:
		ret = io_async_cancel(req, issue_flags);
		break;
	case IORING_OP_FALLOCATE:
		ret = io_fallocate(req, issue_flags);
		break;
	case IORING_OP_OPENAT:
		ret = io_openat(req, issue_flags);
		break;
	case IORING_OP_CLOSE:
		ret = io_close(req, issue_flags);
		break;
	case IORING_OP_FILES_UPDATE:
		ret = io_files_update(req, issue_flags);
		break;
	case IORING_OP_STATX:
		ret = io_statx(req, issue_flags);
		break;
	case IORING_OP_FADVISE:
		ret = io_fadvise(req, issue_flags);
		break;
	case IORING_OP_MADVISE:
		ret = io_madvise(req, issue_flags);
		break;
	case IORING_OP_OPENAT2:
		ret = io_openat2(req, issue_flags);
		break;
	case IORING_OP_EPOLL_CTL:
		ret = io_epoll_ctl(req, issue_flags);
		break;
	case IORING_OP_SPLICE:
		ret = io_splice(req, issue_flags);
		break;
	case IORING_OP_PROVIDE_BUFFERS:
		ret = io_provide_buffers(req, issue_flags);
		break;
	case IORING_OP_REMOVE_BUFFERS:
		ret = io_remove_buffers(req, issue_flags);
		break;
	case IORING_OP_TEE:
		ret = io_tee(req, issue_flags);
		break;
	case IORING_OP_SHUTDOWN:
		ret = io_shutdown(req, issue_flags);
		break;
	case IORING_OP_RENAMEAT:
		ret = io_renameat(req, issue_flags);
		break;
	case IORING_OP_UNLINKAT:
		ret = io_unlinkat(req, issue_flags);
		break;
	case IORING_OP_MKDIRAT:
		ret = io_mkdirat(req, issue_flags);
		break;
	case IORING_OP_SYMLINKAT:
		ret = io_symlinkat(req, issue_flags);
		break;
	case IORING_OP_LINKAT:
		ret = io_linkat(req, issue_flags);
		break;
	default:
		ret = -EINVAL;
		break;
	}

	if (!io_op_defs[req->opcode].audit_skip)
		audit_uring_exit(!ret, ret);

	if (creds)
		revert_creds(creds);
	if (ret)
		return ret;
	/* If the op doesn't have a file, we're not polling for it */
	if ((req->ctx->flags & IORING_SETUP_IOPOLL) && req->file)
		io_iopoll_req_issued(req, issue_flags);

	return 0;
}

static struct io_wq_work *io_wq_free_work(struct io_wq_work *work)
{
	struct io_kiocb *req = container_of(work, struct io_kiocb, work);

	req = io_put_req_find_next(req);
	return req ? &req->work : NULL;
}

static void io_wq_submit_work(struct io_wq_work *work)
{
	struct io_kiocb *req = container_of(work, struct io_kiocb, work);
	unsigned int issue_flags = IO_URING_F_UNLOCKED;
	bool needs_poll = false;
	struct io_kiocb *timeout;
	int ret = 0;

	/* one will be dropped by ->io_free_work() after returning to io-wq */
	if (!(req->flags & REQ_F_REFCOUNT))
		__io_req_set_refcount(req, 2);
	else
		req_ref_get(req);

	timeout = io_prep_linked_timeout(req);
	if (timeout)
		io_queue_linked_timeout(timeout);

	/* either cancelled or io-wq is dying, so don't touch tctx->iowq */
	if (work->flags & IO_WQ_WORK_CANCEL) {
		io_req_task_queue_fail(req, -ECANCELED);
		return;
	}

	if (req->flags & REQ_F_FORCE_ASYNC) {
		const struct io_op_def *def = &io_op_defs[req->opcode];
		bool opcode_poll = def->pollin || def->pollout;

		if (opcode_poll && file_can_poll(req->file)) {
			needs_poll = true;
			issue_flags |= IO_URING_F_NONBLOCK;
		}
	}

	do {
		ret = io_issue_sqe(req, issue_flags);
		if (ret != -EAGAIN)
			break;
		/*
		 * We can get EAGAIN for iopolled IO even though we're
		 * forcing a sync submission from here, since we can't
		 * wait for request slots on the block side.
		 */
		if (!needs_poll) {
			cond_resched();
			continue;
		}

		if (io_arm_poll_handler(req) == IO_APOLL_OK)
			return;
		/* aborted or ready, in either case retry blocking */
		needs_poll = false;
		issue_flags &= ~IO_URING_F_NONBLOCK;
	} while (1);

	/* avoid locking problems by failing it from a clean context */
	if (ret)
		io_req_task_queue_fail(req, ret);
}

static inline struct io_fixed_file *io_fixed_file_slot(struct io_file_table *table,
						       unsigned i)
{
	return &table->files[i];
}

static inline struct file *io_file_from_index(struct io_ring_ctx *ctx,
					      int index)
{
	struct io_fixed_file *slot = io_fixed_file_slot(&ctx->file_table, index);

	return (struct file *) (slot->file_ptr & FFS_MASK);
}

static void io_fixed_file_set(struct io_fixed_file *file_slot, struct file *file)
{
	unsigned long file_ptr = (unsigned long) file;

	file_ptr |= io_file_get_flags(file);
	file_slot->file_ptr = file_ptr;
}

static inline struct file *io_file_get_fixed(struct io_ring_ctx *ctx,
					     struct io_kiocb *req, int fd)
{
	struct file *file;
	unsigned long file_ptr;

	if (unlikely((unsigned int)fd >= ctx->nr_user_files))
		return NULL;
	fd = array_index_nospec(fd, ctx->nr_user_files);
	file_ptr = io_fixed_file_slot(&ctx->file_table, fd)->file_ptr;
	file = (struct file *) (file_ptr & FFS_MASK);
	file_ptr &= ~FFS_MASK;
	/* mask in overlapping REQ_F and FFS bits */
	req->flags |= (file_ptr << REQ_F_SUPPORT_NOWAIT_BIT);
	io_req_set_rsrc_node(req, ctx);
	return file;
}

static struct file *io_file_get_normal(struct io_ring_ctx *ctx,
				       struct io_kiocb *req, int fd)
{
	struct file *file = fget(fd);

	trace_io_uring_file_get(ctx, req, req->user_data, fd);

	/* we don't allow fixed io_uring files */
	if (file && unlikely(file->f_op == &io_uring_fops))
		io_req_track_inflight(req);
	return file;
}

static inline struct file *io_file_get(struct io_ring_ctx *ctx,
				       struct io_kiocb *req, int fd, bool fixed)
{
	if (fixed)
		return io_file_get_fixed(ctx, req, fd);
	else
		return io_file_get_normal(ctx, req, fd);
}

static void io_req_task_link_timeout(struct io_kiocb *req, bool *locked)
{
	struct io_kiocb *prev = req->timeout.prev;
	int ret = -ENOENT;

	if (prev) {
		if (!(req->task->flags & PF_EXITING))
			ret = io_try_cancel_userdata(req, prev->user_data);
		io_req_complete_post(req, ret ?: -ETIME, 0);
		io_put_req(prev);
	} else {
		io_req_complete_post(req, -ETIME, 0);
	}
}

static enum hrtimer_restart io_link_timeout_fn(struct hrtimer *timer)
{
	struct io_timeout_data *data = container_of(timer,
						struct io_timeout_data, timer);
	struct io_kiocb *prev, *req = data->req;
	struct io_ring_ctx *ctx = req->ctx;
	unsigned long flags;

	spin_lock_irqsave(&ctx->timeout_lock, flags);
	prev = req->timeout.head;
	req->timeout.head = NULL;

	/*
	 * We don't expect the list to be empty, that will only happen if we
	 * race with the completion of the linked work.
	 */
	if (prev) {
		io_remove_next_linked(prev);
		if (!req_ref_inc_not_zero(prev))
			prev = NULL;
	}
	list_del(&req->timeout.list);
	req->timeout.prev = prev;
	spin_unlock_irqrestore(&ctx->timeout_lock, flags);

	req->io_task_work.func = io_req_task_link_timeout;
	io_req_task_work_add(req, false);
	return HRTIMER_NORESTART;
}

static void io_queue_linked_timeout(struct io_kiocb *req)
{
	struct io_ring_ctx *ctx = req->ctx;

	spin_lock_irq(&ctx->timeout_lock);
	/*
	 * If the back reference is NULL, then our linked request finished
	 * before we got a chance to setup the timer
	 */
	if (req->timeout.head) {
		struct io_timeout_data *data = req->async_data;

		data->timer.function = io_link_timeout_fn;
		hrtimer_start(&data->timer, timespec64_to_ktime(data->ts),
				data->mode);
		list_add_tail(&req->timeout.list, &ctx->ltimeout_list);
	}
	spin_unlock_irq(&ctx->timeout_lock);
	/* drop submission reference */
	io_put_req(req);
}

static void io_queue_sqe_arm_apoll(struct io_kiocb *req)
	__must_hold(&req->ctx->uring_lock)
{
	struct io_kiocb *linked_timeout = io_prep_linked_timeout(req);

	io_kbuf_recycle(req);

	switch (io_arm_poll_handler(req)) {
	case IO_APOLL_READY:
		io_req_task_queue(req);
		break;
	case IO_APOLL_ABORTED:
		/*
		 * Queued up for async execution, worker will release
		 * submit reference when the iocb is actually submitted.
		 */
		io_queue_async_work(req, NULL);
		break;
	}

	if (linked_timeout)
		io_queue_linked_timeout(linked_timeout);
}

static inline void __io_queue_sqe(struct io_kiocb *req)
	__must_hold(&req->ctx->uring_lock)
{
	struct io_kiocb *linked_timeout;
	int ret;

	ret = io_issue_sqe(req, IO_URING_F_NONBLOCK|IO_URING_F_COMPLETE_DEFER);

	if (req->flags & REQ_F_COMPLETE_INLINE) {
		io_req_add_compl_list(req);
		return;
	}
	/*
	 * We async punt it if the file wasn't marked NOWAIT, or if the file
	 * doesn't support non-blocking read/write attempts
	 */
	if (likely(!ret)) {
		linked_timeout = io_prep_linked_timeout(req);
		if (linked_timeout)
			io_queue_linked_timeout(linked_timeout);
	} else if (ret == -EAGAIN && !(req->flags & REQ_F_NOWAIT)) {
		io_queue_sqe_arm_apoll(req);
	} else {
		io_req_complete_failed(req, ret);
	}
}

static void io_queue_sqe_fallback(struct io_kiocb *req)
	__must_hold(&req->ctx->uring_lock)
{
	if (req->flags & REQ_F_FAIL) {
		io_req_complete_fail_submit(req);
	} else if (unlikely(req->ctx->drain_active)) {
		io_drain_req(req);
	} else {
		int ret = io_req_prep_async(req);

		if (unlikely(ret))
			io_req_complete_failed(req, ret);
		else
			io_queue_async_work(req, NULL);
	}
}

static inline void io_queue_sqe(struct io_kiocb *req)
	__must_hold(&req->ctx->uring_lock)
{
	if (likely(!(req->flags & (REQ_F_FORCE_ASYNC | REQ_F_FAIL))))
		__io_queue_sqe(req);
	else
		io_queue_sqe_fallback(req);
}

/*
 * Check SQE restrictions (opcode and flags).
 *
 * Returns 'true' if SQE is allowed, 'false' otherwise.
 */
static inline bool io_check_restriction(struct io_ring_ctx *ctx,
					struct io_kiocb *req,
					unsigned int sqe_flags)
{
	if (!test_bit(req->opcode, ctx->restrictions.sqe_op))
		return false;

	if ((sqe_flags & ctx->restrictions.sqe_flags_required) !=
	    ctx->restrictions.sqe_flags_required)
		return false;

	if (sqe_flags & ~(ctx->restrictions.sqe_flags_allowed |
			  ctx->restrictions.sqe_flags_required))
		return false;

	return true;
}

static void io_init_req_drain(struct io_kiocb *req)
{
	struct io_ring_ctx *ctx = req->ctx;
	struct io_kiocb *head = ctx->submit_state.link.head;

	ctx->drain_active = true;
	if (head) {
		/*
		 * If we need to drain a request in the middle of a link, drain
		 * the head request and the next request/link after the current
		 * link. Considering sequential execution of links,
		 * REQ_F_IO_DRAIN will be maintained for every request of our
		 * link.
		 */
		head->flags |= REQ_F_IO_DRAIN | REQ_F_FORCE_ASYNC;
		ctx->drain_next = true;
	}
}

static int io_init_req(struct io_ring_ctx *ctx, struct io_kiocb *req,
		       const struct io_uring_sqe *sqe)
	__must_hold(&ctx->uring_lock)
{
	unsigned int sqe_flags;
	int personality;
	u8 opcode;

	/* req is partially pre-initialised, see io_preinit_req() */
	req->opcode = opcode = READ_ONCE(sqe->opcode);
	/* same numerical values with corresponding REQ_F_*, safe to copy */
	req->flags = sqe_flags = READ_ONCE(sqe->flags);
	req->user_data = READ_ONCE(sqe->user_data);
	req->file = NULL;
	req->fixed_rsrc_refs = NULL;
	req->task = current;

	if (unlikely(opcode >= IORING_OP_LAST)) {
		req->opcode = 0;
		return -EINVAL;
	}
	if (unlikely(sqe_flags & ~SQE_COMMON_FLAGS)) {
		/* enforce forwards compatibility on users */
		if (sqe_flags & ~SQE_VALID_FLAGS)
			return -EINVAL;
		if ((sqe_flags & IOSQE_BUFFER_SELECT) &&
		    !io_op_defs[opcode].buffer_select)
			return -EOPNOTSUPP;
		if (sqe_flags & IOSQE_CQE_SKIP_SUCCESS)
			ctx->drain_disabled = true;
		if (sqe_flags & IOSQE_IO_DRAIN) {
			if (ctx->drain_disabled)
				return -EOPNOTSUPP;
			io_init_req_drain(req);
		}
	}
	if (unlikely(ctx->restricted || ctx->drain_active || ctx->drain_next)) {
		if (ctx->restricted && !io_check_restriction(ctx, req, sqe_flags))
			return -EACCES;
		/* knock it to the slow queue path, will be drained there */
		if (ctx->drain_active)
			req->flags |= REQ_F_FORCE_ASYNC;
		/* if there is no link, we're at "next" request and need to drain */
		if (unlikely(ctx->drain_next) && !ctx->submit_state.link.head) {
			ctx->drain_next = false;
			ctx->drain_active = true;
			req->flags |= REQ_F_IO_DRAIN | REQ_F_FORCE_ASYNC;
		}
	}

	if (io_op_defs[opcode].needs_file) {
		struct io_submit_state *state = &ctx->submit_state;

		/*
		 * Plug now if we have more than 2 IO left after this, and the
		 * target is potentially a read/write to block based storage.
		 */
		if (state->need_plug && io_op_defs[opcode].plug) {
			state->plug_started = true;
			state->need_plug = false;
			blk_start_plug_nr_ios(&state->plug, state->submit_nr);
		}

		req->file = io_file_get(ctx, req, READ_ONCE(sqe->fd),
					(sqe_flags & IOSQE_FIXED_FILE));
		if (unlikely(!req->file))
			return -EBADF;
	}

	personality = READ_ONCE(sqe->personality);
	if (personality) {
		int ret;

		req->creds = xa_load(&ctx->personalities, personality);
		if (!req->creds)
			return -EINVAL;
		get_cred(req->creds);
		ret = security_uring_override_creds(req->creds);
		if (ret) {
			put_cred(req->creds);
			return ret;
		}
		req->flags |= REQ_F_CREDS;
	}

	return io_req_prep(req, sqe);
}

static int io_submit_sqe(struct io_ring_ctx *ctx, struct io_kiocb *req,
			 const struct io_uring_sqe *sqe)
	__must_hold(&ctx->uring_lock)
{
	struct io_submit_link *link = &ctx->submit_state.link;
	int ret;

	ret = io_init_req(ctx, req, sqe);
	if (unlikely(ret)) {
		trace_io_uring_req_failed(sqe, ctx, req, ret);

		/* fail even hard links since we don't submit */
		if (link->head) {
			/*
			 * we can judge a link req is failed or cancelled by if
			 * REQ_F_FAIL is set, but the head is an exception since
			 * it may be set REQ_F_FAIL because of other req's failure
			 * so let's leverage req->result to distinguish if a head
			 * is set REQ_F_FAIL because of its failure or other req's
			 * failure so that we can set the correct ret code for it.
			 * init result here to avoid affecting the normal path.
			 */
			if (!(link->head->flags & REQ_F_FAIL))
				req_fail_link_node(link->head, -ECANCELED);
		} else if (!(req->flags & (REQ_F_LINK | REQ_F_HARDLINK))) {
			/*
			 * the current req is a normal req, we should return
			 * error and thus break the submittion loop.
			 */
			io_req_complete_failed(req, ret);
			return ret;
		}
		req_fail_link_node(req, ret);
	}

	/* don't need @sqe from now on */
	trace_io_uring_submit_sqe(ctx, req, req->user_data, req->opcode,
				  req->flags, true,
				  ctx->flags & IORING_SETUP_SQPOLL);

	/*
	 * If we already have a head request, queue this one for async
	 * submittal once the head completes. If we don't have a head but
	 * IOSQE_IO_LINK is set in the sqe, start a new head. This one will be
	 * submitted sync once the chain is complete. If none of those
	 * conditions are true (normal request), then just queue it.
	 */
	if (link->head) {
		struct io_kiocb *head = link->head;

		if (!(req->flags & REQ_F_FAIL)) {
			ret = io_req_prep_async(req);
			if (unlikely(ret)) {
				req_fail_link_node(req, ret);
				if (!(head->flags & REQ_F_FAIL))
					req_fail_link_node(head, -ECANCELED);
			}
		}
		trace_io_uring_link(ctx, req, head);
		link->last->link = req;
		link->last = req;

		if (req->flags & (REQ_F_LINK | REQ_F_HARDLINK))
			return 0;
		/* last request of a link, enqueue the link */
		link->head = NULL;
		req = head;
	} else if (req->flags & (REQ_F_LINK | REQ_F_HARDLINK)) {
		link->head = req;
		link->last = req;
		return 0;
	}

	io_queue_sqe(req);
	return 0;
}

/*
 * Batched submission is done, ensure local IO is flushed out.
 */
static void io_submit_state_end(struct io_ring_ctx *ctx)
{
	struct io_submit_state *state = &ctx->submit_state;

	if (state->link.head)
		io_queue_sqe(state->link.head);
	/* flush only after queuing links as they can generate completions */
	io_submit_flush_completions(ctx);
	if (state->plug_started)
		blk_finish_plug(&state->plug);
}

/*
 * Start submission side cache.
 */
static void io_submit_state_start(struct io_submit_state *state,
				  unsigned int max_ios)
{
	state->plug_started = false;
	state->need_plug = max_ios > 2;
	state->submit_nr = max_ios;
	/* set only head, no need to init link_last in advance */
	state->link.head = NULL;
}

static void io_commit_sqring(struct io_ring_ctx *ctx)
{
	struct io_rings *rings = ctx->rings;

	/*
	 * Ensure any loads from the SQEs are done at this point,
	 * since once we write the new head, the application could
	 * write new data to them.
	 */
	smp_store_release(&rings->sq.head, ctx->cached_sq_head);
}

/*
 * Fetch an sqe, if one is available. Note this returns a pointer to memory
 * that is mapped by userspace. This means that care needs to be taken to
 * ensure that reads are stable, as we cannot rely on userspace always
 * being a good citizen. If members of the sqe are validated and then later
 * used, it's important that those reads are done through READ_ONCE() to
 * prevent a re-load down the line.
 */
static const struct io_uring_sqe *io_get_sqe(struct io_ring_ctx *ctx)
{
	unsigned head, mask = ctx->sq_entries - 1;
	unsigned sq_idx = ctx->cached_sq_head++ & mask;

	/*
	 * The cached sq head (or cq tail) serves two purposes:
	 *
	 * 1) allows us to batch the cost of updating the user visible
	 *    head updates.
	 * 2) allows the kernel side to track the head on its own, even
	 *    though the application is the one updating it.
	 */
	head = READ_ONCE(ctx->sq_array[sq_idx]);
	if (likely(head < ctx->sq_entries))
		return &ctx->sq_sqes[head];

	/* drop invalid entries */
	ctx->cq_extra--;
	WRITE_ONCE(ctx->rings->sq_dropped,
		   READ_ONCE(ctx->rings->sq_dropped) + 1);
	return NULL;
}

static int io_submit_sqes(struct io_ring_ctx *ctx, unsigned int nr)
	__must_hold(&ctx->uring_lock)
{
	unsigned int entries = io_sqring_entries(ctx);
	int submitted = 0;

	if (unlikely(!entries))
		return 0;
	/* make sure SQ entry isn't read before tail */
	nr = min3(nr, ctx->sq_entries, entries);
	io_get_task_refs(nr);

	io_submit_state_start(&ctx->submit_state, nr);
	do {
		const struct io_uring_sqe *sqe;
		struct io_kiocb *req;

		if (unlikely(!io_alloc_req_refill(ctx))) {
			if (!submitted)
				submitted = -EAGAIN;
			break;
		}
		req = io_alloc_req(ctx);
		sqe = io_get_sqe(ctx);
		if (unlikely(!sqe)) {
			wq_stack_add_head(&req->comp_list, &ctx->submit_state.free_list);
			break;
		}
		/* will complete beyond this point, count as submitted */
		submitted++;
		if (io_submit_sqe(ctx, req, sqe))
			break;
	} while (submitted < nr);

	if (unlikely(submitted != nr)) {
		int ref_used = (submitted == -EAGAIN) ? 0 : submitted;
		int unused = nr - ref_used;

		current->io_uring->cached_refs += unused;
	}

	io_submit_state_end(ctx);
	 /* Commit SQ ring head once we've consumed and submitted all SQEs */
	io_commit_sqring(ctx);

	return submitted;
}

static inline bool io_sqd_events_pending(struct io_sq_data *sqd)
{
	return READ_ONCE(sqd->state);
}

static inline void io_ring_set_wakeup_flag(struct io_ring_ctx *ctx)
{
	/* Tell userspace we may need a wakeup call */
	spin_lock(&ctx->completion_lock);
	WRITE_ONCE(ctx->rings->sq_flags,
		   ctx->rings->sq_flags | IORING_SQ_NEED_WAKEUP);
	spin_unlock(&ctx->completion_lock);
}

static inline void io_ring_clear_wakeup_flag(struct io_ring_ctx *ctx)
{
	spin_lock(&ctx->completion_lock);
	WRITE_ONCE(ctx->rings->sq_flags,
		   ctx->rings->sq_flags & ~IORING_SQ_NEED_WAKEUP);
	spin_unlock(&ctx->completion_lock);
}

static int __io_sq_thread(struct io_ring_ctx *ctx, bool cap_entries)
{
	unsigned int to_submit;
	int ret = 0;

	to_submit = io_sqring_entries(ctx);
	/* if we're handling multiple rings, cap submit size for fairness */
	if (cap_entries && to_submit > IORING_SQPOLL_CAP_ENTRIES_VALUE)
		to_submit = IORING_SQPOLL_CAP_ENTRIES_VALUE;

	if (!wq_list_empty(&ctx->iopoll_list) || to_submit) {
		const struct cred *creds = NULL;

		if (ctx->sq_creds != current_cred())
			creds = override_creds(ctx->sq_creds);

		mutex_lock(&ctx->uring_lock);
		if (!wq_list_empty(&ctx->iopoll_list))
			io_do_iopoll(ctx, true);

		/*
		 * Don't submit if refs are dying, good for io_uring_register(),
		 * but also it is relied upon by io_ring_exit_work()
		 */
		if (to_submit && likely(!percpu_ref_is_dying(&ctx->refs)) &&
		    !(ctx->flags & IORING_SETUP_R_DISABLED))
			ret = io_submit_sqes(ctx, to_submit);
		mutex_unlock(&ctx->uring_lock);

		if (to_submit && wq_has_sleeper(&ctx->sqo_sq_wait))
			wake_up(&ctx->sqo_sq_wait);
		if (creds)
			revert_creds(creds);
	}

	return ret;
}

static __cold void io_sqd_update_thread_idle(struct io_sq_data *sqd)
{
	struct io_ring_ctx *ctx;
	unsigned sq_thread_idle = 0;

	list_for_each_entry(ctx, &sqd->ctx_list, sqd_list)
		sq_thread_idle = max(sq_thread_idle, ctx->sq_thread_idle);
	sqd->sq_thread_idle = sq_thread_idle;
}

static bool io_sqd_handle_event(struct io_sq_data *sqd)
{
	bool did_sig = false;
	struct ksignal ksig;

	if (test_bit(IO_SQ_THREAD_SHOULD_PARK, &sqd->state) ||
	    signal_pending(current)) {
		mutex_unlock(&sqd->lock);
		if (signal_pending(current))
			did_sig = get_signal(&ksig);
		cond_resched();
		mutex_lock(&sqd->lock);
	}
	return did_sig || test_bit(IO_SQ_THREAD_SHOULD_STOP, &sqd->state);
}

static int io_sq_thread(void *data)
{
	struct io_sq_data *sqd = data;
	struct io_ring_ctx *ctx;
	unsigned long timeout = 0;
	char buf[TASK_COMM_LEN];
	DEFINE_WAIT(wait);

	snprintf(buf, sizeof(buf), "iou-sqp-%d", sqd->task_pid);
	set_task_comm(current, buf);

	if (sqd->sq_cpu != -1)
		set_cpus_allowed_ptr(current, cpumask_of(sqd->sq_cpu));
	else
		set_cpus_allowed_ptr(current, cpu_online_mask);
	current->flags |= PF_NO_SETAFFINITY;

	audit_alloc_kernel(current);

	mutex_lock(&sqd->lock);
	while (1) {
		bool cap_entries, sqt_spin = false;

		if (io_sqd_events_pending(sqd) || signal_pending(current)) {
			if (io_sqd_handle_event(sqd))
				break;
			timeout = jiffies + sqd->sq_thread_idle;
		}

		cap_entries = !list_is_singular(&sqd->ctx_list);
		list_for_each_entry(ctx, &sqd->ctx_list, sqd_list) {
			int ret = __io_sq_thread(ctx, cap_entries);

			if (!sqt_spin && (ret > 0 || !wq_list_empty(&ctx->iopoll_list)))
				sqt_spin = true;
		}
		if (io_run_task_work())
			sqt_spin = true;

		if (sqt_spin || !time_after(jiffies, timeout)) {
			cond_resched();
			if (sqt_spin)
				timeout = jiffies + sqd->sq_thread_idle;
			continue;
		}

		prepare_to_wait(&sqd->wait, &wait, TASK_INTERRUPTIBLE);
		if (!io_sqd_events_pending(sqd) && !current->task_works) {
			bool needs_sched = true;

			list_for_each_entry(ctx, &sqd->ctx_list, sqd_list) {
				io_ring_set_wakeup_flag(ctx);

				if ((ctx->flags & IORING_SETUP_IOPOLL) &&
				    !wq_list_empty(&ctx->iopoll_list)) {
					needs_sched = false;
					break;
				}
				if (io_sqring_entries(ctx)) {
					needs_sched = false;
					break;
				}
			}

			if (needs_sched) {
				mutex_unlock(&sqd->lock);
				schedule();
				mutex_lock(&sqd->lock);
			}
			list_for_each_entry(ctx, &sqd->ctx_list, sqd_list)
				io_ring_clear_wakeup_flag(ctx);
		}

		finish_wait(&sqd->wait, &wait);
		timeout = jiffies + sqd->sq_thread_idle;
	}

	io_uring_cancel_generic(true, sqd);
	sqd->thread = NULL;
	list_for_each_entry(ctx, &sqd->ctx_list, sqd_list)
		io_ring_set_wakeup_flag(ctx);
	io_run_task_work();
	mutex_unlock(&sqd->lock);

	audit_free(current);

	complete(&sqd->exited);
	do_exit(0);
}

struct io_wait_queue {
	struct wait_queue_entry wq;
	struct io_ring_ctx *ctx;
	unsigned cq_tail;
	unsigned nr_timeouts;
};

static inline bool io_should_wake(struct io_wait_queue *iowq)
{
	struct io_ring_ctx *ctx = iowq->ctx;
	int dist = ctx->cached_cq_tail - (int) iowq->cq_tail;

	/*
	 * Wake up if we have enough events, or if a timeout occurred since we
	 * started waiting. For timeouts, we always want to return to userspace,
	 * regardless of event count.
	 */
	return dist >= 0 || atomic_read(&ctx->cq_timeouts) != iowq->nr_timeouts;
}

static int io_wake_function(struct wait_queue_entry *curr, unsigned int mode,
			    int wake_flags, void *key)
{
	struct io_wait_queue *iowq = container_of(curr, struct io_wait_queue,
							wq);

	/*
	 * Cannot safely flush overflowed CQEs from here, ensure we wake up
	 * the task, and the next invocation will do it.
	 */
	if (io_should_wake(iowq) || test_bit(0, &iowq->ctx->check_cq_overflow))
		return autoremove_wake_function(curr, mode, wake_flags, key);
	return -1;
}

static int io_run_task_work_sig(void)
{
	if (io_run_task_work())
		return 1;
	if (test_thread_flag(TIF_NOTIFY_SIGNAL))
		return -ERESTARTSYS;
	if (task_sigpending(current))
		return -EINTR;
	return 0;
}

/* when returns >0, the caller should retry */
static inline int io_cqring_wait_schedule(struct io_ring_ctx *ctx,
					  struct io_wait_queue *iowq,
					  ktime_t timeout)
{
	int ret;

	/* make sure we run task_work before checking for signals */
	ret = io_run_task_work_sig();
	if (ret || io_should_wake(iowq))
		return ret;
	/* let the caller flush overflows, retry */
	if (test_bit(0, &ctx->check_cq_overflow))
		return 1;

	if (!schedule_hrtimeout(&timeout, HRTIMER_MODE_ABS))
		return -ETIME;
	return 1;
}

/*
 * Wait until events become available, if we don't already have some. The
 * application must reap them itself, as they reside on the shared cq ring.
 */
static int io_cqring_wait(struct io_ring_ctx *ctx, int min_events,
			  const sigset_t __user *sig, size_t sigsz,
			  struct __kernel_timespec __user *uts)
{
	struct io_wait_queue iowq;
	struct io_rings *rings = ctx->rings;
	ktime_t timeout = KTIME_MAX;
	int ret;

	do {
		io_cqring_overflow_flush(ctx);
		if (io_cqring_events(ctx) >= min_events)
			return 0;
		if (!io_run_task_work())
			break;
	} while (1);

	if (uts) {
		struct timespec64 ts;

		if (get_timespec64(&ts, uts))
			return -EFAULT;
		timeout = ktime_add_ns(timespec64_to_ktime(ts), ktime_get_ns());
	}

	if (sig) {
#ifdef CONFIG_COMPAT
		if (in_compat_syscall())
			ret = set_compat_user_sigmask((const compat_sigset_t __user *)sig,
						      sigsz);
		else
#endif
			ret = set_user_sigmask(sig, sigsz);

		if (ret)
			return ret;
	}

	init_waitqueue_func_entry(&iowq.wq, io_wake_function);
	iowq.wq.private = current;
	INIT_LIST_HEAD(&iowq.wq.entry);
	iowq.ctx = ctx;
	iowq.nr_timeouts = atomic_read(&ctx->cq_timeouts);
	iowq.cq_tail = READ_ONCE(ctx->rings->cq.head) + min_events;

	trace_io_uring_cqring_wait(ctx, min_events);
	do {
		/* if we can't even flush overflow, don't wait for more */
		if (!io_cqring_overflow_flush(ctx)) {
			ret = -EBUSY;
			break;
		}
		prepare_to_wait_exclusive(&ctx->cq_wait, &iowq.wq,
						TASK_INTERRUPTIBLE);
		ret = io_cqring_wait_schedule(ctx, &iowq, timeout);
		finish_wait(&ctx->cq_wait, &iowq.wq);
		cond_resched();
	} while (ret > 0);

	restore_saved_sigmask_unless(ret == -EINTR);

	return READ_ONCE(rings->cq.head) == READ_ONCE(rings->cq.tail) ? ret : 0;
}

static void io_free_page_table(void **table, size_t size)
{
	unsigned i, nr_tables = DIV_ROUND_UP(size, PAGE_SIZE);

	for (i = 0; i < nr_tables; i++)
		kfree(table[i]);
	kfree(table);
}

static __cold void **io_alloc_page_table(size_t size)
{
	unsigned i, nr_tables = DIV_ROUND_UP(size, PAGE_SIZE);
	size_t init_size = size;
	void **table;

	table = kcalloc(nr_tables, sizeof(*table), GFP_KERNEL_ACCOUNT);
	if (!table)
		return NULL;

	for (i = 0; i < nr_tables; i++) {
		unsigned int this_size = min_t(size_t, size, PAGE_SIZE);

		table[i] = kzalloc(this_size, GFP_KERNEL_ACCOUNT);
		if (!table[i]) {
			io_free_page_table(table, init_size);
			return NULL;
		}
		size -= this_size;
	}
	return table;
}

static void io_rsrc_node_destroy(struct io_rsrc_node *ref_node)
{
	percpu_ref_exit(&ref_node->refs);
	kfree(ref_node);
}

static __cold void io_rsrc_node_ref_zero(struct percpu_ref *ref)
{
	struct io_rsrc_node *node = container_of(ref, struct io_rsrc_node, refs);
	struct io_ring_ctx *ctx = node->rsrc_data->ctx;
	unsigned long flags;
	bool first_add = false;
	unsigned long delay = HZ;

	spin_lock_irqsave(&ctx->rsrc_ref_lock, flags);
	node->done = true;

	/* if we are mid-quiesce then do not delay */
	if (node->rsrc_data->quiesce)
		delay = 0;

	while (!list_empty(&ctx->rsrc_ref_list)) {
		node = list_first_entry(&ctx->rsrc_ref_list,
					    struct io_rsrc_node, node);
		/* recycle ref nodes in order */
		if (!node->done)
			break;
		list_del(&node->node);
		first_add |= llist_add(&node->llist, &ctx->rsrc_put_llist);
	}
	spin_unlock_irqrestore(&ctx->rsrc_ref_lock, flags);

	if (first_add)
		mod_delayed_work(system_wq, &ctx->rsrc_put_work, delay);
}

static struct io_rsrc_node *io_rsrc_node_alloc(void)
{
	struct io_rsrc_node *ref_node;

	ref_node = kzalloc(sizeof(*ref_node), GFP_KERNEL);
	if (!ref_node)
		return NULL;

	if (percpu_ref_init(&ref_node->refs, io_rsrc_node_ref_zero,
			    0, GFP_KERNEL)) {
		kfree(ref_node);
		return NULL;
	}
	INIT_LIST_HEAD(&ref_node->node);
	INIT_LIST_HEAD(&ref_node->rsrc_list);
	ref_node->done = false;
	return ref_node;
}

static void io_rsrc_node_switch(struct io_ring_ctx *ctx,
				struct io_rsrc_data *data_to_kill)
	__must_hold(&ctx->uring_lock)
{
	WARN_ON_ONCE(!ctx->rsrc_backup_node);
	WARN_ON_ONCE(data_to_kill && !ctx->rsrc_node);

	io_rsrc_refs_drop(ctx);

	if (data_to_kill) {
		struct io_rsrc_node *rsrc_node = ctx->rsrc_node;

		rsrc_node->rsrc_data = data_to_kill;
		spin_lock_irq(&ctx->rsrc_ref_lock);
		list_add_tail(&rsrc_node->node, &ctx->rsrc_ref_list);
		spin_unlock_irq(&ctx->rsrc_ref_lock);

		atomic_inc(&data_to_kill->refs);
		percpu_ref_kill(&rsrc_node->refs);
		ctx->rsrc_node = NULL;
	}

	if (!ctx->rsrc_node) {
		ctx->rsrc_node = ctx->rsrc_backup_node;
		ctx->rsrc_backup_node = NULL;
	}
}

static int io_rsrc_node_switch_start(struct io_ring_ctx *ctx)
{
	if (ctx->rsrc_backup_node)
		return 0;
	ctx->rsrc_backup_node = io_rsrc_node_alloc();
	return ctx->rsrc_backup_node ? 0 : -ENOMEM;
}

static __cold int io_rsrc_ref_quiesce(struct io_rsrc_data *data,
				      struct io_ring_ctx *ctx)
{
	int ret;

	/* As we may drop ->uring_lock, other task may have started quiesce */
	if (data->quiesce)
		return -ENXIO;

	data->quiesce = true;
	do {
		ret = io_rsrc_node_switch_start(ctx);
		if (ret)
			break;
		io_rsrc_node_switch(ctx, data);

		/* kill initial ref, already quiesced if zero */
		if (atomic_dec_and_test(&data->refs))
			break;
		mutex_unlock(&ctx->uring_lock);
		flush_delayed_work(&ctx->rsrc_put_work);
		ret = wait_for_completion_interruptible(&data->done);
		if (!ret) {
			mutex_lock(&ctx->uring_lock);
			if (atomic_read(&data->refs) > 0) {
				/*
				 * it has been revived by another thread while
				 * we were unlocked
				 */
				mutex_unlock(&ctx->uring_lock);
			} else {
				break;
			}
		}

		atomic_inc(&data->refs);
		/* wait for all works potentially completing data->done */
		flush_delayed_work(&ctx->rsrc_put_work);
		reinit_completion(&data->done);

		ret = io_run_task_work_sig();
		mutex_lock(&ctx->uring_lock);
	} while (ret >= 0);
	data->quiesce = false;

	return ret;
}

static u64 *io_get_tag_slot(struct io_rsrc_data *data, unsigned int idx)
{
	unsigned int off = idx & IO_RSRC_TAG_TABLE_MASK;
	unsigned int table_idx = idx >> IO_RSRC_TAG_TABLE_SHIFT;

	return &data->tags[table_idx][off];
}

static void io_rsrc_data_free(struct io_rsrc_data *data)
{
	size_t size = data->nr * sizeof(data->tags[0][0]);

	if (data->tags)
		io_free_page_table((void **)data->tags, size);
	kfree(data);
}

static __cold int io_rsrc_data_alloc(struct io_ring_ctx *ctx, rsrc_put_fn *do_put,
				     u64 __user *utags, unsigned nr,
				     struct io_rsrc_data **pdata)
{
	struct io_rsrc_data *data;
	int ret = -ENOMEM;
	unsigned i;

	data = kzalloc(sizeof(*data), GFP_KERNEL);
	if (!data)
		return -ENOMEM;
	data->tags = (u64 **)io_alloc_page_table(nr * sizeof(data->tags[0][0]));
	if (!data->tags) {
		kfree(data);
		return -ENOMEM;
	}

	data->nr = nr;
	data->ctx = ctx;
	data->do_put = do_put;
	if (utags) {
		ret = -EFAULT;
		for (i = 0; i < nr; i++) {
			u64 *tag_slot = io_get_tag_slot(data, i);

			if (copy_from_user(tag_slot, &utags[i],
					   sizeof(*tag_slot)))
				goto fail;
		}
	}

	atomic_set(&data->refs, 1);
	init_completion(&data->done);
	*pdata = data;
	return 0;
fail:
	io_rsrc_data_free(data);
	return ret;
}

static bool io_alloc_file_tables(struct io_file_table *table, unsigned nr_files)
{
	table->files = kvcalloc(nr_files, sizeof(table->files[0]),
				GFP_KERNEL_ACCOUNT);
	return !!table->files;
}

static void io_free_file_tables(struct io_file_table *table)
{
	kvfree(table->files);
	table->files = NULL;
}

static void __io_sqe_files_unregister(struct io_ring_ctx *ctx)
{
#if defined(CONFIG_UNIX)
	if (ctx->ring_sock) {
		struct sock *sock = ctx->ring_sock->sk;
		struct sk_buff *skb;

		while ((skb = skb_dequeue(&sock->sk_receive_queue)) != NULL)
			kfree_skb(skb);
	}
#else
	int i;

	for (i = 0; i < ctx->nr_user_files; i++) {
		struct file *file;

		file = io_file_from_index(ctx, i);
		if (file)
			fput(file);
	}
#endif
	io_free_file_tables(&ctx->file_table);
	io_rsrc_data_free(ctx->file_data);
	ctx->file_data = NULL;
	ctx->nr_user_files = 0;
}

static int io_sqe_files_unregister(struct io_ring_ctx *ctx)
{
	int ret;

	if (!ctx->file_data)
		return -ENXIO;
	ret = io_rsrc_ref_quiesce(ctx->file_data, ctx);
	if (!ret)
		__io_sqe_files_unregister(ctx);
	return ret;
}

static void io_sq_thread_unpark(struct io_sq_data *sqd)
	__releases(&sqd->lock)
{
	WARN_ON_ONCE(sqd->thread == current);

	/*
	 * Do the dance but not conditional clear_bit() because it'd race with
	 * other threads incrementing park_pending and setting the bit.
	 */
	clear_bit(IO_SQ_THREAD_SHOULD_PARK, &sqd->state);
	if (atomic_dec_return(&sqd->park_pending))
		set_bit(IO_SQ_THREAD_SHOULD_PARK, &sqd->state);
	mutex_unlock(&sqd->lock);
}

static void io_sq_thread_park(struct io_sq_data *sqd)
	__acquires(&sqd->lock)
{
	WARN_ON_ONCE(sqd->thread == current);

	atomic_inc(&sqd->park_pending);
	set_bit(IO_SQ_THREAD_SHOULD_PARK, &sqd->state);
	mutex_lock(&sqd->lock);
	if (sqd->thread)
		wake_up_process(sqd->thread);
}

static void io_sq_thread_stop(struct io_sq_data *sqd)
{
	WARN_ON_ONCE(sqd->thread == current);
	WARN_ON_ONCE(test_bit(IO_SQ_THREAD_SHOULD_STOP, &sqd->state));

	set_bit(IO_SQ_THREAD_SHOULD_STOP, &sqd->state);
	mutex_lock(&sqd->lock);
	if (sqd->thread)
		wake_up_process(sqd->thread);
	mutex_unlock(&sqd->lock);
	wait_for_completion(&sqd->exited);
}

static void io_put_sq_data(struct io_sq_data *sqd)
{
	if (refcount_dec_and_test(&sqd->refs)) {
		WARN_ON_ONCE(atomic_read(&sqd->park_pending));

		io_sq_thread_stop(sqd);
		kfree(sqd);
	}
}

static void io_sq_thread_finish(struct io_ring_ctx *ctx)
{
	struct io_sq_data *sqd = ctx->sq_data;

	if (sqd) {
		io_sq_thread_park(sqd);
		list_del_init(&ctx->sqd_list);
		io_sqd_update_thread_idle(sqd);
		io_sq_thread_unpark(sqd);

		io_put_sq_data(sqd);
		ctx->sq_data = NULL;
	}
}

static struct io_sq_data *io_attach_sq_data(struct io_uring_params *p)
{
	struct io_ring_ctx *ctx_attach;
	struct io_sq_data *sqd;
	struct fd f;

	f = fdget(p->wq_fd);
	if (!f.file)
		return ERR_PTR(-ENXIO);
	if (f.file->f_op != &io_uring_fops) {
		fdput(f);
		return ERR_PTR(-EINVAL);
	}

	ctx_attach = f.file->private_data;
	sqd = ctx_attach->sq_data;
	if (!sqd) {
		fdput(f);
		return ERR_PTR(-EINVAL);
	}
	if (sqd->task_tgid != current->tgid) {
		fdput(f);
		return ERR_PTR(-EPERM);
	}

	refcount_inc(&sqd->refs);
	fdput(f);
	return sqd;
}

static struct io_sq_data *io_get_sq_data(struct io_uring_params *p,
					 bool *attached)
{
	struct io_sq_data *sqd;

	*attached = false;
	if (p->flags & IORING_SETUP_ATTACH_WQ) {
		sqd = io_attach_sq_data(p);
		if (!IS_ERR(sqd)) {
			*attached = true;
			return sqd;
		}
		/* fall through for EPERM case, setup new sqd/task */
		if (PTR_ERR(sqd) != -EPERM)
			return sqd;
	}

	sqd = kzalloc(sizeof(*sqd), GFP_KERNEL);
	if (!sqd)
		return ERR_PTR(-ENOMEM);

	atomic_set(&sqd->park_pending, 0);
	refcount_set(&sqd->refs, 1);
	INIT_LIST_HEAD(&sqd->ctx_list);
	mutex_init(&sqd->lock);
	init_waitqueue_head(&sqd->wait);
	init_completion(&sqd->exited);
	return sqd;
}

#if defined(CONFIG_UNIX)
/*
 * Ensure the UNIX gc is aware of our file set, so we are certain that
 * the io_uring can be safely unregistered on process exit, even if we have
 * loops in the file referencing.
 */
static int __io_sqe_files_scm(struct io_ring_ctx *ctx, int nr, int offset)
{
	struct sock *sk = ctx->ring_sock->sk;
	struct scm_fp_list *fpl;
	struct sk_buff *skb;
	int i, nr_files;

	fpl = kzalloc(sizeof(*fpl), GFP_KERNEL);
	if (!fpl)
		return -ENOMEM;

	skb = alloc_skb(0, GFP_KERNEL);
	if (!skb) {
		kfree(fpl);
		return -ENOMEM;
	}

	skb->sk = sk;

	nr_files = 0;
	fpl->user = get_uid(current_user());
	for (i = 0; i < nr; i++) {
		struct file *file = io_file_from_index(ctx, i + offset);

		if (!file)
			continue;
		fpl->fp[nr_files] = get_file(file);
		unix_inflight(fpl->user, fpl->fp[nr_files]);
		nr_files++;
	}

	if (nr_files) {
		fpl->max = SCM_MAX_FD;
		fpl->count = nr_files;
		UNIXCB(skb).fp = fpl;
		skb->destructor = unix_destruct_scm;
		refcount_add(skb->truesize, &sk->sk_wmem_alloc);
		skb_queue_head(&sk->sk_receive_queue, skb);

		for (i = 0; i < nr_files; i++)
			fput(fpl->fp[i]);
	} else {
		kfree_skb(skb);
		kfree(fpl);
	}

	return 0;
}

/*
 * If UNIX sockets are enabled, fd passing can cause a reference cycle which
 * causes regular reference counting to break down. We rely on the UNIX
 * garbage collection to take care of this problem for us.
 */
static int io_sqe_files_scm(struct io_ring_ctx *ctx)
{
	unsigned left, total;
	int ret = 0;

	total = 0;
	left = ctx->nr_user_files;
	while (left) {
		unsigned this_files = min_t(unsigned, left, SCM_MAX_FD);

		ret = __io_sqe_files_scm(ctx, this_files, total);
		if (ret)
			break;
		left -= this_files;
		total += this_files;
	}

	if (!ret)
		return 0;

	while (total < ctx->nr_user_files) {
		struct file *file = io_file_from_index(ctx, total);

		if (file)
			fput(file);
		total++;
	}

	return ret;
}
#else
static int io_sqe_files_scm(struct io_ring_ctx *ctx)
{
	return 0;
}
#endif

static void io_rsrc_file_put(struct io_ring_ctx *ctx, struct io_rsrc_put *prsrc)
{
	struct file *file = prsrc->file;
#if defined(CONFIG_UNIX)
	struct sock *sock = ctx->ring_sock->sk;
	struct sk_buff_head list, *head = &sock->sk_receive_queue;
	struct sk_buff *skb;
	int i;

	__skb_queue_head_init(&list);

	/*
	 * Find the skb that holds this file in its SCM_RIGHTS. When found,
	 * remove this entry and rearrange the file array.
	 */
	skb = skb_dequeue(head);
	while (skb) {
		struct scm_fp_list *fp;

		fp = UNIXCB(skb).fp;
		for (i = 0; i < fp->count; i++) {
			int left;

			if (fp->fp[i] != file)
				continue;

			unix_notinflight(fp->user, fp->fp[i]);
			left = fp->count - 1 - i;
			if (left) {
				memmove(&fp->fp[i], &fp->fp[i + 1],
						left * sizeof(struct file *));
			}
			fp->count--;
			if (!fp->count) {
				kfree_skb(skb);
				skb = NULL;
			} else {
				__skb_queue_tail(&list, skb);
			}
			fput(file);
			file = NULL;
			break;
		}

		if (!file)
			break;

		__skb_queue_tail(&list, skb);

		skb = skb_dequeue(head);
	}

	if (skb_peek(&list)) {
		spin_lock_irq(&head->lock);
		while ((skb = __skb_dequeue(&list)) != NULL)
			__skb_queue_tail(head, skb);
		spin_unlock_irq(&head->lock);
	}
#else
	fput(file);
#endif
}

static void __io_rsrc_put_work(struct io_rsrc_node *ref_node)
{
	struct io_rsrc_data *rsrc_data = ref_node->rsrc_data;
	struct io_ring_ctx *ctx = rsrc_data->ctx;
	struct io_rsrc_put *prsrc, *tmp;

	list_for_each_entry_safe(prsrc, tmp, &ref_node->rsrc_list, list) {
		list_del(&prsrc->list);

		if (prsrc->tag) {
			bool lock_ring = ctx->flags & IORING_SETUP_IOPOLL;

			io_ring_submit_lock(ctx, lock_ring);
			spin_lock(&ctx->completion_lock);
			io_fill_cqe_aux(ctx, prsrc->tag, 0, 0);
			io_commit_cqring(ctx);
			spin_unlock(&ctx->completion_lock);
			io_cqring_ev_posted(ctx);
			io_ring_submit_unlock(ctx, lock_ring);
		}

		rsrc_data->do_put(ctx, prsrc);
		kfree(prsrc);
	}

	io_rsrc_node_destroy(ref_node);
	if (atomic_dec_and_test(&rsrc_data->refs))
		complete(&rsrc_data->done);
}

static void io_rsrc_put_work(struct work_struct *work)
{
	struct io_ring_ctx *ctx;
	struct llist_node *node;

	ctx = container_of(work, struct io_ring_ctx, rsrc_put_work.work);
	node = llist_del_all(&ctx->rsrc_put_llist);

	while (node) {
		struct io_rsrc_node *ref_node;
		struct llist_node *next = node->next;

		ref_node = llist_entry(node, struct io_rsrc_node, llist);
		__io_rsrc_put_work(ref_node);
		node = next;
	}
}

static int io_sqe_files_register(struct io_ring_ctx *ctx, void __user *arg,
				 unsigned nr_args, u64 __user *tags)
{
	__s32 __user *fds = (__s32 __user *) arg;
	struct file *file;
	int fd, ret;
	unsigned i;

	if (ctx->file_data)
		return -EBUSY;
	if (!nr_args)
		return -EINVAL;
	if (nr_args > IORING_MAX_FIXED_FILES)
		return -EMFILE;
	if (nr_args > rlimit(RLIMIT_NOFILE))
		return -EMFILE;
	ret = io_rsrc_node_switch_start(ctx);
	if (ret)
		return ret;
	ret = io_rsrc_data_alloc(ctx, io_rsrc_file_put, tags, nr_args,
				 &ctx->file_data);
	if (ret)
		return ret;

	ret = -ENOMEM;
	if (!io_alloc_file_tables(&ctx->file_table, nr_args))
		goto out_free;

	for (i = 0; i < nr_args; i++, ctx->nr_user_files++) {
		if (copy_from_user(&fd, &fds[i], sizeof(fd))) {
			ret = -EFAULT;
			goto out_fput;
		}
		/* allow sparse sets */
		if (fd == -1) {
			ret = -EINVAL;
			if (unlikely(*io_get_tag_slot(ctx->file_data, i)))
				goto out_fput;
			continue;
		}

		file = fget(fd);
		ret = -EBADF;
		if (unlikely(!file))
			goto out_fput;

		/*
		 * Don't allow io_uring instances to be registered. If UNIX
		 * isn't enabled, then this causes a reference cycle and this
		 * instance can never get freed. If UNIX is enabled we'll
		 * handle it just fine, but there's still no point in allowing
		 * a ring fd as it doesn't support regular read/write anyway.
		 */
		if (file->f_op == &io_uring_fops) {
			fput(file);
			goto out_fput;
		}
		io_fixed_file_set(io_fixed_file_slot(&ctx->file_table, i), file);
	}

	ret = io_sqe_files_scm(ctx);
	if (ret) {
		__io_sqe_files_unregister(ctx);
		return ret;
	}

	io_rsrc_node_switch(ctx, NULL);
	return ret;
out_fput:
	for (i = 0; i < ctx->nr_user_files; i++) {
		file = io_file_from_index(ctx, i);
		if (file)
			fput(file);
	}
	io_free_file_tables(&ctx->file_table);
	ctx->nr_user_files = 0;
out_free:
	io_rsrc_data_free(ctx->file_data);
	ctx->file_data = NULL;
	return ret;
}

static int io_sqe_file_register(struct io_ring_ctx *ctx, struct file *file,
				int index)
{
#if defined(CONFIG_UNIX)
	struct sock *sock = ctx->ring_sock->sk;
	struct sk_buff_head *head = &sock->sk_receive_queue;
	struct sk_buff *skb;

	/*
	 * See if we can merge this file into an existing skb SCM_RIGHTS
	 * file set. If there's no room, fall back to allocating a new skb
	 * and filling it in.
	 */
	spin_lock_irq(&head->lock);
	skb = skb_peek(head);
	if (skb) {
		struct scm_fp_list *fpl = UNIXCB(skb).fp;

		if (fpl->count < SCM_MAX_FD) {
			__skb_unlink(skb, head);
			spin_unlock_irq(&head->lock);
			fpl->fp[fpl->count] = get_file(file);
			unix_inflight(fpl->user, fpl->fp[fpl->count]);
			fpl->count++;
			spin_lock_irq(&head->lock);
			__skb_queue_head(head, skb);
		} else {
			skb = NULL;
		}
	}
	spin_unlock_irq(&head->lock);

	if (skb) {
		fput(file);
		return 0;
	}

	return __io_sqe_files_scm(ctx, 1, index);
#else
	return 0;
#endif
}

static int io_queue_rsrc_removal(struct io_rsrc_data *data, unsigned idx,
				 struct io_rsrc_node *node, void *rsrc)
{
	struct io_rsrc_put *prsrc;

	prsrc = kzalloc(sizeof(*prsrc), GFP_KERNEL);
	if (!prsrc)
		return -ENOMEM;

	prsrc->tag = *io_get_tag_slot(data, idx);
	prsrc->rsrc = rsrc;
	list_add(&prsrc->list, &node->rsrc_list);
	return 0;
}

static int io_install_fixed_file(struct io_kiocb *req, struct file *file,
				 unsigned int issue_flags, u32 slot_index)
{
	struct io_ring_ctx *ctx = req->ctx;
	bool needs_lock = issue_flags & IO_URING_F_UNLOCKED;
	bool needs_switch = false;
	struct io_fixed_file *file_slot;
	int ret = -EBADF;

	io_ring_submit_lock(ctx, needs_lock);
	if (file->f_op == &io_uring_fops)
		goto err;
	ret = -ENXIO;
	if (!ctx->file_data)
		goto err;
	ret = -EINVAL;
	if (slot_index >= ctx->nr_user_files)
		goto err;

	slot_index = array_index_nospec(slot_index, ctx->nr_user_files);
	file_slot = io_fixed_file_slot(&ctx->file_table, slot_index);

	if (file_slot->file_ptr) {
		struct file *old_file;

		ret = io_rsrc_node_switch_start(ctx);
		if (ret)
			goto err;

		old_file = (struct file *)(file_slot->file_ptr & FFS_MASK);
		ret = io_queue_rsrc_removal(ctx->file_data, slot_index,
					    ctx->rsrc_node, old_file);
		if (ret)
			goto err;
		file_slot->file_ptr = 0;
		needs_switch = true;
	}

	*io_get_tag_slot(ctx->file_data, slot_index) = 0;
	io_fixed_file_set(file_slot, file);
	ret = io_sqe_file_register(ctx, file, slot_index);
	if (ret) {
		file_slot->file_ptr = 0;
		goto err;
	}

	ret = 0;
err:
	if (needs_switch)
		io_rsrc_node_switch(ctx, ctx->file_data);
	io_ring_submit_unlock(ctx, needs_lock);
	if (ret)
		fput(file);
	return ret;
}

static int io_close_fixed(struct io_kiocb *req, unsigned int issue_flags)
{
	unsigned int offset = req->close.file_slot - 1;
	struct io_ring_ctx *ctx = req->ctx;
	bool needs_lock = issue_flags & IO_URING_F_UNLOCKED;
	struct io_fixed_file *file_slot;
	struct file *file;
	int ret, i;

	io_ring_submit_lock(ctx, needs_lock);
	ret = -ENXIO;
	if (unlikely(!ctx->file_data))
		goto out;
	ret = -EINVAL;
	if (offset >= ctx->nr_user_files)
		goto out;
	ret = io_rsrc_node_switch_start(ctx);
	if (ret)
		goto out;

	i = array_index_nospec(offset, ctx->nr_user_files);
	file_slot = io_fixed_file_slot(&ctx->file_table, i);
	ret = -EBADF;
	if (!file_slot->file_ptr)
		goto out;

	file = (struct file *)(file_slot->file_ptr & FFS_MASK);
	ret = io_queue_rsrc_removal(ctx->file_data, offset, ctx->rsrc_node, file);
	if (ret)
		goto out;

	file_slot->file_ptr = 0;
	io_rsrc_node_switch(ctx, ctx->file_data);
	ret = 0;
out:
	io_ring_submit_unlock(ctx, needs_lock);
	return ret;
}

static int __io_sqe_files_update(struct io_ring_ctx *ctx,
				 struct io_uring_rsrc_update2 *up,
				 unsigned nr_args)
{
	u64 __user *tags = u64_to_user_ptr(up->tags);
	__s32 __user *fds = u64_to_user_ptr(up->data);
	struct io_rsrc_data *data = ctx->file_data;
	struct io_fixed_file *file_slot;
	struct file *file;
	int fd, i, err = 0;
	unsigned int done;
	bool needs_switch = false;

	if (!ctx->file_data)
		return -ENXIO;
	if (up->offset + nr_args > ctx->nr_user_files)
		return -EINVAL;

	for (done = 0; done < nr_args; done++) {
		u64 tag = 0;

		if ((tags && copy_from_user(&tag, &tags[done], sizeof(tag))) ||
		    copy_from_user(&fd, &fds[done], sizeof(fd))) {
			err = -EFAULT;
			break;
		}
		if ((fd == IORING_REGISTER_FILES_SKIP || fd == -1) && tag) {
			err = -EINVAL;
			break;
		}
		if (fd == IORING_REGISTER_FILES_SKIP)
			continue;

		i = array_index_nospec(up->offset + done, ctx->nr_user_files);
		file_slot = io_fixed_file_slot(&ctx->file_table, i);

		if (file_slot->file_ptr) {
			file = (struct file *)(file_slot->file_ptr & FFS_MASK);
			err = io_queue_rsrc_removal(data, up->offset + done,
						    ctx->rsrc_node, file);
			if (err)
				break;
			file_slot->file_ptr = 0;
			needs_switch = true;
		}
		if (fd != -1) {
			file = fget(fd);
			if (!file) {
				err = -EBADF;
				break;
			}
			/*
			 * Don't allow io_uring instances to be registered. If
			 * UNIX isn't enabled, then this causes a reference
			 * cycle and this instance can never get freed. If UNIX
			 * is enabled we'll handle it just fine, but there's
			 * still no point in allowing a ring fd as it doesn't
			 * support regular read/write anyway.
			 */
			if (file->f_op == &io_uring_fops) {
				fput(file);
				err = -EBADF;
				break;
			}
			*io_get_tag_slot(data, up->offset + done) = tag;
			io_fixed_file_set(file_slot, file);
			err = io_sqe_file_register(ctx, file, i);
			if (err) {
				file_slot->file_ptr = 0;
				fput(file);
				break;
			}
		}
	}

	if (needs_switch)
		io_rsrc_node_switch(ctx, data);
	return done ? done : err;
}

static struct io_wq *io_init_wq_offload(struct io_ring_ctx *ctx,
					struct task_struct *task)
{
	struct io_wq_hash *hash;
	struct io_wq_data data;
	unsigned int concurrency;

	mutex_lock(&ctx->uring_lock);
	hash = ctx->hash_map;
	if (!hash) {
		hash = kzalloc(sizeof(*hash), GFP_KERNEL);
		if (!hash) {
			mutex_unlock(&ctx->uring_lock);
			return ERR_PTR(-ENOMEM);
		}
		refcount_set(&hash->refs, 1);
		init_waitqueue_head(&hash->wait);
		ctx->hash_map = hash;
	}
	mutex_unlock(&ctx->uring_lock);

	data.hash = hash;
	data.task = task;
	data.free_work = io_wq_free_work;
	data.do_work = io_wq_submit_work;

	/* Do QD, or 4 * CPUS, whatever is smallest */
	concurrency = min(ctx->sq_entries, 4 * num_online_cpus());

	return io_wq_create(concurrency, &data);
}

static __cold int io_uring_alloc_task_context(struct task_struct *task,
					      struct io_ring_ctx *ctx)
{
	struct io_uring_task *tctx;
	int ret;

	tctx = kzalloc(sizeof(*tctx), GFP_KERNEL);
	if (unlikely(!tctx))
		return -ENOMEM;

	tctx->registered_rings = kcalloc(IO_RINGFD_REG_MAX,
					 sizeof(struct file *), GFP_KERNEL);
	if (unlikely(!tctx->registered_rings)) {
		kfree(tctx);
		return -ENOMEM;
	}

	ret = percpu_counter_init(&tctx->inflight, 0, GFP_KERNEL);
	if (unlikely(ret)) {
		kfree(tctx->registered_rings);
		kfree(tctx);
		return ret;
	}

	tctx->io_wq = io_init_wq_offload(ctx, task);
	if (IS_ERR(tctx->io_wq)) {
		ret = PTR_ERR(tctx->io_wq);
		percpu_counter_destroy(&tctx->inflight);
		kfree(tctx->registered_rings);
		kfree(tctx);
		return ret;
	}

	xa_init(&tctx->xa);
	init_waitqueue_head(&tctx->wait);
	atomic_set(&tctx->in_idle, 0);
	atomic_set(&tctx->inflight_tracked, 0);
	task->io_uring = tctx;
	spin_lock_init(&tctx->task_lock);
	INIT_WQ_LIST(&tctx->task_list);
	INIT_WQ_LIST(&tctx->prior_task_list);
	init_task_work(&tctx->task_work, tctx_task_work);
	return 0;
}

void __io_uring_free(struct task_struct *tsk)
{
	struct io_uring_task *tctx = tsk->io_uring;

	WARN_ON_ONCE(!xa_empty(&tctx->xa));
	WARN_ON_ONCE(tctx->io_wq);
	WARN_ON_ONCE(tctx->cached_refs);

	kfree(tctx->registered_rings);
	percpu_counter_destroy(&tctx->inflight);
	kfree(tctx);
	tsk->io_uring = NULL;
}

static __cold int io_sq_offload_create(struct io_ring_ctx *ctx,
				       struct io_uring_params *p)
{
	int ret;

	/* Retain compatibility with failing for an invalid attach attempt */
	if ((ctx->flags & (IORING_SETUP_ATTACH_WQ | IORING_SETUP_SQPOLL)) ==
				IORING_SETUP_ATTACH_WQ) {
		struct fd f;

		f = fdget(p->wq_fd);
		if (!f.file)
			return -ENXIO;
		if (f.file->f_op != &io_uring_fops) {
			fdput(f);
			return -EINVAL;
		}
		fdput(f);
	}
	if (ctx->flags & IORING_SETUP_SQPOLL) {
		struct task_struct *tsk;
		struct io_sq_data *sqd;
		bool attached;

		ret = security_uring_sqpoll();
		if (ret)
			return ret;

		sqd = io_get_sq_data(p, &attached);
		if (IS_ERR(sqd)) {
			ret = PTR_ERR(sqd);
			goto err;
		}

		ctx->sq_creds = get_current_cred();
		ctx->sq_data = sqd;
		ctx->sq_thread_idle = msecs_to_jiffies(p->sq_thread_idle);
		if (!ctx->sq_thread_idle)
			ctx->sq_thread_idle = HZ;

		io_sq_thread_park(sqd);
		list_add(&ctx->sqd_list, &sqd->ctx_list);
		io_sqd_update_thread_idle(sqd);
		/* don't attach to a dying SQPOLL thread, would be racy */
		ret = (attached && !sqd->thread) ? -ENXIO : 0;
		io_sq_thread_unpark(sqd);

		if (ret < 0)
			goto err;
		if (attached)
			return 0;

		if (p->flags & IORING_SETUP_SQ_AFF) {
			int cpu = p->sq_thread_cpu;

			ret = -EINVAL;
			if (cpu >= nr_cpu_ids || !cpu_online(cpu))
				goto err_sqpoll;
			sqd->sq_cpu = cpu;
		} else {
			sqd->sq_cpu = -1;
		}

		sqd->task_pid = current->pid;
		sqd->task_tgid = current->tgid;
		tsk = create_io_thread(io_sq_thread, sqd, NUMA_NO_NODE);
		if (IS_ERR(tsk)) {
			ret = PTR_ERR(tsk);
			goto err_sqpoll;
		}

		sqd->thread = tsk;
		ret = io_uring_alloc_task_context(tsk, ctx);
		wake_up_new_task(tsk);
		if (ret)
			goto err;
	} else if (p->flags & IORING_SETUP_SQ_AFF) {
		/* Can't have SQ_AFF without SQPOLL */
		ret = -EINVAL;
		goto err;
	}

	return 0;
err_sqpoll:
	complete(&ctx->sq_data->exited);
err:
	io_sq_thread_finish(ctx);
	return ret;
}

static inline void __io_unaccount_mem(struct user_struct *user,
				      unsigned long nr_pages)
{
	atomic_long_sub(nr_pages, &user->locked_vm);
}

static inline int __io_account_mem(struct user_struct *user,
				   unsigned long nr_pages)
{
	unsigned long page_limit, cur_pages, new_pages;

	/* Don't allow more pages than we can safely lock */
	page_limit = rlimit(RLIMIT_MEMLOCK) >> PAGE_SHIFT;

	do {
		cur_pages = atomic_long_read(&user->locked_vm);
		new_pages = cur_pages + nr_pages;
		if (new_pages > page_limit)
			return -ENOMEM;
	} while (atomic_long_cmpxchg(&user->locked_vm, cur_pages,
					new_pages) != cur_pages);

	return 0;
}

static void io_unaccount_mem(struct io_ring_ctx *ctx, unsigned long nr_pages)
{
	if (ctx->user)
		__io_unaccount_mem(ctx->user, nr_pages);

	if (ctx->mm_account)
		atomic64_sub(nr_pages, &ctx->mm_account->pinned_vm);
}

static int io_account_mem(struct io_ring_ctx *ctx, unsigned long nr_pages)
{
	int ret;

	if (ctx->user) {
		ret = __io_account_mem(ctx->user, nr_pages);
		if (ret)
			return ret;
	}

	if (ctx->mm_account)
		atomic64_add(nr_pages, &ctx->mm_account->pinned_vm);

	return 0;
}

static void io_mem_free(void *ptr)
{
	struct page *page;

	if (!ptr)
		return;

	page = virt_to_head_page(ptr);
	if (put_page_testzero(page))
		free_compound_page(page);
}

static void *io_mem_alloc(size_t size)
{
	gfp_t gfp = GFP_KERNEL_ACCOUNT | __GFP_ZERO | __GFP_NOWARN | __GFP_COMP;

	return (void *) __get_free_pages(gfp, get_order(size));
}

static unsigned long rings_size(unsigned sq_entries, unsigned cq_entries,
				size_t *sq_offset)
{
	struct io_rings *rings;
	size_t off, sq_array_size;

	off = struct_size(rings, cqes, cq_entries);
	if (off == SIZE_MAX)
		return SIZE_MAX;

#ifdef CONFIG_SMP
	off = ALIGN(off, SMP_CACHE_BYTES);
	if (off == 0)
		return SIZE_MAX;
#endif

	if (sq_offset)
		*sq_offset = off;

	sq_array_size = array_size(sizeof(u32), sq_entries);
	if (sq_array_size == SIZE_MAX)
		return SIZE_MAX;

	if (check_add_overflow(off, sq_array_size, &off))
		return SIZE_MAX;

	return off;
}

static void io_buffer_unmap(struct io_ring_ctx *ctx, struct io_mapped_ubuf **slot)
{
	struct io_mapped_ubuf *imu = *slot;
	unsigned int i;

	if (imu != ctx->dummy_ubuf) {
		for (i = 0; i < imu->nr_bvecs; i++)
			unpin_user_page(imu->bvec[i].bv_page);
		if (imu->acct_pages)
			io_unaccount_mem(ctx, imu->acct_pages);
		kvfree(imu);
	}
	*slot = NULL;
}

static void io_rsrc_buf_put(struct io_ring_ctx *ctx, struct io_rsrc_put *prsrc)
{
	io_buffer_unmap(ctx, &prsrc->buf);
	prsrc->buf = NULL;
}

static void __io_sqe_buffers_unregister(struct io_ring_ctx *ctx)
{
	unsigned int i;

	for (i = 0; i < ctx->nr_user_bufs; i++)
		io_buffer_unmap(ctx, &ctx->user_bufs[i]);
	kfree(ctx->user_bufs);
	io_rsrc_data_free(ctx->buf_data);
	ctx->user_bufs = NULL;
	ctx->buf_data = NULL;
	ctx->nr_user_bufs = 0;
}

static int io_sqe_buffers_unregister(struct io_ring_ctx *ctx)
{
	int ret;

	if (!ctx->buf_data)
		return -ENXIO;

	ret = io_rsrc_ref_quiesce(ctx->buf_data, ctx);
	if (!ret)
		__io_sqe_buffers_unregister(ctx);
	return ret;
}

static int io_copy_iov(struct io_ring_ctx *ctx, struct iovec *dst,
		       void __user *arg, unsigned index)
{
	struct iovec __user *src;

#ifdef CONFIG_COMPAT
	if (ctx->compat) {
		struct compat_iovec __user *ciovs;
		struct compat_iovec ciov;

		ciovs = (struct compat_iovec __user *) arg;
		if (copy_from_user(&ciov, &ciovs[index], sizeof(ciov)))
			return -EFAULT;

		dst->iov_base = u64_to_user_ptr((u64)ciov.iov_base);
		dst->iov_len = ciov.iov_len;
		return 0;
	}
#endif
	src = (struct iovec __user *) arg;
	if (copy_from_user(dst, &src[index], sizeof(*dst)))
		return -EFAULT;
	return 0;
}

/*
 * Not super efficient, but this is just a registration time. And we do cache
 * the last compound head, so generally we'll only do a full search if we don't
 * match that one.
 *
 * We check if the given compound head page has already been accounted, to
 * avoid double accounting it. This allows us to account the full size of the
 * page, not just the constituent pages of a huge page.
 */
static bool headpage_already_acct(struct io_ring_ctx *ctx, struct page **pages,
				  int nr_pages, struct page *hpage)
{
	int i, j;

	/* check current page array */
	for (i = 0; i < nr_pages; i++) {
		if (!PageCompound(pages[i]))
			continue;
		if (compound_head(pages[i]) == hpage)
			return true;
	}

	/* check previously registered pages */
	for (i = 0; i < ctx->nr_user_bufs; i++) {
		struct io_mapped_ubuf *imu = ctx->user_bufs[i];

		for (j = 0; j < imu->nr_bvecs; j++) {
			if (!PageCompound(imu->bvec[j].bv_page))
				continue;
			if (compound_head(imu->bvec[j].bv_page) == hpage)
				return true;
		}
	}

	return false;
}

static int io_buffer_account_pin(struct io_ring_ctx *ctx, struct page **pages,
				 int nr_pages, struct io_mapped_ubuf *imu,
				 struct page **last_hpage)
{
	int i, ret;

	imu->acct_pages = 0;
	for (i = 0; i < nr_pages; i++) {
		if (!PageCompound(pages[i])) {
			imu->acct_pages++;
		} else {
			struct page *hpage;

			hpage = compound_head(pages[i]);
			if (hpage == *last_hpage)
				continue;
			*last_hpage = hpage;
			if (headpage_already_acct(ctx, pages, i, hpage))
				continue;
			imu->acct_pages += page_size(hpage) >> PAGE_SHIFT;
		}
	}

	if (!imu->acct_pages)
		return 0;

	ret = io_account_mem(ctx, imu->acct_pages);
	if (ret)
		imu->acct_pages = 0;
	return ret;
}

static int io_sqe_buffer_register(struct io_ring_ctx *ctx, struct iovec *iov,
				  struct io_mapped_ubuf **pimu,
				  struct page **last_hpage)
{
	struct io_mapped_ubuf *imu = NULL;
	struct vm_area_struct **vmas = NULL;
	struct page **pages = NULL;
	unsigned long off, start, end, ubuf;
	size_t size;
	int ret, pret, nr_pages, i;

	if (!iov->iov_base) {
		*pimu = ctx->dummy_ubuf;
		return 0;
	}

	ubuf = (unsigned long) iov->iov_base;
	end = (ubuf + iov->iov_len + PAGE_SIZE - 1) >> PAGE_SHIFT;
	start = ubuf >> PAGE_SHIFT;
	nr_pages = end - start;

	*pimu = NULL;
	ret = -ENOMEM;

	pages = kvmalloc_array(nr_pages, sizeof(struct page *), GFP_KERNEL);
	if (!pages)
		goto done;

	vmas = kvmalloc_array(nr_pages, sizeof(struct vm_area_struct *),
			      GFP_KERNEL);
	if (!vmas)
		goto done;

	imu = kvmalloc(struct_size(imu, bvec, nr_pages), GFP_KERNEL);
	if (!imu)
		goto done;

	ret = 0;
	mmap_read_lock(current->mm);
	pret = pin_user_pages(ubuf, nr_pages, FOLL_WRITE | FOLL_LONGTERM,
			      pages, vmas);
	if (pret == nr_pages) {
		/* don't support file backed memory */
		for (i = 0; i < nr_pages; i++) {
			struct vm_area_struct *vma = vmas[i];

			if (vma_is_shmem(vma))
				continue;
			if (vma->vm_file &&
			    !is_file_hugepages(vma->vm_file)) {
				ret = -EOPNOTSUPP;
				break;
			}
		}
	} else {
		ret = pret < 0 ? pret : -EFAULT;
	}
	mmap_read_unlock(current->mm);
	if (ret) {
		/*
		 * if we did partial map, or found file backed vmas,
		 * release any pages we did get
		 */
		if (pret > 0)
			unpin_user_pages(pages, pret);
		goto done;
	}

	ret = io_buffer_account_pin(ctx, pages, pret, imu, last_hpage);
	if (ret) {
		unpin_user_pages(pages, pret);
		goto done;
	}

	off = ubuf & ~PAGE_MASK;
	size = iov->iov_len;
	for (i = 0; i < nr_pages; i++) {
		size_t vec_len;

		vec_len = min_t(size_t, size, PAGE_SIZE - off);
		imu->bvec[i].bv_page = pages[i];
		imu->bvec[i].bv_len = vec_len;
		imu->bvec[i].bv_offset = off;
		off = 0;
		size -= vec_len;
	}
	/* store original address for later verification */
	imu->ubuf = ubuf;
	imu->ubuf_end = ubuf + iov->iov_len;
	imu->nr_bvecs = nr_pages;
	*pimu = imu;
	ret = 0;
done:
	if (ret)
		kvfree(imu);
	kvfree(pages);
	kvfree(vmas);
	return ret;
}

static int io_buffers_map_alloc(struct io_ring_ctx *ctx, unsigned int nr_args)
{
	ctx->user_bufs = kcalloc(nr_args, sizeof(*ctx->user_bufs), GFP_KERNEL);
	return ctx->user_bufs ? 0 : -ENOMEM;
}

static int io_buffer_validate(struct iovec *iov)
{
	unsigned long tmp, acct_len = iov->iov_len + (PAGE_SIZE - 1);

	/*
	 * Don't impose further limits on the size and buffer
	 * constraints here, we'll -EINVAL later when IO is
	 * submitted if they are wrong.
	 */
	if (!iov->iov_base)
		return iov->iov_len ? -EFAULT : 0;
	if (!iov->iov_len)
		return -EFAULT;

	/* arbitrary limit, but we need something */
	if (iov->iov_len > SZ_1G)
		return -EFAULT;

	if (check_add_overflow((unsigned long)iov->iov_base, acct_len, &tmp))
		return -EOVERFLOW;

	return 0;
}

static int io_sqe_buffers_register(struct io_ring_ctx *ctx, void __user *arg,
				   unsigned int nr_args, u64 __user *tags)
{
	struct page *last_hpage = NULL;
	struct io_rsrc_data *data;
	int i, ret;
	struct iovec iov;

	if (ctx->user_bufs)
		return -EBUSY;
	if (!nr_args || nr_args > IORING_MAX_REG_BUFFERS)
		return -EINVAL;
	ret = io_rsrc_node_switch_start(ctx);
	if (ret)
		return ret;
	ret = io_rsrc_data_alloc(ctx, io_rsrc_buf_put, tags, nr_args, &data);
	if (ret)
		return ret;
	ret = io_buffers_map_alloc(ctx, nr_args);
	if (ret) {
		io_rsrc_data_free(data);
		return ret;
	}

	for (i = 0; i < nr_args; i++, ctx->nr_user_bufs++) {
		ret = io_copy_iov(ctx, &iov, arg, i);
		if (ret)
			break;
		ret = io_buffer_validate(&iov);
		if (ret)
			break;
		if (!iov.iov_base && *io_get_tag_slot(data, i)) {
			ret = -EINVAL;
			break;
		}

		ret = io_sqe_buffer_register(ctx, &iov, &ctx->user_bufs[i],
					     &last_hpage);
		if (ret)
			break;
	}

	WARN_ON_ONCE(ctx->buf_data);

	ctx->buf_data = data;
	if (ret)
		__io_sqe_buffers_unregister(ctx);
	else
		io_rsrc_node_switch(ctx, NULL);
	return ret;
}

static int __io_sqe_buffers_update(struct io_ring_ctx *ctx,
				   struct io_uring_rsrc_update2 *up,
				   unsigned int nr_args)
{
	u64 __user *tags = u64_to_user_ptr(up->tags);
	struct iovec iov, __user *iovs = u64_to_user_ptr(up->data);
	struct page *last_hpage = NULL;
	bool needs_switch = false;
	__u32 done;
	int i, err;

	if (!ctx->buf_data)
		return -ENXIO;
	if (up->offset + nr_args > ctx->nr_user_bufs)
		return -EINVAL;

	for (done = 0; done < nr_args; done++) {
		struct io_mapped_ubuf *imu;
		int offset = up->offset + done;
		u64 tag = 0;

		err = io_copy_iov(ctx, &iov, iovs, done);
		if (err)
			break;
		if (tags && copy_from_user(&tag, &tags[done], sizeof(tag))) {
			err = -EFAULT;
			break;
		}
		err = io_buffer_validate(&iov);
		if (err)
			break;
		if (!iov.iov_base && tag) {
			err = -EINVAL;
			break;
		}
		err = io_sqe_buffer_register(ctx, &iov, &imu, &last_hpage);
		if (err)
			break;

		i = array_index_nospec(offset, ctx->nr_user_bufs);
		if (ctx->user_bufs[i] != ctx->dummy_ubuf) {
			err = io_queue_rsrc_removal(ctx->buf_data, offset,
						    ctx->rsrc_node, ctx->user_bufs[i]);
			if (unlikely(err)) {
				io_buffer_unmap(ctx, &imu);
				break;
			}
			ctx->user_bufs[i] = NULL;
			needs_switch = true;
		}

		ctx->user_bufs[i] = imu;
		*io_get_tag_slot(ctx->buf_data, offset) = tag;
	}

	if (needs_switch)
		io_rsrc_node_switch(ctx, ctx->buf_data);
	return done ? done : err;
}

static int io_eventfd_register(struct io_ring_ctx *ctx, void __user *arg,
			       unsigned int eventfd_async)
{
	struct io_ev_fd *ev_fd;
	__s32 __user *fds = arg;
	int fd;

	ev_fd = rcu_dereference_protected(ctx->io_ev_fd,
					lockdep_is_held(&ctx->uring_lock));
	if (ev_fd)
		return -EBUSY;

	if (copy_from_user(&fd, fds, sizeof(*fds)))
		return -EFAULT;

	ev_fd = kmalloc(sizeof(*ev_fd), GFP_KERNEL);
	if (!ev_fd)
		return -ENOMEM;

	ev_fd->cq_ev_fd = eventfd_ctx_fdget(fd);
	if (IS_ERR(ev_fd->cq_ev_fd)) {
		int ret = PTR_ERR(ev_fd->cq_ev_fd);
		kfree(ev_fd);
		return ret;
	}
	ev_fd->eventfd_async = eventfd_async;

	rcu_assign_pointer(ctx->io_ev_fd, ev_fd);
	return 0;
}

static void io_eventfd_put(struct rcu_head *rcu)
{
	struct io_ev_fd *ev_fd = container_of(rcu, struct io_ev_fd, rcu);

	eventfd_ctx_put(ev_fd->cq_ev_fd);
	kfree(ev_fd);
}

static int io_eventfd_unregister(struct io_ring_ctx *ctx)
{
	struct io_ev_fd *ev_fd;

	ev_fd = rcu_dereference_protected(ctx->io_ev_fd,
					lockdep_is_held(&ctx->uring_lock));
	if (ev_fd) {
		rcu_assign_pointer(ctx->io_ev_fd, NULL);
		call_rcu(&ev_fd->rcu, io_eventfd_put);
		return 0;
	}

	return -ENXIO;
}

static void io_destroy_buffers(struct io_ring_ctx *ctx)
{
	struct io_buffer *buf;
	unsigned long index;

	xa_for_each(&ctx->io_buffers, index, buf)
		__io_remove_buffers(ctx, buf, index, -1U);

	while (!list_empty(&ctx->io_buffers_pages)) {
		struct page *page;

		page = list_first_entry(&ctx->io_buffers_pages, struct page, lru);
		list_del_init(&page->lru);
		__free_page(page);
	}
}

static void io_req_caches_free(struct io_ring_ctx *ctx)
{
	struct io_submit_state *state = &ctx->submit_state;
	int nr = 0;

	mutex_lock(&ctx->uring_lock);
	io_flush_cached_locked_reqs(ctx, state);

	while (state->free_list.next) {
		struct io_wq_work_node *node;
		struct io_kiocb *req;

		node = wq_stack_extract(&state->free_list);
		req = container_of(node, struct io_kiocb, comp_list);
		kmem_cache_free(req_cachep, req);
		nr++;
	}
	if (nr)
		percpu_ref_put_many(&ctx->refs, nr);
	mutex_unlock(&ctx->uring_lock);
}

static void io_wait_rsrc_data(struct io_rsrc_data *data)
{
	if (data && !atomic_dec_and_test(&data->refs))
		wait_for_completion(&data->done);
}

static __cold void io_ring_ctx_free(struct io_ring_ctx *ctx)
{
	io_sq_thread_finish(ctx);

	if (ctx->mm_account) {
		mmdrop(ctx->mm_account);
		ctx->mm_account = NULL;
	}

	io_rsrc_refs_drop(ctx);
	/* __io_rsrc_put_work() may need uring_lock to progress, wait w/o it */
	io_wait_rsrc_data(ctx->buf_data);
	io_wait_rsrc_data(ctx->file_data);

	mutex_lock(&ctx->uring_lock);
	if (ctx->buf_data)
		__io_sqe_buffers_unregister(ctx);
	if (ctx->file_data)
		__io_sqe_files_unregister(ctx);
	if (ctx->rings)
		__io_cqring_overflow_flush(ctx, true);
	io_eventfd_unregister(ctx);
	mutex_unlock(&ctx->uring_lock);
	io_destroy_buffers(ctx);
	if (ctx->sq_creds)
		put_cred(ctx->sq_creds);

	/* there are no registered resources left, nobody uses it */
	if (ctx->rsrc_node)
		io_rsrc_node_destroy(ctx->rsrc_node);
	if (ctx->rsrc_backup_node)
		io_rsrc_node_destroy(ctx->rsrc_backup_node);
	flush_delayed_work(&ctx->rsrc_put_work);
	flush_delayed_work(&ctx->fallback_work);

	WARN_ON_ONCE(!list_empty(&ctx->rsrc_ref_list));
	WARN_ON_ONCE(!llist_empty(&ctx->rsrc_put_llist));

#if defined(CONFIG_UNIX)
	if (ctx->ring_sock) {
		ctx->ring_sock->file = NULL; /* so that iput() is called */
		sock_release(ctx->ring_sock);
	}
#endif
	WARN_ON_ONCE(!list_empty(&ctx->ltimeout_list));

	io_mem_free(ctx->rings);
	io_mem_free(ctx->sq_sqes);

	percpu_ref_exit(&ctx->refs);
	free_uid(ctx->user);
	io_req_caches_free(ctx);
	if (ctx->hash_map)
		io_wq_put_hash(ctx->hash_map);
	kfree(ctx->cancel_hash);
	kfree(ctx->dummy_ubuf);
	kfree(ctx);
}

static __poll_t io_uring_poll(struct file *file, poll_table *wait)
{
	struct io_ring_ctx *ctx = file->private_data;
	__poll_t mask = 0;

	poll_wait(file, &ctx->cq_wait, wait);
	/*
	 * synchronizes with barrier from wq_has_sleeper call in
	 * io_commit_cqring
	 */
	smp_rmb();
	if (!io_sqring_full(ctx))
		mask |= EPOLLOUT | EPOLLWRNORM;

	/*
	 * Don't flush cqring overflow list here, just do a simple check.
	 * Otherwise there could possible be ABBA deadlock:
	 *      CPU0                    CPU1
	 *      ----                    ----
	 * lock(&ctx->uring_lock);
	 *                              lock(&ep->mtx);
	 *                              lock(&ctx->uring_lock);
	 * lock(&ep->mtx);
	 *
	 * Users may get EPOLLIN meanwhile seeing nothing in cqring, this
	 * pushs them to do the flush.
	 */
	if (io_cqring_events(ctx) || test_bit(0, &ctx->check_cq_overflow))
		mask |= EPOLLIN | EPOLLRDNORM;

	return mask;
}

static int io_unregister_personality(struct io_ring_ctx *ctx, unsigned id)
{
	const struct cred *creds;

	creds = xa_erase(&ctx->personalities, id);
	if (creds) {
		put_cred(creds);
		return 0;
	}

	return -EINVAL;
}

struct io_tctx_exit {
	struct callback_head		task_work;
	struct completion		completion;
	struct io_ring_ctx		*ctx;
};

static __cold void io_tctx_exit_cb(struct callback_head *cb)
{
	struct io_uring_task *tctx = current->io_uring;
	struct io_tctx_exit *work;

	work = container_of(cb, struct io_tctx_exit, task_work);
	/*
	 * When @in_idle, we're in cancellation and it's racy to remove the
	 * node. It'll be removed by the end of cancellation, just ignore it.
	 */
	if (!atomic_read(&tctx->in_idle))
		io_uring_del_tctx_node((unsigned long)work->ctx);
	complete(&work->completion);
}

static __cold bool io_cancel_ctx_cb(struct io_wq_work *work, void *data)
{
	struct io_kiocb *req = container_of(work, struct io_kiocb, work);

	return req->ctx == data;
}

static __cold void io_ring_exit_work(struct work_struct *work)
{
	struct io_ring_ctx *ctx = container_of(work, struct io_ring_ctx, exit_work);
	unsigned long timeout = jiffies + HZ * 60 * 5;
	unsigned long interval = HZ / 20;
	struct io_tctx_exit exit;
	struct io_tctx_node *node;
	int ret;

	/*
	 * If we're doing polled IO and end up having requests being
	 * submitted async (out-of-line), then completions can come in while
	 * we're waiting for refs to drop. We need to reap these manually,
	 * as nobody else will be looking for them.
	 */
	do {
		io_uring_try_cancel_requests(ctx, NULL, true);
		if (ctx->sq_data) {
			struct io_sq_data *sqd = ctx->sq_data;
			struct task_struct *tsk;

			io_sq_thread_park(sqd);
			tsk = sqd->thread;
			if (tsk && tsk->io_uring && tsk->io_uring->io_wq)
				io_wq_cancel_cb(tsk->io_uring->io_wq,
						io_cancel_ctx_cb, ctx, true);
			io_sq_thread_unpark(sqd);
		}

		io_req_caches_free(ctx);

		if (WARN_ON_ONCE(time_after(jiffies, timeout))) {
			/* there is little hope left, don't run it too often */
			interval = HZ * 60;
		}
	} while (!wait_for_completion_timeout(&ctx->ref_comp, interval));

	init_completion(&exit.completion);
	init_task_work(&exit.task_work, io_tctx_exit_cb);
	exit.ctx = ctx;
	/*
	 * Some may use context even when all refs and requests have been put,
	 * and they are free to do so while still holding uring_lock or
	 * completion_lock, see io_req_task_submit(). Apart from other work,
	 * this lock/unlock section also waits them to finish.
	 */
	mutex_lock(&ctx->uring_lock);
	while (!list_empty(&ctx->tctx_list)) {
		WARN_ON_ONCE(time_after(jiffies, timeout));

		node = list_first_entry(&ctx->tctx_list, struct io_tctx_node,
					ctx_node);
		/* don't spin on a single task if cancellation failed */
		list_rotate_left(&ctx->tctx_list);
		ret = task_work_add(node->task, &exit.task_work, TWA_SIGNAL);
		if (WARN_ON_ONCE(ret))
			continue;

		mutex_unlock(&ctx->uring_lock);
		wait_for_completion(&exit.completion);
		mutex_lock(&ctx->uring_lock);
	}
	mutex_unlock(&ctx->uring_lock);
	spin_lock(&ctx->completion_lock);
	spin_unlock(&ctx->completion_lock);

	io_ring_ctx_free(ctx);
}

/* Returns true if we found and killed one or more timeouts */
static __cold bool io_kill_timeouts(struct io_ring_ctx *ctx,
				    struct task_struct *tsk, bool cancel_all)
{
	struct io_kiocb *req, *tmp;
	int canceled = 0;

	spin_lock(&ctx->completion_lock);
	spin_lock_irq(&ctx->timeout_lock);
	list_for_each_entry_safe(req, tmp, &ctx->timeout_list, timeout.list) {
		if (io_match_task(req, tsk, cancel_all)) {
			io_kill_timeout(req, -ECANCELED);
			canceled++;
		}
	}
	spin_unlock_irq(&ctx->timeout_lock);
	if (canceled != 0)
		io_commit_cqring(ctx);
	spin_unlock(&ctx->completion_lock);
	if (canceled != 0)
		io_cqring_ev_posted(ctx);
	return canceled != 0;
}

static __cold void io_ring_ctx_wait_and_kill(struct io_ring_ctx *ctx)
{
	unsigned long index;
	struct creds *creds;

	mutex_lock(&ctx->uring_lock);
	percpu_ref_kill(&ctx->refs);
	if (ctx->rings)
		__io_cqring_overflow_flush(ctx, true);
	xa_for_each(&ctx->personalities, index, creds)
		io_unregister_personality(ctx, index);
	mutex_unlock(&ctx->uring_lock);

	io_kill_timeouts(ctx, NULL, true);
	io_poll_remove_all(ctx, NULL, true);

	/* if we failed setting up the ctx, we might not have any rings */
	io_iopoll_try_reap_events(ctx);

	INIT_WORK(&ctx->exit_work, io_ring_exit_work);
	/*
	 * Use system_unbound_wq to avoid spawning tons of event kworkers
	 * if we're exiting a ton of rings at the same time. It just adds
	 * noise and overhead, there's no discernable change in runtime
	 * over using system_wq.
	 */
	queue_work(system_unbound_wq, &ctx->exit_work);
}

static int io_uring_release(struct inode *inode, struct file *file)
{
	struct io_ring_ctx *ctx = file->private_data;

	file->private_data = NULL;
	io_ring_ctx_wait_and_kill(ctx);
	return 0;
}

struct io_task_cancel {
	struct task_struct *task;
	bool all;
};

static bool io_cancel_task_cb(struct io_wq_work *work, void *data)
{
	struct io_kiocb *req = container_of(work, struct io_kiocb, work);
	struct io_task_cancel *cancel = data;

	return io_match_task_safe(req, cancel->task, cancel->all);
}

static __cold bool io_cancel_defer_files(struct io_ring_ctx *ctx,
					 struct task_struct *task,
					 bool cancel_all)
{
	struct io_defer_entry *de;
	LIST_HEAD(list);

	spin_lock(&ctx->completion_lock);
	list_for_each_entry_reverse(de, &ctx->defer_list, list) {
		if (io_match_task_safe(de->req, task, cancel_all)) {
			list_cut_position(&list, &ctx->defer_list, &de->list);
			break;
		}
	}
	spin_unlock(&ctx->completion_lock);
	if (list_empty(&list))
		return false;

	while (!list_empty(&list)) {
		de = list_first_entry(&list, struct io_defer_entry, list);
		list_del_init(&de->list);
		io_req_complete_failed(de->req, -ECANCELED);
		kfree(de);
	}
	return true;
}

static __cold bool io_uring_try_cancel_iowq(struct io_ring_ctx *ctx)
{
	struct io_tctx_node *node;
	enum io_wq_cancel cret;
	bool ret = false;

	mutex_lock(&ctx->uring_lock);
	list_for_each_entry(node, &ctx->tctx_list, ctx_node) {
		struct io_uring_task *tctx = node->task->io_uring;

		/*
		 * io_wq will stay alive while we hold uring_lock, because it's
		 * killed after ctx nodes, which requires to take the lock.
		 */
		if (!tctx || !tctx->io_wq)
			continue;
		cret = io_wq_cancel_cb(tctx->io_wq, io_cancel_ctx_cb, ctx, true);
		ret |= (cret != IO_WQ_CANCEL_NOTFOUND);
	}
	mutex_unlock(&ctx->uring_lock);

	return ret;
}

static __cold void io_uring_try_cancel_requests(struct io_ring_ctx *ctx,
						struct task_struct *task,
						bool cancel_all)
{
	struct io_task_cancel cancel = { .task = task, .all = cancel_all, };
	struct io_uring_task *tctx = task ? task->io_uring : NULL;

	while (1) {
		enum io_wq_cancel cret;
		bool ret = false;

		if (!task) {
			ret |= io_uring_try_cancel_iowq(ctx);
		} else if (tctx && tctx->io_wq) {
			/*
			 * Cancels requests of all rings, not only @ctx, but
			 * it's fine as the task is in exit/exec.
			 */
			cret = io_wq_cancel_cb(tctx->io_wq, io_cancel_task_cb,
					       &cancel, true);
			ret |= (cret != IO_WQ_CANCEL_NOTFOUND);
		}

		/* SQPOLL thread does its own polling */
		if ((!(ctx->flags & IORING_SETUP_SQPOLL) && cancel_all) ||
		    (ctx->sq_data && ctx->sq_data->thread == current)) {
			while (!wq_list_empty(&ctx->iopoll_list)) {
				io_iopoll_try_reap_events(ctx);
				ret = true;
			}
		}

		ret |= io_cancel_defer_files(ctx, task, cancel_all);
		ret |= io_poll_remove_all(ctx, task, cancel_all);
		ret |= io_kill_timeouts(ctx, task, cancel_all);
		if (task)
			ret |= io_run_task_work();
		if (!ret)
			break;
		cond_resched();
	}
}

static int __io_uring_add_tctx_node(struct io_ring_ctx *ctx)
{
	struct io_uring_task *tctx = current->io_uring;
	struct io_tctx_node *node;
	int ret;

	if (unlikely(!tctx)) {
		ret = io_uring_alloc_task_context(current, ctx);
		if (unlikely(ret))
			return ret;

		tctx = current->io_uring;
		if (ctx->iowq_limits_set) {
			unsigned int limits[2] = { ctx->iowq_limits[0],
						   ctx->iowq_limits[1], };

			ret = io_wq_max_workers(tctx->io_wq, limits);
			if (ret)
				return ret;
		}
	}
	if (!xa_load(&tctx->xa, (unsigned long)ctx)) {
		node = kmalloc(sizeof(*node), GFP_KERNEL);
		if (!node)
			return -ENOMEM;
		node->ctx = ctx;
		node->task = current;

		ret = xa_err(xa_store(&tctx->xa, (unsigned long)ctx,
					node, GFP_KERNEL));
		if (ret) {
			kfree(node);
			return ret;
		}

		mutex_lock(&ctx->uring_lock);
		list_add(&node->ctx_node, &ctx->tctx_list);
		mutex_unlock(&ctx->uring_lock);
	}
	tctx->last = ctx;
	return 0;
}

/*
 * Note that this task has used io_uring. We use it for cancelation purposes.
 */
static inline int io_uring_add_tctx_node(struct io_ring_ctx *ctx)
{
	struct io_uring_task *tctx = current->io_uring;

	if (likely(tctx && tctx->last == ctx))
		return 0;
	return __io_uring_add_tctx_node(ctx);
}

/*
 * Remove this io_uring_file -> task mapping.
 */
static __cold void io_uring_del_tctx_node(unsigned long index)
{
	struct io_uring_task *tctx = current->io_uring;
	struct io_tctx_node *node;

	if (!tctx)
		return;
	node = xa_erase(&tctx->xa, index);
	if (!node)
		return;

	WARN_ON_ONCE(current != node->task);
	WARN_ON_ONCE(list_empty(&node->ctx_node));

	mutex_lock(&node->ctx->uring_lock);
	list_del(&node->ctx_node);
	mutex_unlock(&node->ctx->uring_lock);

	if (tctx->last == node->ctx)
		tctx->last = NULL;
	kfree(node);
}

static __cold void io_uring_clean_tctx(struct io_uring_task *tctx)
{
	struct io_wq *wq = tctx->io_wq;
	struct io_tctx_node *node;
	unsigned long index;

	xa_for_each(&tctx->xa, index, node) {
		io_uring_del_tctx_node(index);
		cond_resched();
	}
	if (wq) {
		/*
		 * Must be after io_uring_del_tctx_node() (removes nodes under
		 * uring_lock) to avoid race with io_uring_try_cancel_iowq().
		 */
		io_wq_put_and_exit(wq);
		tctx->io_wq = NULL;
	}
}

static s64 tctx_inflight(struct io_uring_task *tctx, bool tracked)
{
	if (tracked)
		return atomic_read(&tctx->inflight_tracked);
	return percpu_counter_sum(&tctx->inflight);
}

/*
 * Find any io_uring ctx that this task has registered or done IO on, and cancel
 * requests. @sqd should be not-null IFF it's an SQPOLL thread cancellation.
 */
static __cold void io_uring_cancel_generic(bool cancel_all,
					   struct io_sq_data *sqd)
{
	struct io_uring_task *tctx = current->io_uring;
	struct io_ring_ctx *ctx;
	s64 inflight;
	DEFINE_WAIT(wait);

	WARN_ON_ONCE(sqd && sqd->thread != current);

	if (!current->io_uring)
		return;
	if (tctx->io_wq)
		io_wq_exit_start(tctx->io_wq);

	atomic_inc(&tctx->in_idle);
	do {
		io_uring_drop_tctx_refs(current);
		/* read completions before cancelations */
		inflight = tctx_inflight(tctx, !cancel_all);
		if (!inflight)
			break;

		if (!sqd) {
			struct io_tctx_node *node;
			unsigned long index;

			xa_for_each(&tctx->xa, index, node) {
				/* sqpoll task will cancel all its requests */
				if (node->ctx->sq_data)
					continue;
				io_uring_try_cancel_requests(node->ctx, current,
							     cancel_all);
			}
		} else {
			list_for_each_entry(ctx, &sqd->ctx_list, sqd_list)
				io_uring_try_cancel_requests(ctx, current,
							     cancel_all);
		}

		prepare_to_wait(&tctx->wait, &wait, TASK_INTERRUPTIBLE);
		io_run_task_work();
		io_uring_drop_tctx_refs(current);

		/*
		 * If we've seen completions, retry without waiting. This
		 * avoids a race where a completion comes in before we did
		 * prepare_to_wait().
		 */
		if (inflight == tctx_inflight(tctx, !cancel_all))
			schedule();
		finish_wait(&tctx->wait, &wait);
	} while (1);

	io_uring_clean_tctx(tctx);
	if (cancel_all) {
		/*
		 * We shouldn't run task_works after cancel, so just leave
		 * ->in_idle set for normal exit.
		 */
		atomic_dec(&tctx->in_idle);
		/* for exec all current's requests should be gone, kill tctx */
		__io_uring_free(current);
	}
}

void __io_uring_cancel(bool cancel_all)
{
	io_uring_cancel_generic(cancel_all, NULL);
}

void io_uring_unreg_ringfd(void)
{
	struct io_uring_task *tctx = current->io_uring;
	int i;

	for (i = 0; i < IO_RINGFD_REG_MAX; i++) {
		if (tctx->registered_rings[i]) {
			fput(tctx->registered_rings[i]);
			tctx->registered_rings[i] = NULL;
		}
	}
}

static int io_ring_add_registered_fd(struct io_uring_task *tctx, int fd,
				     int start, int end)
{
	struct file *file;
	int offset;

	for (offset = start; offset < end; offset++) {
		offset = array_index_nospec(offset, IO_RINGFD_REG_MAX);
		if (tctx->registered_rings[offset])
			continue;

		file = fget(fd);
		if (!file) {
			return -EBADF;
		} else if (file->f_op != &io_uring_fops) {
			fput(file);
			return -EOPNOTSUPP;
		}
		tctx->registered_rings[offset] = file;
		return offset;
	}

	return -EBUSY;
}

/*
 * Register a ring fd to avoid fdget/fdput for each io_uring_enter()
 * invocation. User passes in an array of struct io_uring_rsrc_update
 * with ->data set to the ring_fd, and ->offset given for the desired
 * index. If no index is desired, application may set ->offset == -1U
 * and we'll find an available index. Returns number of entries
 * successfully processed, or < 0 on error if none were processed.
 */
static int io_ringfd_register(struct io_ring_ctx *ctx, void __user *__arg,
			      unsigned nr_args)
{
	struct io_uring_rsrc_update __user *arg = __arg;
	struct io_uring_rsrc_update reg;
	struct io_uring_task *tctx;
	int ret, i;

	if (!nr_args || nr_args > IO_RINGFD_REG_MAX)
		return -EINVAL;

	mutex_unlock(&ctx->uring_lock);
	ret = io_uring_add_tctx_node(ctx);
	mutex_lock(&ctx->uring_lock);
	if (ret)
		return ret;

	tctx = current->io_uring;
	for (i = 0; i < nr_args; i++) {
		int start, end;

		if (copy_from_user(&reg, &arg[i], sizeof(reg))) {
			ret = -EFAULT;
			break;
		}

		if (reg.offset == -1U) {
			start = 0;
			end = IO_RINGFD_REG_MAX;
		} else {
			if (reg.offset >= IO_RINGFD_REG_MAX) {
				ret = -EINVAL;
				break;
			}
			start = reg.offset;
			end = start + 1;
		}

		ret = io_ring_add_registered_fd(tctx, reg.data, start, end);
		if (ret < 0)
			break;

		reg.offset = ret;
		if (copy_to_user(&arg[i], &reg, sizeof(reg))) {
			fput(tctx->registered_rings[reg.offset]);
			tctx->registered_rings[reg.offset] = NULL;
			ret = -EFAULT;
			break;
		}
	}

	return i ? i : ret;
}

static int io_ringfd_unregister(struct io_ring_ctx *ctx, void __user *__arg,
				unsigned nr_args)
{
	struct io_uring_rsrc_update __user *arg = __arg;
	struct io_uring_task *tctx = current->io_uring;
	struct io_uring_rsrc_update reg;
	int ret = 0, i;

	if (!nr_args || nr_args > IO_RINGFD_REG_MAX)
		return -EINVAL;
	if (!tctx)
		return 0;

	for (i = 0; i < nr_args; i++) {
		if (copy_from_user(&reg, &arg[i], sizeof(reg))) {
			ret = -EFAULT;
			break;
		}
		if (reg.offset >= IO_RINGFD_REG_MAX) {
			ret = -EINVAL;
			break;
		}

		reg.offset = array_index_nospec(reg.offset, IO_RINGFD_REG_MAX);
		if (tctx->registered_rings[reg.offset]) {
			fput(tctx->registered_rings[reg.offset]);
			tctx->registered_rings[reg.offset] = NULL;
		}
	}

	return i ? i : ret;
}

static void *io_uring_validate_mmap_request(struct file *file,
					    loff_t pgoff, size_t sz)
{
	struct io_ring_ctx *ctx = file->private_data;
	loff_t offset = pgoff << PAGE_SHIFT;
	struct page *page;
	void *ptr;

	switch (offset) {
	case IORING_OFF_SQ_RING:
	case IORING_OFF_CQ_RING:
		ptr = ctx->rings;
		break;
	case IORING_OFF_SQES:
		ptr = ctx->sq_sqes;
		break;
	default:
		return ERR_PTR(-EINVAL);
	}

	page = virt_to_head_page(ptr);
	if (sz > page_size(page))
		return ERR_PTR(-EINVAL);

	return ptr;
}

#ifdef CONFIG_MMU

static __cold int io_uring_mmap(struct file *file, struct vm_area_struct *vma)
{
	size_t sz = vma->vm_end - vma->vm_start;
	unsigned long pfn;
	void *ptr;

	ptr = io_uring_validate_mmap_request(file, vma->vm_pgoff, sz);
	if (IS_ERR(ptr))
		return PTR_ERR(ptr);

	pfn = virt_to_phys(ptr) >> PAGE_SHIFT;
	return remap_pfn_range(vma, vma->vm_start, pfn, sz, vma->vm_page_prot);
}

#else /* !CONFIG_MMU */

static int io_uring_mmap(struct file *file, struct vm_area_struct *vma)
{
	return vma->vm_flags & (VM_SHARED | VM_MAYSHARE) ? 0 : -EINVAL;
}

static unsigned int io_uring_nommu_mmap_capabilities(struct file *file)
{
	return NOMMU_MAP_DIRECT | NOMMU_MAP_READ | NOMMU_MAP_WRITE;
}

static unsigned long io_uring_nommu_get_unmapped_area(struct file *file,
	unsigned long addr, unsigned long len,
	unsigned long pgoff, unsigned long flags)
{
	void *ptr;

	ptr = io_uring_validate_mmap_request(file, pgoff, len);
	if (IS_ERR(ptr))
		return PTR_ERR(ptr);

	return (unsigned long) ptr;
}

#endif /* !CONFIG_MMU */

static int io_sqpoll_wait_sq(struct io_ring_ctx *ctx)
{
	DEFINE_WAIT(wait);

	do {
		if (!io_sqring_full(ctx))
			break;
		prepare_to_wait(&ctx->sqo_sq_wait, &wait, TASK_INTERRUPTIBLE);

		if (!io_sqring_full(ctx))
			break;
		schedule();
	} while (!signal_pending(current));

	finish_wait(&ctx->sqo_sq_wait, &wait);
	return 0;
}

static int io_get_ext_arg(unsigned flags, const void __user *argp, size_t *argsz,
			  struct __kernel_timespec __user **ts,
			  const sigset_t __user **sig)
{
	struct io_uring_getevents_arg arg;

	/*
	 * If EXT_ARG isn't set, then we have no timespec and the argp pointer
	 * is just a pointer to the sigset_t.
	 */
	if (!(flags & IORING_ENTER_EXT_ARG)) {
		*sig = (const sigset_t __user *) argp;
		*ts = NULL;
		return 0;
	}

	/*
	 * EXT_ARG is set - ensure we agree on the size of it and copy in our
	 * timespec and sigset_t pointers if good.
	 */
	if (*argsz != sizeof(arg))
		return -EINVAL;
	if (copy_from_user(&arg, argp, sizeof(arg)))
		return -EFAULT;
	*sig = u64_to_user_ptr(arg.sigmask);
	*argsz = arg.sigmask_sz;
	*ts = u64_to_user_ptr(arg.ts);
	return 0;
}

SYSCALL_DEFINE6(io_uring_enter, unsigned int, fd, u32, to_submit,
		u32, min_complete, u32, flags, const void __user *, argp,
		size_t, argsz)
{
	struct io_ring_ctx *ctx;
	int submitted = 0;
	struct fd f;
	long ret;

	io_run_task_work();

	if (unlikely(flags & ~(IORING_ENTER_GETEVENTS | IORING_ENTER_SQ_WAKEUP |
			       IORING_ENTER_SQ_WAIT | IORING_ENTER_EXT_ARG |
			       IORING_ENTER_REGISTERED_RING)))
		return -EINVAL;

	/*
	 * Ring fd has been registered via IORING_REGISTER_RING_FDS, we
	 * need only dereference our task private array to find it.
	 */
	if (flags & IORING_ENTER_REGISTERED_RING) {
		struct io_uring_task *tctx = current->io_uring;

		if (!tctx || fd >= IO_RINGFD_REG_MAX)
			return -EINVAL;
		fd = array_index_nospec(fd, IO_RINGFD_REG_MAX);
		f.file = tctx->registered_rings[fd];
		if (unlikely(!f.file))
			return -EBADF;
	} else {
		f = fdget(fd);
		if (unlikely(!f.file))
			return -EBADF;
	}

	ret = -EOPNOTSUPP;
	if (unlikely(f.file->f_op != &io_uring_fops))
		goto out_fput;

	ret = -ENXIO;
	ctx = f.file->private_data;
	if (unlikely(!percpu_ref_tryget(&ctx->refs)))
		goto out_fput;

	ret = -EBADFD;
	if (unlikely(ctx->flags & IORING_SETUP_R_DISABLED))
		goto out;

	/*
	 * For SQ polling, the thread will do all submissions and completions.
	 * Just return the requested submit count, and wake the thread if
	 * we were asked to.
	 */
	ret = 0;
	if (ctx->flags & IORING_SETUP_SQPOLL) {
		io_cqring_overflow_flush(ctx);

		if (unlikely(ctx->sq_data->thread == NULL)) {
			ret = -EOWNERDEAD;
			goto out;
		}
		if (flags & IORING_ENTER_SQ_WAKEUP)
			wake_up(&ctx->sq_data->wait);
		if (flags & IORING_ENTER_SQ_WAIT) {
			ret = io_sqpoll_wait_sq(ctx);
			if (ret)
				goto out;
		}
		submitted = to_submit;
	} else if (to_submit) {
		ret = io_uring_add_tctx_node(ctx);
		if (unlikely(ret))
			goto out;
		mutex_lock(&ctx->uring_lock);
		submitted = io_submit_sqes(ctx, to_submit);
		mutex_unlock(&ctx->uring_lock);

		if (submitted != to_submit)
			goto out;
	}
	if (flags & IORING_ENTER_GETEVENTS) {
		const sigset_t __user *sig;
		struct __kernel_timespec __user *ts;

		ret = io_get_ext_arg(flags, argp, &argsz, &ts, &sig);
		if (unlikely(ret))
			goto out;

		min_complete = min(min_complete, ctx->cq_entries);

		/*
		 * When SETUP_IOPOLL and SETUP_SQPOLL are both enabled, user
		 * space applications don't need to do io completion events
		 * polling again, they can rely on io_sq_thread to do polling
		 * work, which can reduce cpu usage and uring_lock contention.
		 */
		if (ctx->flags & IORING_SETUP_IOPOLL &&
		    !(ctx->flags & IORING_SETUP_SQPOLL)) {
			ret = io_iopoll_check(ctx, min_complete);
		} else {
			ret = io_cqring_wait(ctx, min_complete, sig, argsz, ts);
		}
	}

out:
	percpu_ref_put(&ctx->refs);
out_fput:
	if (!(flags & IORING_ENTER_REGISTERED_RING))
		fdput(f);
	return submitted ? submitted : ret;
}

#ifdef CONFIG_PROC_FS
static __cold int io_uring_show_cred(struct seq_file *m, unsigned int id,
		const struct cred *cred)
{
	struct user_namespace *uns = seq_user_ns(m);
	struct group_info *gi;
	kernel_cap_t cap;
	unsigned __capi;
	int g;

	seq_printf(m, "%5d\n", id);
	seq_put_decimal_ull(m, "\tUid:\t", from_kuid_munged(uns, cred->uid));
	seq_put_decimal_ull(m, "\t\t", from_kuid_munged(uns, cred->euid));
	seq_put_decimal_ull(m, "\t\t", from_kuid_munged(uns, cred->suid));
	seq_put_decimal_ull(m, "\t\t", from_kuid_munged(uns, cred->fsuid));
	seq_put_decimal_ull(m, "\n\tGid:\t", from_kgid_munged(uns, cred->gid));
	seq_put_decimal_ull(m, "\t\t", from_kgid_munged(uns, cred->egid));
	seq_put_decimal_ull(m, "\t\t", from_kgid_munged(uns, cred->sgid));
	seq_put_decimal_ull(m, "\t\t", from_kgid_munged(uns, cred->fsgid));
	seq_puts(m, "\n\tGroups:\t");
	gi = cred->group_info;
	for (g = 0; g < gi->ngroups; g++) {
		seq_put_decimal_ull(m, g ? " " : "",
					from_kgid_munged(uns, gi->gid[g]));
	}
	seq_puts(m, "\n\tCapEff:\t");
	cap = cred->cap_effective;
	CAP_FOR_EACH_U32(__capi)
		seq_put_hex_ll(m, NULL, cap.cap[CAP_LAST_U32 - __capi], 8);
	seq_putc(m, '\n');
	return 0;
}

static __cold void __io_uring_show_fdinfo(struct io_ring_ctx *ctx,
					  struct seq_file *m)
{
	struct io_sq_data *sq = NULL;
	struct io_overflow_cqe *ocqe;
	struct io_rings *r = ctx->rings;
	unsigned int sq_mask = ctx->sq_entries - 1, cq_mask = ctx->cq_entries - 1;
	unsigned int sq_head = READ_ONCE(r->sq.head);
	unsigned int sq_tail = READ_ONCE(r->sq.tail);
	unsigned int cq_head = READ_ONCE(r->cq.head);
	unsigned int cq_tail = READ_ONCE(r->cq.tail);
	unsigned int sq_entries, cq_entries;
	bool has_lock;
	unsigned int i;

	/*
	 * we may get imprecise sqe and cqe info if uring is actively running
	 * since we get cached_sq_head and cached_cq_tail without uring_lock
	 * and sq_tail and cq_head are changed by userspace. But it's ok since
	 * we usually use these info when it is stuck.
	 */
	seq_printf(m, "SqMask:\t0x%x\n", sq_mask);
	seq_printf(m, "SqHead:\t%u\n", sq_head);
	seq_printf(m, "SqTail:\t%u\n", sq_tail);
	seq_printf(m, "CachedSqHead:\t%u\n", ctx->cached_sq_head);
	seq_printf(m, "CqMask:\t0x%x\n", cq_mask);
	seq_printf(m, "CqHead:\t%u\n", cq_head);
	seq_printf(m, "CqTail:\t%u\n", cq_tail);
	seq_printf(m, "CachedCqTail:\t%u\n", ctx->cached_cq_tail);
	seq_printf(m, "SQEs:\t%u\n", sq_tail - ctx->cached_sq_head);
	sq_entries = min(sq_tail - sq_head, ctx->sq_entries);
	for (i = 0; i < sq_entries; i++) {
		unsigned int entry = i + sq_head;
		unsigned int sq_idx = READ_ONCE(ctx->sq_array[entry & sq_mask]);
		struct io_uring_sqe *sqe;

		if (sq_idx > sq_mask)
			continue;
		sqe = &ctx->sq_sqes[sq_idx];
		seq_printf(m, "%5u: opcode:%d, fd:%d, flags:%x, user_data:%llu\n",
			   sq_idx, sqe->opcode, sqe->fd, sqe->flags,
			   sqe->user_data);
	}
	seq_printf(m, "CQEs:\t%u\n", cq_tail - cq_head);
	cq_entries = min(cq_tail - cq_head, ctx->cq_entries);
	for (i = 0; i < cq_entries; i++) {
		unsigned int entry = i + cq_head;
		struct io_uring_cqe *cqe = &r->cqes[entry & cq_mask];

		seq_printf(m, "%5u: user_data:%llu, res:%d, flag:%x\n",
			   entry & cq_mask, cqe->user_data, cqe->res,
			   cqe->flags);
	}

	/*
	 * Avoid ABBA deadlock between the seq lock and the io_uring mutex,
	 * since fdinfo case grabs it in the opposite direction of normal use
	 * cases. If we fail to get the lock, we just don't iterate any
	 * structures that could be going away outside the io_uring mutex.
	 */
	has_lock = mutex_trylock(&ctx->uring_lock);

	if (has_lock && (ctx->flags & IORING_SETUP_SQPOLL)) {
		sq = ctx->sq_data;
		if (!sq->thread)
			sq = NULL;
	}

	seq_printf(m, "SqThread:\t%d\n", sq ? task_pid_nr(sq->thread) : -1);
	seq_printf(m, "SqThreadCpu:\t%d\n", sq ? task_cpu(sq->thread) : -1);
	seq_printf(m, "UserFiles:\t%u\n", ctx->nr_user_files);
	for (i = 0; has_lock && i < ctx->nr_user_files; i++) {
		struct file *f = io_file_from_index(ctx, i);

		if (f)
			seq_printf(m, "%5u: %s\n", i, file_dentry(f)->d_iname);
		else
			seq_printf(m, "%5u: <none>\n", i);
	}
	seq_printf(m, "UserBufs:\t%u\n", ctx->nr_user_bufs);
	for (i = 0; has_lock && i < ctx->nr_user_bufs; i++) {
		struct io_mapped_ubuf *buf = ctx->user_bufs[i];
		unsigned int len = buf->ubuf_end - buf->ubuf;

		seq_printf(m, "%5u: 0x%llx/%u\n", i, buf->ubuf, len);
	}
	if (has_lock && !xa_empty(&ctx->personalities)) {
		unsigned long index;
		const struct cred *cred;

		seq_printf(m, "Personalities:\n");
		xa_for_each(&ctx->personalities, index, cred)
			io_uring_show_cred(m, index, cred);
	}
	if (has_lock)
		mutex_unlock(&ctx->uring_lock);

	seq_puts(m, "PollList:\n");
	spin_lock(&ctx->completion_lock);
	for (i = 0; i < (1U << ctx->cancel_hash_bits); i++) {
		struct hlist_head *list = &ctx->cancel_hash[i];
		struct io_kiocb *req;

		hlist_for_each_entry(req, list, hash_node)
			seq_printf(m, "  op=%d, task_works=%d\n", req->opcode,
					req->task->task_works != NULL);
	}

	seq_puts(m, "CqOverflowList:\n");
	list_for_each_entry(ocqe, &ctx->cq_overflow_list, list) {
		struct io_uring_cqe *cqe = &ocqe->cqe;

		seq_printf(m, "  user_data=%llu, res=%d, flags=%x\n",
			   cqe->user_data, cqe->res, cqe->flags);

	}

	spin_unlock(&ctx->completion_lock);
}

static __cold void io_uring_show_fdinfo(struct seq_file *m, struct file *f)
{
	struct io_ring_ctx *ctx = f->private_data;

	if (percpu_ref_tryget(&ctx->refs)) {
		__io_uring_show_fdinfo(ctx, m);
		percpu_ref_put(&ctx->refs);
	}
}
#endif

static const struct file_operations io_uring_fops = {
	.release	= io_uring_release,
	.mmap		= io_uring_mmap,
#ifndef CONFIG_MMU
	.get_unmapped_area = io_uring_nommu_get_unmapped_area,
	.mmap_capabilities = io_uring_nommu_mmap_capabilities,
#endif
	.poll		= io_uring_poll,
#ifdef CONFIG_PROC_FS
	.show_fdinfo	= io_uring_show_fdinfo,
#endif
};

static __cold int io_allocate_scq_urings(struct io_ring_ctx *ctx,
					 struct io_uring_params *p)
{
	struct io_rings *rings;
	size_t size, sq_array_offset;

	/* make sure these are sane, as we already accounted them */
	ctx->sq_entries = p->sq_entries;
	ctx->cq_entries = p->cq_entries;

	size = rings_size(p->sq_entries, p->cq_entries, &sq_array_offset);
	if (size == SIZE_MAX)
		return -EOVERFLOW;

	rings = io_mem_alloc(size);
	if (!rings)
		return -ENOMEM;

	ctx->rings = rings;
	ctx->sq_array = (u32 *)((char *)rings + sq_array_offset);
	rings->sq_ring_mask = p->sq_entries - 1;
	rings->cq_ring_mask = p->cq_entries - 1;
	rings->sq_ring_entries = p->sq_entries;
	rings->cq_ring_entries = p->cq_entries;

	size = array_size(sizeof(struct io_uring_sqe), p->sq_entries);
	if (size == SIZE_MAX) {
		io_mem_free(ctx->rings);
		ctx->rings = NULL;
		return -EOVERFLOW;
	}

	ctx->sq_sqes = io_mem_alloc(size);
	if (!ctx->sq_sqes) {
		io_mem_free(ctx->rings);
		ctx->rings = NULL;
		return -ENOMEM;
	}

	return 0;
}

static int io_uring_install_fd(struct io_ring_ctx *ctx, struct file *file)
{
	int ret, fd;

	fd = get_unused_fd_flags(O_RDWR | O_CLOEXEC);
	if (fd < 0)
		return fd;

	ret = io_uring_add_tctx_node(ctx);
	if (ret) {
		put_unused_fd(fd);
		return ret;
	}
	fd_install(fd, file);
	return fd;
}

/*
 * Allocate an anonymous fd, this is what constitutes the application
 * visible backing of an io_uring instance. The application mmaps this
 * fd to gain access to the SQ/CQ ring details. If UNIX sockets are enabled,
 * we have to tie this fd to a socket for file garbage collection purposes.
 */
static struct file *io_uring_get_file(struct io_ring_ctx *ctx)
{
	struct file *file;
#if defined(CONFIG_UNIX)
	int ret;

	ret = sock_create_kern(&init_net, PF_UNIX, SOCK_RAW, IPPROTO_IP,
				&ctx->ring_sock);
	if (ret)
		return ERR_PTR(ret);
#endif

	file = anon_inode_getfile_secure("[io_uring]", &io_uring_fops, ctx,
					 O_RDWR | O_CLOEXEC, NULL);
#if defined(CONFIG_UNIX)
	if (IS_ERR(file)) {
		sock_release(ctx->ring_sock);
		ctx->ring_sock = NULL;
	} else {
		ctx->ring_sock->file = file;
	}
#endif
	return file;
}

static __cold int io_uring_create(unsigned entries, struct io_uring_params *p,
				  struct io_uring_params __user *params)
{
	struct io_ring_ctx *ctx;
	struct file *file;
	int ret;

	if (!entries)
		return -EINVAL;
	if (entries > IORING_MAX_ENTRIES) {
		if (!(p->flags & IORING_SETUP_CLAMP))
			return -EINVAL;
		entries = IORING_MAX_ENTRIES;
	}

	/*
	 * Use twice as many entries for the CQ ring. It's possible for the
	 * application to drive a higher depth than the size of the SQ ring,
	 * since the sqes are only used at submission time. This allows for
	 * some flexibility in overcommitting a bit. If the application has
	 * set IORING_SETUP_CQSIZE, it will have passed in the desired number
	 * of CQ ring entries manually.
	 */
	p->sq_entries = roundup_pow_of_two(entries);
	if (p->flags & IORING_SETUP_CQSIZE) {
		/*
		 * If IORING_SETUP_CQSIZE is set, we do the same roundup
		 * to a power-of-two, if it isn't already. We do NOT impose
		 * any cq vs sq ring sizing.
		 */
		if (!p->cq_entries)
			return -EINVAL;
		if (p->cq_entries > IORING_MAX_CQ_ENTRIES) {
			if (!(p->flags & IORING_SETUP_CLAMP))
				return -EINVAL;
			p->cq_entries = IORING_MAX_CQ_ENTRIES;
		}
		p->cq_entries = roundup_pow_of_two(p->cq_entries);
		if (p->cq_entries < p->sq_entries)
			return -EINVAL;
	} else {
		p->cq_entries = 2 * p->sq_entries;
	}

	ctx = io_ring_ctx_alloc(p);
	if (!ctx)
		return -ENOMEM;
	ctx->compat = in_compat_syscall();
	if (!capable(CAP_IPC_LOCK))
		ctx->user = get_uid(current_user());

	/*
	 * This is just grabbed for accounting purposes. When a process exits,
	 * the mm is exited and dropped before the files, hence we need to hang
	 * on to this mm purely for the purposes of being able to unaccount
	 * memory (locked/pinned vm). It's not used for anything else.
	 */
	mmgrab(current->mm);
	ctx->mm_account = current->mm;

	ret = io_allocate_scq_urings(ctx, p);
	if (ret)
		goto err;

	ret = io_sq_offload_create(ctx, p);
	if (ret)
		goto err;
	/* always set a rsrc node */
	ret = io_rsrc_node_switch_start(ctx);
	if (ret)
		goto err;
	io_rsrc_node_switch(ctx, NULL);

	memset(&p->sq_off, 0, sizeof(p->sq_off));
	p->sq_off.head = offsetof(struct io_rings, sq.head);
	p->sq_off.tail = offsetof(struct io_rings, sq.tail);
	p->sq_off.ring_mask = offsetof(struct io_rings, sq_ring_mask);
	p->sq_off.ring_entries = offsetof(struct io_rings, sq_ring_entries);
	p->sq_off.flags = offsetof(struct io_rings, sq_flags);
	p->sq_off.dropped = offsetof(struct io_rings, sq_dropped);
	p->sq_off.array = (char *)ctx->sq_array - (char *)ctx->rings;

	memset(&p->cq_off, 0, sizeof(p->cq_off));
	p->cq_off.head = offsetof(struct io_rings, cq.head);
	p->cq_off.tail = offsetof(struct io_rings, cq.tail);
	p->cq_off.ring_mask = offsetof(struct io_rings, cq_ring_mask);
	p->cq_off.ring_entries = offsetof(struct io_rings, cq_ring_entries);
	p->cq_off.overflow = offsetof(struct io_rings, cq_overflow);
	p->cq_off.cqes = offsetof(struct io_rings, cqes);
	p->cq_off.flags = offsetof(struct io_rings, cq_flags);

	p->features = IORING_FEAT_SINGLE_MMAP | IORING_FEAT_NODROP |
			IORING_FEAT_SUBMIT_STABLE | IORING_FEAT_RW_CUR_POS |
			IORING_FEAT_CUR_PERSONALITY | IORING_FEAT_FAST_POLL |
			IORING_FEAT_POLL_32BITS | IORING_FEAT_SQPOLL_NONFIXED |
			IORING_FEAT_EXT_ARG | IORING_FEAT_NATIVE_WORKERS |
			IORING_FEAT_RSRC_TAGS | IORING_FEAT_CQE_SKIP;

	if (copy_to_user(params, p, sizeof(*p))) {
		ret = -EFAULT;
		goto err;
	}

	file = io_uring_get_file(ctx);
	if (IS_ERR(file)) {
		ret = PTR_ERR(file);
		goto err;
	}

	/*
	 * Install ring fd as the very last thing, so we don't risk someone
	 * having closed it before we finish setup
	 */
	ret = io_uring_install_fd(ctx, file);
	if (ret < 0) {
		/* fput will clean it up */
		fput(file);
		return ret;
	}

	trace_io_uring_create(ret, ctx, p->sq_entries, p->cq_entries, p->flags);
	return ret;
err:
	io_ring_ctx_wait_and_kill(ctx);
	return ret;
}

/*
 * Sets up an aio uring context, and returns the fd. Applications asks for a
 * ring size, we return the actual sq/cq ring sizes (among other things) in the
 * params structure passed in.
 */
static long io_uring_setup(u32 entries, struct io_uring_params __user *params)
{
	struct io_uring_params p;
	int i;

	if (copy_from_user(&p, params, sizeof(p)))
		return -EFAULT;
	for (i = 0; i < ARRAY_SIZE(p.resv); i++) {
		if (p.resv[i])
			return -EINVAL;
	}

	if (p.flags & ~(IORING_SETUP_IOPOLL | IORING_SETUP_SQPOLL |
			IORING_SETUP_SQ_AFF | IORING_SETUP_CQSIZE |
			IORING_SETUP_CLAMP | IORING_SETUP_ATTACH_WQ |
			IORING_SETUP_R_DISABLED))
		return -EINVAL;

	return  io_uring_create(entries, &p, params);
}

SYSCALL_DEFINE2(io_uring_setup, u32, entries,
		struct io_uring_params __user *, params)
{
	return io_uring_setup(entries, params);
}

static __cold int io_probe(struct io_ring_ctx *ctx, void __user *arg,
			   unsigned nr_args)
{
	struct io_uring_probe *p;
	size_t size;
	int i, ret;

	size = struct_size(p, ops, nr_args);
	if (size == SIZE_MAX)
		return -EOVERFLOW;
	p = kzalloc(size, GFP_KERNEL);
	if (!p)
		return -ENOMEM;

	ret = -EFAULT;
	if (copy_from_user(p, arg, size))
		goto out;
	ret = -EINVAL;
	if (memchr_inv(p, 0, size))
		goto out;

	p->last_op = IORING_OP_LAST - 1;
	if (nr_args > IORING_OP_LAST)
		nr_args = IORING_OP_LAST;

	for (i = 0; i < nr_args; i++) {
		p->ops[i].op = i;
		if (!io_op_defs[i].not_supported)
			p->ops[i].flags = IO_URING_OP_SUPPORTED;
	}
	p->ops_len = i;

	ret = 0;
	if (copy_to_user(arg, p, size))
		ret = -EFAULT;
out:
	kfree(p);
	return ret;
}

static int io_register_personality(struct io_ring_ctx *ctx)
{
	const struct cred *creds;
	u32 id;
	int ret;

	creds = get_current_cred();

	ret = xa_alloc_cyclic(&ctx->personalities, &id, (void *)creds,
			XA_LIMIT(0, USHRT_MAX), &ctx->pers_next, GFP_KERNEL);
	if (ret < 0) {
		put_cred(creds);
		return ret;
	}
	return id;
}

static __cold int io_register_restrictions(struct io_ring_ctx *ctx,
					   void __user *arg, unsigned int nr_args)
{
	struct io_uring_restriction *res;
	size_t size;
	int i, ret;

	/* Restrictions allowed only if rings started disabled */
	if (!(ctx->flags & IORING_SETUP_R_DISABLED))
		return -EBADFD;

	/* We allow only a single restrictions registration */
	if (ctx->restrictions.registered)
		return -EBUSY;

	if (!arg || nr_args > IORING_MAX_RESTRICTIONS)
		return -EINVAL;

	size = array_size(nr_args, sizeof(*res));
	if (size == SIZE_MAX)
		return -EOVERFLOW;

	res = memdup_user(arg, size);
	if (IS_ERR(res))
		return PTR_ERR(res);

	ret = 0;

	for (i = 0; i < nr_args; i++) {
		switch (res[i].opcode) {
		case IORING_RESTRICTION_REGISTER_OP:
			if (res[i].register_op >= IORING_REGISTER_LAST) {
				ret = -EINVAL;
				goto out;
			}

			__set_bit(res[i].register_op,
				  ctx->restrictions.register_op);
			break;
		case IORING_RESTRICTION_SQE_OP:
			if (res[i].sqe_op >= IORING_OP_LAST) {
				ret = -EINVAL;
				goto out;
			}

			__set_bit(res[i].sqe_op, ctx->restrictions.sqe_op);
			break;
		case IORING_RESTRICTION_SQE_FLAGS_ALLOWED:
			ctx->restrictions.sqe_flags_allowed = res[i].sqe_flags;
			break;
		case IORING_RESTRICTION_SQE_FLAGS_REQUIRED:
			ctx->restrictions.sqe_flags_required = res[i].sqe_flags;
			break;
		default:
			ret = -EINVAL;
			goto out;
		}
	}

out:
	/* Reset all restrictions if an error happened */
	if (ret != 0)
		memset(&ctx->restrictions, 0, sizeof(ctx->restrictions));
	else
		ctx->restrictions.registered = true;

	kfree(res);
	return ret;
}

static int io_register_enable_rings(struct io_ring_ctx *ctx)
{
	if (!(ctx->flags & IORING_SETUP_R_DISABLED))
		return -EBADFD;

	if (ctx->restrictions.registered)
		ctx->restricted = 1;

	ctx->flags &= ~IORING_SETUP_R_DISABLED;
	if (ctx->sq_data && wq_has_sleeper(&ctx->sq_data->wait))
		wake_up(&ctx->sq_data->wait);
	return 0;
}

static int __io_register_rsrc_update(struct io_ring_ctx *ctx, unsigned type,
				     struct io_uring_rsrc_update2 *up,
				     unsigned nr_args)
{
	__u32 tmp;
	int err;

	if (up->resv)
		return -EINVAL;
	if (check_add_overflow(up->offset, nr_args, &tmp))
		return -EOVERFLOW;
	err = io_rsrc_node_switch_start(ctx);
	if (err)
		return err;

	switch (type) {
	case IORING_RSRC_FILE:
		return __io_sqe_files_update(ctx, up, nr_args);
	case IORING_RSRC_BUFFER:
		return __io_sqe_buffers_update(ctx, up, nr_args);
	}
	return -EINVAL;
}

static int io_register_files_update(struct io_ring_ctx *ctx, void __user *arg,
				    unsigned nr_args)
{
	struct io_uring_rsrc_update2 up;

	if (!nr_args)
		return -EINVAL;
	memset(&up, 0, sizeof(up));
	if (copy_from_user(&up, arg, sizeof(struct io_uring_rsrc_update)))
		return -EFAULT;
	return __io_register_rsrc_update(ctx, IORING_RSRC_FILE, &up, nr_args);
}

static int io_register_rsrc_update(struct io_ring_ctx *ctx, void __user *arg,
				   unsigned size, unsigned type)
{
	struct io_uring_rsrc_update2 up;

	if (size != sizeof(up))
		return -EINVAL;
	if (copy_from_user(&up, arg, sizeof(up)))
		return -EFAULT;
	if (!up.nr || up.resv)
		return -EINVAL;
	return __io_register_rsrc_update(ctx, type, &up, up.nr);
}

static __cold int io_register_rsrc(struct io_ring_ctx *ctx, void __user *arg,
			    unsigned int size, unsigned int type)
{
	struct io_uring_rsrc_register rr;

	/* keep it extendible */
	if (size != sizeof(rr))
		return -EINVAL;

	memset(&rr, 0, sizeof(rr));
	if (copy_from_user(&rr, arg, size))
		return -EFAULT;
	if (!rr.nr || rr.resv || rr.resv2)
		return -EINVAL;

	switch (type) {
	case IORING_RSRC_FILE:
		return io_sqe_files_register(ctx, u64_to_user_ptr(rr.data),
					     rr.nr, u64_to_user_ptr(rr.tags));
	case IORING_RSRC_BUFFER:
		return io_sqe_buffers_register(ctx, u64_to_user_ptr(rr.data),
					       rr.nr, u64_to_user_ptr(rr.tags));
	}
	return -EINVAL;
}

static __cold int io_register_iowq_aff(struct io_ring_ctx *ctx,
				       void __user *arg, unsigned len)
{
	struct io_uring_task *tctx = current->io_uring;
	cpumask_var_t new_mask;
	int ret;

	if (!tctx || !tctx->io_wq)
		return -EINVAL;

	if (!alloc_cpumask_var(&new_mask, GFP_KERNEL))
		return -ENOMEM;

	cpumask_clear(new_mask);
	if (len > cpumask_size())
		len = cpumask_size();

	if (copy_from_user(new_mask, arg, len)) {
		free_cpumask_var(new_mask);
		return -EFAULT;
	}

	ret = io_wq_cpu_affinity(tctx->io_wq, new_mask);
	free_cpumask_var(new_mask);
	return ret;
}

static __cold int io_unregister_iowq_aff(struct io_ring_ctx *ctx)
{
	struct io_uring_task *tctx = current->io_uring;

	if (!tctx || !tctx->io_wq)
		return -EINVAL;

	return io_wq_cpu_affinity(tctx->io_wq, NULL);
}

static __cold int io_register_iowq_max_workers(struct io_ring_ctx *ctx,
					       void __user *arg)
	__must_hold(&ctx->uring_lock)
{
	struct io_tctx_node *node;
	struct io_uring_task *tctx = NULL;
	struct io_sq_data *sqd = NULL;
	__u32 new_count[2];
	int i, ret;

	if (copy_from_user(new_count, arg, sizeof(new_count)))
		return -EFAULT;
	for (i = 0; i < ARRAY_SIZE(new_count); i++)
		if (new_count[i] > INT_MAX)
			return -EINVAL;

	if (ctx->flags & IORING_SETUP_SQPOLL) {
		sqd = ctx->sq_data;
		if (sqd) {
			/*
			 * Observe the correct sqd->lock -> ctx->uring_lock
			 * ordering. Fine to drop uring_lock here, we hold
			 * a ref to the ctx.
			 */
			refcount_inc(&sqd->refs);
			mutex_unlock(&ctx->uring_lock);
			mutex_lock(&sqd->lock);
			mutex_lock(&ctx->uring_lock);
			if (sqd->thread)
				tctx = sqd->thread->io_uring;
		}
	} else {
		tctx = current->io_uring;
	}

	BUILD_BUG_ON(sizeof(new_count) != sizeof(ctx->iowq_limits));

	for (i = 0; i < ARRAY_SIZE(new_count); i++)
		if (new_count[i])
			ctx->iowq_limits[i] = new_count[i];
	ctx->iowq_limits_set = true;

	if (tctx && tctx->io_wq) {
		ret = io_wq_max_workers(tctx->io_wq, new_count);
		if (ret)
			goto err;
	} else {
		memset(new_count, 0, sizeof(new_count));
	}

	if (sqd) {
		mutex_unlock(&sqd->lock);
		io_put_sq_data(sqd);
	}

	if (copy_to_user(arg, new_count, sizeof(new_count)))
		return -EFAULT;

	/* that's it for SQPOLL, only the SQPOLL task creates requests */
	if (sqd)
		return 0;

	/* now propagate the restriction to all registered users */
	list_for_each_entry(node, &ctx->tctx_list, ctx_node) {
		struct io_uring_task *tctx = node->task->io_uring;

		if (WARN_ON_ONCE(!tctx->io_wq))
			continue;

		for (i = 0; i < ARRAY_SIZE(new_count); i++)
			new_count[i] = ctx->iowq_limits[i];
		/* ignore errors, it always returns zero anyway */
		(void)io_wq_max_workers(tctx->io_wq, new_count);
	}
	return 0;
err:
	if (sqd) {
		mutex_unlock(&sqd->lock);
		io_put_sq_data(sqd);
	}
	return ret;
}

static int __io_uring_register(struct io_ring_ctx *ctx, unsigned opcode,
			       void __user *arg, unsigned nr_args)
	__releases(ctx->uring_lock)
	__acquires(ctx->uring_lock)
{
	int ret;

	/*
	 * We're inside the ring mutex, if the ref is already dying, then
	 * someone else killed the ctx or is already going through
	 * io_uring_register().
	 */
	if (percpu_ref_is_dying(&ctx->refs))
		return -ENXIO;

	if (ctx->restricted) {
		if (opcode >= IORING_REGISTER_LAST)
			return -EINVAL;
		opcode = array_index_nospec(opcode, IORING_REGISTER_LAST);
		if (!test_bit(opcode, ctx->restrictions.register_op))
			return -EACCES;
	}

	switch (opcode) {
	case IORING_REGISTER_BUFFERS:
		ret = io_sqe_buffers_register(ctx, arg, nr_args, NULL);
		break;
	case IORING_UNREGISTER_BUFFERS:
		ret = -EINVAL;
		if (arg || nr_args)
			break;
		ret = io_sqe_buffers_unregister(ctx);
		break;
	case IORING_REGISTER_FILES:
		ret = io_sqe_files_register(ctx, arg, nr_args, NULL);
		break;
	case IORING_UNREGISTER_FILES:
		ret = -EINVAL;
		if (arg || nr_args)
			break;
		ret = io_sqe_files_unregister(ctx);
		break;
	case IORING_REGISTER_FILES_UPDATE:
		ret = io_register_files_update(ctx, arg, nr_args);
		break;
	case IORING_REGISTER_EVENTFD:
		ret = -EINVAL;
		if (nr_args != 1)
			break;
		ret = io_eventfd_register(ctx, arg, 0);
		break;
	case IORING_REGISTER_EVENTFD_ASYNC:
		ret = -EINVAL;
		if (nr_args != 1)
			break;
		ret = io_eventfd_register(ctx, arg, 1);
		break;
	case IORING_UNREGISTER_EVENTFD:
		ret = -EINVAL;
		if (arg || nr_args)
			break;
		ret = io_eventfd_unregister(ctx);
		break;
	case IORING_REGISTER_PROBE:
		ret = -EINVAL;
		if (!arg || nr_args > 256)
			break;
		ret = io_probe(ctx, arg, nr_args);
		break;
	case IORING_REGISTER_PERSONALITY:
		ret = -EINVAL;
		if (arg || nr_args)
			break;
		ret = io_register_personality(ctx);
		break;
	case IORING_UNREGISTER_PERSONALITY:
		ret = -EINVAL;
		if (arg)
			break;
		ret = io_unregister_personality(ctx, nr_args);
		break;
	case IORING_REGISTER_ENABLE_RINGS:
		ret = -EINVAL;
		if (arg || nr_args)
			break;
		ret = io_register_enable_rings(ctx);
		break;
	case IORING_REGISTER_RESTRICTIONS:
		ret = io_register_restrictions(ctx, arg, nr_args);
		break;
	case IORING_REGISTER_FILES2:
		ret = io_register_rsrc(ctx, arg, nr_args, IORING_RSRC_FILE);
		break;
	case IORING_REGISTER_FILES_UPDATE2:
		ret = io_register_rsrc_update(ctx, arg, nr_args,
					      IORING_RSRC_FILE);
		break;
	case IORING_REGISTER_BUFFERS2:
		ret = io_register_rsrc(ctx, arg, nr_args, IORING_RSRC_BUFFER);
		break;
	case IORING_REGISTER_BUFFERS_UPDATE:
		ret = io_register_rsrc_update(ctx, arg, nr_args,
					      IORING_RSRC_BUFFER);
		break;
	case IORING_REGISTER_IOWQ_AFF:
		ret = -EINVAL;
		if (!arg || !nr_args)
			break;
		ret = io_register_iowq_aff(ctx, arg, nr_args);
		break;
	case IORING_UNREGISTER_IOWQ_AFF:
		ret = -EINVAL;
		if (arg || nr_args)
			break;
		ret = io_unregister_iowq_aff(ctx);
		break;
	case IORING_REGISTER_IOWQ_MAX_WORKERS:
		ret = -EINVAL;
		if (!arg || nr_args != 2)
			break;
		ret = io_register_iowq_max_workers(ctx, arg);
		break;
	case IORING_REGISTER_RING_FDS:
		ret = io_ringfd_register(ctx, arg, nr_args);
		break;
	case IORING_UNREGISTER_RING_FDS:
		ret = io_ringfd_unregister(ctx, arg, nr_args);
		break;
	default:
		ret = -EINVAL;
		break;
	}

	return ret;
}

SYSCALL_DEFINE4(io_uring_register, unsigned int, fd, unsigned int, opcode,
		void __user *, arg, unsigned int, nr_args)
{
	struct io_ring_ctx *ctx;
	long ret = -EBADF;
	struct fd f;

	f = fdget(fd);
	if (!f.file)
		return -EBADF;

	ret = -EOPNOTSUPP;
	if (f.file->f_op != &io_uring_fops)
		goto out_fput;

	ctx = f.file->private_data;

	io_run_task_work();

	mutex_lock(&ctx->uring_lock);
	ret = __io_uring_register(ctx, opcode, arg, nr_args);
	mutex_unlock(&ctx->uring_lock);
	trace_io_uring_register(ctx, opcode, ctx->nr_user_files, ctx->nr_user_bufs, ret);
out_fput:
	fdput(f);
	return ret;
}

static int __init io_uring_init(void)
{
#define __BUILD_BUG_VERIFY_ELEMENT(stype, eoffset, etype, ename) do { \
	BUILD_BUG_ON(offsetof(stype, ename) != eoffset); \
	BUILD_BUG_ON(sizeof(etype) != sizeof_field(stype, ename)); \
} while (0)

#define BUILD_BUG_SQE_ELEM(eoffset, etype, ename) \
	__BUILD_BUG_VERIFY_ELEMENT(struct io_uring_sqe, eoffset, etype, ename)
	BUILD_BUG_ON(sizeof(struct io_uring_sqe) != 64);
	BUILD_BUG_SQE_ELEM(0,  __u8,   opcode);
	BUILD_BUG_SQE_ELEM(1,  __u8,   flags);
	BUILD_BUG_SQE_ELEM(2,  __u16,  ioprio);
	BUILD_BUG_SQE_ELEM(4,  __s32,  fd);
	BUILD_BUG_SQE_ELEM(8,  __u64,  off);
	BUILD_BUG_SQE_ELEM(8,  __u64,  addr2);
	BUILD_BUG_SQE_ELEM(16, __u64,  addr);
	BUILD_BUG_SQE_ELEM(16, __u64,  splice_off_in);
	BUILD_BUG_SQE_ELEM(24, __u32,  len);
	BUILD_BUG_SQE_ELEM(28,     __kernel_rwf_t, rw_flags);
	BUILD_BUG_SQE_ELEM(28, /* compat */   int, rw_flags);
	BUILD_BUG_SQE_ELEM(28, /* compat */ __u32, rw_flags);
	BUILD_BUG_SQE_ELEM(28, __u32,  fsync_flags);
	BUILD_BUG_SQE_ELEM(28, /* compat */ __u16,  poll_events);
	BUILD_BUG_SQE_ELEM(28, __u32,  poll32_events);
	BUILD_BUG_SQE_ELEM(28, __u32,  sync_range_flags);
	BUILD_BUG_SQE_ELEM(28, __u32,  msg_flags);
	BUILD_BUG_SQE_ELEM(28, __u32,  timeout_flags);
	BUILD_BUG_SQE_ELEM(28, __u32,  accept_flags);
	BUILD_BUG_SQE_ELEM(28, __u32,  cancel_flags);
	BUILD_BUG_SQE_ELEM(28, __u32,  open_flags);
	BUILD_BUG_SQE_ELEM(28, __u32,  statx_flags);
	BUILD_BUG_SQE_ELEM(28, __u32,  fadvise_advice);
	BUILD_BUG_SQE_ELEM(28, __u32,  splice_flags);
	BUILD_BUG_SQE_ELEM(32, __u64,  user_data);
	BUILD_BUG_SQE_ELEM(40, __u16,  buf_index);
	BUILD_BUG_SQE_ELEM(40, __u16,  buf_group);
	BUILD_BUG_SQE_ELEM(42, __u16,  personality);
	BUILD_BUG_SQE_ELEM(44, __s32,  splice_fd_in);
	BUILD_BUG_SQE_ELEM(44, __u32,  file_index);

	BUILD_BUG_ON(sizeof(struct io_uring_files_update) !=
		     sizeof(struct io_uring_rsrc_update));
	BUILD_BUG_ON(sizeof(struct io_uring_rsrc_update) >
		     sizeof(struct io_uring_rsrc_update2));

	/* ->buf_index is u16 */
	BUILD_BUG_ON(IORING_MAX_REG_BUFFERS >= (1u << 16));

	/* should fit into one byte */
	BUILD_BUG_ON(SQE_VALID_FLAGS >= (1 << 8));
	BUILD_BUG_ON(SQE_COMMON_FLAGS >= (1 << 8));
	BUILD_BUG_ON((SQE_VALID_FLAGS | SQE_COMMON_FLAGS) != SQE_VALID_FLAGS);

	BUILD_BUG_ON(ARRAY_SIZE(io_op_defs) != IORING_OP_LAST);
	BUILD_BUG_ON(__REQ_F_LAST_BIT > 8 * sizeof(int));

	req_cachep = KMEM_CACHE(io_kiocb, SLAB_HWCACHE_ALIGN | SLAB_PANIC |
				SLAB_ACCOUNT);
	return 0;
};
__initcall(io_uring_init);<|MERGE_RESOLUTION|>--- conflicted
+++ resolved
@@ -5413,12 +5413,8 @@
 out_free:
 		req_set_fail(req);
 	}
-<<<<<<< HEAD
 
 	__io_req_complete(req, issue_flags, ret, io_put_kbuf(req, issue_flags));
-=======
-	__io_req_complete(req, issue_flags, ret, io_put_kbuf(req));
->>>>>>> 7b12e496
 	return 0;
 }
 
