--- conflicted
+++ resolved
@@ -1346,13 +1346,10 @@
     description: Wiligear, Ltd.
   "^winbond,.*":
     description: Winbond Electronics corp.
-<<<<<<< HEAD
   "^winlink,.*":
     description: WinLink Co., Ltd
-=======
   "^wingtech,.*":
     description: Wingtech Technology Co., Ltd.
->>>>>>> d8adf5b9
   "^winstar,.*":
     description: Winstar Display Corp.
   "^wits,.*":
