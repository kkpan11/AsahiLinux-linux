// SPDX-License-Identifier: GPL-2.0

//! Kernel errors.
//!
//! C header: [`include/uapi/asm-generic/errno-base.h`](../../../include/uapi/asm-generic/errno-base.h)

<<<<<<< HEAD
=======
use crate::bindings;
use crate::str::CStr;
>>>>>>> bd123471
use alloc::{
    alloc::{AllocError, LayoutError},
    collections::TryReserveError,
};
<<<<<<< HEAD

use core::convert::From;
use core::num::TryFromIntError;
use core::str::Utf8Error;
=======
use core::convert::From;
use core::fmt;
use core::num::TryFromIntError;
use core::str::{self, Utf8Error};
>>>>>>> bd123471

/// Contains the C-compatible error codes.
pub mod code {
    macro_rules! declare_err {
        ($err:tt $(,)? $($doc:expr),+) => {
            $(
            #[doc = $doc]
            )*
            pub const $err: super::Error = super::Error(-(crate::bindings::$err as i32));
        };
    }

    declare_err!(EPERM, "Operation not permitted.");
<<<<<<< HEAD
    declare_err!(ENOENT, "No such file or directory.");
    declare_err!(ESRCH, "No such process.");
    declare_err!(EINTR, "Interrupted system call.");
    declare_err!(EIO, "I/O error.");
    declare_err!(ENXIO, "No such device or address.");
    declare_err!(E2BIG, "Argument list too long.");
    declare_err!(ENOEXEC, "Exec format error.");
    declare_err!(EBADF, "Bad file number.");
    declare_err!(ECHILD, "Exec format error.");
    declare_err!(EAGAIN, "Try again.");
    declare_err!(ENOMEM, "Out of memory.");
    declare_err!(EACCES, "Permission denied.");
    declare_err!(EFAULT, "Bad address.");
    declare_err!(ENOTBLK, "Block device required.");
    declare_err!(EBUSY, "Device or resource busy.");
    declare_err!(EEXIST, "File exists.");
    declare_err!(EXDEV, "Cross-device link.");
    declare_err!(ENODEV, "No such device.");
    declare_err!(ENOTDIR, "Not a directory.");
    declare_err!(EISDIR, "Is a directory.");
    declare_err!(EINVAL, "Invalid argument.");
    declare_err!(ENFILE, "File table overflow.");
    declare_err!(EMFILE, "Too many open files.");
    declare_err!(ENOTTY, "Not a typewriter.");
    declare_err!(ETXTBSY, "Text file busy.");
    declare_err!(EFBIG, "File too large.");
    declare_err!(ENOSPC, "No space left on device.");
    declare_err!(ESPIPE, "Illegal seek.");
    declare_err!(EROFS, "Read-only file system.");
    declare_err!(EMLINK, "Too many links.");
    declare_err!(EPIPE, "Broken pipe.");
    declare_err!(EDOM, "Math argument out of domain of func.");
    declare_err!(ERANGE, "Math result not representable.");
=======

    declare_err!(ENOENT, "No such file or directory.");

    declare_err!(ESRCH, "No such process.");

    declare_err!(EINTR, "Interrupted system call.");

    declare_err!(EIO, "I/O error.");

    declare_err!(ENXIO, "No such device or address.");

    declare_err!(E2BIG, "Argument list too long.");

    declare_err!(ENOEXEC, "Exec format error.");

    declare_err!(EBADF, "Bad file number.");

    declare_err!(ECHILD, "Exec format error.");

    declare_err!(EAGAIN, "Try again.");

    declare_err!(ENOMEM, "Out of memory.");

    declare_err!(EACCES, "Permission denied.");

    declare_err!(EFAULT, "Bad address.");

    declare_err!(ENOTBLK, "Block device required.");

    declare_err!(EBUSY, "Device or resource busy.");

    declare_err!(EEXIST, "File exists.");

    declare_err!(EXDEV, "Cross-device link.");

    declare_err!(ENODEV, "No such device.");

    declare_err!(ENOTDIR, "Not a directory.");

    declare_err!(EISDIR, "Is a directory.");

    declare_err!(EINVAL, "Invalid argument.");

    declare_err!(ENFILE, "File table overflow.");

    declare_err!(EMFILE, "Too many open files.");

    declare_err!(ENOTTY, "Not a typewriter.");

    declare_err!(ETXTBSY, "Text file busy.");

    declare_err!(EFBIG, "File too large.");

    declare_err!(ENOSPC, "No space left on device.");

    declare_err!(ESPIPE, "Illegal seek.");

    declare_err!(EROFS, "Read-only file system.");

    declare_err!(EMLINK, "Too many links.");

    declare_err!(EPIPE, "Broken pipe.");

    declare_err!(EDOM, "Math argument out of domain of func.");

    declare_err!(ERANGE, "Math result not representable.");

    declare_err!(EDEADLK, "Resource deadlock would occur");

    declare_err!(ENAMETOOLONG, "File name too long");

    declare_err!(ENOLCK, "No record locks available");

    declare_err!(
        ENOSYS,
        "Invalid system call number.",
        "",
        "This error code is special: arch syscall entry code will return",
        "[`ENOSYS`] if users try to call a syscall that doesn't exist.",
        "To keep failures of syscalls that really do exist distinguishable from",
        "failures due to attempts to use a nonexistent syscall, syscall",
        "implementations should refrain from returning [`ENOSYS`]."
    );

    declare_err!(ENOTEMPTY, "Directory not empty.");

    declare_err!(ELOOP, "Too many symbolic links encountered.");

    declare_err!(EWOULDBLOCK, "Operation would block.");

    declare_err!(ENOMSG, "No message of desired type.");

    declare_err!(EIDRM, "Identifier removed.");

    declare_err!(ECHRNG, "Channel number out of range.");

    declare_err!(EL2NSYNC, "Level 2 not synchronized.");

    declare_err!(EL3HLT, "Level 3 halted.");

    declare_err!(EL3RST, "Level 3 reset.");

    declare_err!(ELNRNG, "Link number out of range.");

    declare_err!(EUNATCH, "Protocol driver not attached.");

    declare_err!(ENOCSI, "No CSI structure available.");

    declare_err!(EL2HLT, "Level 2 halted.");

    declare_err!(EBADE, "Invalid exchange.");

    declare_err!(EBADR, "Invalid request descriptor.");

    declare_err!(EXFULL, "Exchange full.");

    declare_err!(ENOANO, "No anode.");

    declare_err!(EBADRQC, "Invalid request code.");

    declare_err!(EBADSLT, "Invalid slot.");

    declare_err!(EDEADLOCK, "Resource deadlock would occur.");

    declare_err!(EBFONT, "Bad font file format.");

    declare_err!(ENOSTR, "Device not a stream.");

    declare_err!(ENODATA, "No data available.");

    declare_err!(ETIME, "Timer expired.");

    declare_err!(ENOSR, "Out of streams resources.");

    declare_err!(ENONET, "Machine is not on the network.");

    declare_err!(ENOPKG, "Package not installed.");

    declare_err!(EREMOTE, "Object is remote.");

    declare_err!(ENOLINK, "Link has been severed.");

    declare_err!(EADV, "Advertise error.");

    declare_err!(ESRMNT, "Srmount error.");

    declare_err!(ECOMM, "Communication error on send.");

    declare_err!(EPROTO, "Protocol error.");

    declare_err!(EMULTIHOP, "Multihop attempted.");

    declare_err!(EDOTDOT, "RFS specific error.");

    declare_err!(EBADMSG, "Not a data message.");

    declare_err!(EOVERFLOW, "Value too large for defined data type.");

    declare_err!(ENOTUNIQ, "Name not unique on network.");

    declare_err!(EBADFD, "File descriptor in bad state.");

    declare_err!(EREMCHG, "Remote address changed.");

    declare_err!(ELIBACC, "Can not access a needed shared library.");

    declare_err!(ELIBBAD, "Accessing a corrupted shared library.");

    declare_err!(ELIBSCN, ".lib section in a.out corrupted.");

    declare_err!(ELIBMAX, "Attempting to link in too many shared libraries.");

    declare_err!(ELIBEXEC, "Cannot exec a shared library directly.");

    declare_err!(EILSEQ, "Illegal byte sequence.");

    declare_err!(ERESTART, "Interrupted system call should be restarted.");

    declare_err!(ESTRPIPE, "Streams pipe error.");

    declare_err!(EUSERS, "Too many users.");

    declare_err!(ENOTSOCK, "Socket operation on non-socket.");

    declare_err!(EDESTADDRREQ, "Destination address required.");

    declare_err!(EMSGSIZE, "Message too long.");

    declare_err!(EPROTOTYPE, "Protocol wrong type for socket.");

    declare_err!(ENOPROTOOPT, "Protocol not available.");

    declare_err!(EPROTONOSUPPORT, "Protocol not supported.");

    declare_err!(ESOCKTNOSUPPORT, "Socket type not supported.");

    declare_err!(EOPNOTSUPP, "Operation not supported on transport endpoint.");

    declare_err!(EPFNOSUPPORT, "Protocol family not supported.");

    declare_err!(EAFNOSUPPORT, "Address family not supported by protocol.");

    declare_err!(EADDRINUSE, "Address already in use.");

    declare_err!(EADDRNOTAVAIL, "Cannot assign requested address.");

    declare_err!(ENETDOWN, "Network is down.");

    declare_err!(ENETUNREACH, "Network is unreachable.");

    declare_err!(ENETRESET, "Network dropped connection because of reset.");

    declare_err!(ECONNABORTED, "Software caused connection abort.");

    declare_err!(ECONNRESET, "Connection reset by peer.");

    declare_err!(ENOBUFS, "No buffer space available.");

    declare_err!(EISCONN, "Transport endpoint is already connected.");

    declare_err!(ENOTCONN, "Transport endpoint is not connected.");

    declare_err!(ESHUTDOWN, "Cannot send after transport endpoint shutdown.");

    declare_err!(ETOOMANYREFS, "Too many references: cannot splice.");

    declare_err!(ETIMEDOUT, "Connection timed out.");

    declare_err!(ECONNREFUSED, "Connection refused.");

    declare_err!(EHOSTDOWN, "Host is down.");

    declare_err!(EHOSTUNREACH, "No route to host.");

    declare_err!(EALREADY, "Operation already in progress.");

    declare_err!(EINPROGRESS, "Operation now in progress.");

    declare_err!(ESTALE, "Stale file handle.");

    declare_err!(EUCLEAN, "Structure needs cleaning.");

    declare_err!(ENOTNAM, "Not a XENIX named type file.");

    declare_err!(ENAVAIL, "No XENIX semaphores available.");

    declare_err!(EISNAM, "Is a named type file.");

    declare_err!(EREMOTEIO, "Remote I/O error.");

    declare_err!(EDQUOT, "Quota exceeded.");

    declare_err!(ENOMEDIUM, "No medium found.");

    declare_err!(EMEDIUMTYPE, "Wrong medium type.");

    declare_err!(ECANCELED, "Operation Canceled.");

    declare_err!(ENOKEY, "Required key not available.");

    declare_err!(EKEYEXPIRED, "Key has expired.");

    declare_err!(EKEYREVOKED, "Key has been revoked.");

    declare_err!(EKEYREJECTED, "Key was rejected by service.");

    declare_err!(EOWNERDEAD, "Owner died.", "", "For robust mutexes.");

    declare_err!(ENOTRECOVERABLE, "State not recoverable.");

    declare_err!(ERFKILL, "Operation not possible due to RF-kill.");

    declare_err!(EHWPOISON, "Memory page has hardware error.");

    declare_err!(ERESTARTSYS, "Restart the system call.");

    declare_err!(ENOTSUPP, "Operation is not supported.");

    declare_err!(ENOPARAM, "Parameter not supported.");
>>>>>>> bd123471
}

/// Generic integer kernel error.
///
/// The kernel defines a set of integer generic error codes based on C and
/// POSIX ones. These codes may have a more specific meaning in some contexts.
///
/// # Invariants
///
/// The value is a valid `errno` (i.e. `>= -MAX_ERRNO && < 0`).
#[derive(Clone, Copy, PartialEq, Eq)]
pub struct Error(core::ffi::c_int);

impl Error {
    /// Creates an [`Error`] from a kernel error code.
    ///
    /// It is a bug to pass an out-of-range `errno`. `EINVAL` would
    /// be returned in such a case.
    pub(crate) fn from_kernel_errno(errno: core::ffi::c_int) -> Error {
        if errno < -(bindings::MAX_ERRNO as i32) || errno >= 0 {
            // TODO: Make it a `WARN_ONCE` once available.
            crate::pr_warn!(
                "attempted to create `Error` with out of range `errno`: {}",
                errno
            );
            return code::EINVAL;
        }

        // INVARIANT: The check above ensures the type invariant
        // will hold.
        Error(errno)
    }

    /// Creates an [`Error`] from a kernel error code.
    ///
    /// # Safety
    ///
    /// `errno` must be within error code range (i.e. `>= -MAX_ERRNO && < 0`).
    pub(crate) unsafe fn from_kernel_errno_unchecked(errno: core::ffi::c_int) -> Error {
        // INVARIANT: The contract ensures the type invariant
        // will hold.
        Error(errno)
    }

    /// Returns the kernel error code.
    pub fn to_kernel_errno(self) -> core::ffi::c_int {
        self.0
    }

    /// Returns a string representing the error, if one exists.
    #[cfg(not(testlib))]
    pub fn name(&self) -> Option<&'static CStr> {
        // SAFETY: Just an FFI call, there are no extra safety requirements.
        let ptr = unsafe { bindings::errname(-self.0) };
        if ptr.is_null() {
            None
        } else {
            // SAFETY: The string returned by `errname` is static and `NUL`-terminated.
            Some(unsafe { CStr::from_char_ptr(ptr) })
        }
    }

    /// Returns a string representing the error, if one exists.
    ///
    /// When `testlib` is configured, this always returns `None` to avoid the dependency on a
    /// kernel function so that tests that use this (e.g., by calling [`Result::unwrap`]) can still
    /// run in userspace.
    #[cfg(testlib)]
    pub fn name(&self) -> Option<&'static CStr> {
        None
    }
}

impl fmt::Debug for Error {
    fn fmt(&self, f: &mut fmt::Formatter<'_>) -> fmt::Result {
        match self.name() {
            // Print out number if no name can be found.
            None => f.debug_tuple("Error").field(&-self.0).finish(),
            // SAFETY: These strings are ASCII-only.
            Some(name) => f
                .debug_tuple(unsafe { str::from_utf8_unchecked(name) })
                .finish(),
        }
    }
}

impl From<TryFromIntError> for Error {
    fn from(_: TryFromIntError) -> Error {
        code::EINVAL
    }
}

impl From<Utf8Error> for Error {
    fn from(_: Utf8Error) -> Error {
        code::EINVAL
    }
}

impl From<AllocError> for Error {
    fn from(_: AllocError) -> Error {
        code::ENOMEM
    }
}

impl From<TryFromIntError> for Error {
    fn from(_: TryFromIntError) -> Error {
        code::EINVAL
    }
}

impl From<Utf8Error> for Error {
    fn from(_: Utf8Error) -> Error {
        code::EINVAL
    }
}

impl From<TryReserveError> for Error {
    fn from(_: TryReserveError) -> Error {
        code::ENOMEM
    }
}

impl From<LayoutError> for Error {
    fn from(_: LayoutError) -> Error {
        code::ENOMEM
    }
}

impl From<core::fmt::Error> for Error {
    fn from(_: core::fmt::Error) -> Error {
        code::EINVAL
    }
}

impl From<core::convert::Infallible> for Error {
    fn from(e: core::convert::Infallible) -> Error {
        match e {}
    }
}

/// A [`Result`] with an [`Error`] error type.
///
/// To be used as the return type for functions that may fail.
///
/// # Error codes in C and Rust
///
/// In C, it is common that functions indicate success or failure through
/// their return value; modifying or returning extra data through non-`const`
/// pointer parameters. In particular, in the kernel, functions that may fail
/// typically return an `int` that represents a generic error code. We model
/// those as [`Error`].
///
/// In Rust, it is idiomatic to model functions that may fail as returning
/// a [`Result`]. Since in the kernel many functions return an error code,
/// [`Result`] is a type alias for a [`core::result::Result`] that uses
/// [`Error`] as its error type.
///
/// Note that even if a function does not return anything when it succeeds,
/// it should still be modeled as returning a `Result` rather than
/// just an [`Error`].
pub type Result<T = ()> = core::result::Result<T, Error>;

impl From<AllocError> for Error {
    fn from(_: AllocError) -> Error {
        code::ENOMEM
    }
}

// # Invariant: `-bindings::MAX_ERRNO` fits in an `i16`.
crate::static_assert!(bindings::MAX_ERRNO <= -(i16::MIN as i32) as u32);

pub(crate) fn from_kernel_result_helper<T>(r: Result<T>) -> T
where
    T: From<i16>,
{
    match r {
        Ok(v) => v,
        // NO-OVERFLOW: negative `errno`s are no smaller than `-bindings::MAX_ERRNO`,
        // `-bindings::MAX_ERRNO` fits in an `i16` as per invariant above,
        // therefore a negative `errno` always fits in an `i16` and will not overflow.
        Err(e) => T::from(e.to_kernel_errno() as i16),
    }
}

/// Transforms a [`crate::error::Result<T>`] to a kernel C integer result.
///
/// This is useful when calling Rust functions that return [`crate::error::Result<T>`]
/// from inside `extern "C"` functions that need to return an integer
/// error result.
///
/// `T` should be convertible to an `i16` via `From<i16>`.
///
/// # Examples
///
/// ```ignore
/// # use kernel::from_kernel_result;
/// # use kernel::bindings;
/// unsafe extern "C" fn probe_callback(
///     pdev: *mut bindings::platform_device,
/// ) -> core::ffi::c_int {
///     from_kernel_result! {
///         let ptr = devm_alloc(pdev)?;
///         bindings::platform_set_drvdata(pdev, ptr);
///         Ok(0)
///     }
/// }
/// ```
macro_rules! from_kernel_result {
    ($($tt:tt)*) => {{
        $crate::error::from_kernel_result_helper((|| {
            $($tt)*
        })())
    }};
}

pub(crate) use from_kernel_result;

/// Transform a kernel "error pointer" to a normal pointer.
///
/// Some kernel C API functions return an "error pointer" which optionally
/// embeds an `errno`. Callers are supposed to check the returned pointer
/// for errors. This function performs the check and converts the "error pointer"
/// to a normal pointer in an idiomatic fashion.
///
/// # Examples
///
/// ```ignore
/// # use kernel::from_kernel_err_ptr;
/// # use kernel::bindings;
/// fn devm_platform_ioremap_resource(
///     pdev: &mut PlatformDevice,
///     index: u32,
/// ) -> Result<*mut core::ffi::c_void> {
///     // SAFETY: FFI call.
///     unsafe {
///         from_kernel_err_ptr(bindings::devm_platform_ioremap_resource(
///             pdev.to_ptr(),
///             index,
///         ))
///     }
/// }
/// ```
// TODO: Remove `dead_code` marker once an in-kernel client is available.
#[allow(dead_code)]
pub(crate) fn from_kernel_err_ptr<T>(ptr: *mut T) -> Result<*mut T> {
    // CAST: Casting a pointer to `*const core::ffi::c_void` is always valid.
    let const_ptr: *const core::ffi::c_void = ptr.cast();
    // SAFETY: The FFI function does not deref the pointer.
    if unsafe { bindings::IS_ERR(const_ptr) } {
        // SAFETY: The FFI function does not deref the pointer.
        let err = unsafe { bindings::PTR_ERR(const_ptr) };
        // CAST: If `IS_ERR()` returns `true`,
        // then `PTR_ERR()` is guaranteed to return a
        // negative value greater-or-equal to `-bindings::MAX_ERRNO`,
        // which always fits in an `i16`, as per the invariant above.
        // And an `i16` always fits in an `i32`. So casting `err` to
        // an `i32` can never overflow, and is always valid.
        //
        // SAFETY: `IS_ERR()` ensures `err` is a
        // negative value greater-or-equal to `-bindings::MAX_ERRNO`.
        return Err(unsafe { Error::from_kernel_errno_unchecked(err as i32) });
    }
    Ok(ptr)
}

/// Converts an integer as returned by a C kernel function to an error if it's negative, and
/// `Ok(())` otherwise.
pub fn to_result(err: core::ffi::c_int) -> Result {
    if err < 0 {
        Err(Error::from_kernel_errno(err))
    } else {
        Ok(())
    }
}<|MERGE_RESOLUTION|>--- conflicted
+++ resolved
@@ -4,26 +4,16 @@
 //!
 //! C header: [`include/uapi/asm-generic/errno-base.h`](../../../include/uapi/asm-generic/errno-base.h)
 
-<<<<<<< HEAD
-=======
 use crate::bindings;
 use crate::str::CStr;
->>>>>>> bd123471
 use alloc::{
     alloc::{AllocError, LayoutError},
     collections::TryReserveError,
 };
-<<<<<<< HEAD
-
-use core::convert::From;
-use core::num::TryFromIntError;
-use core::str::Utf8Error;
-=======
 use core::convert::From;
 use core::fmt;
 use core::num::TryFromIntError;
 use core::str::{self, Utf8Error};
->>>>>>> bd123471
 
 /// Contains the C-compatible error codes.
 pub mod code {
@@ -37,7 +27,6 @@
     }
 
     declare_err!(EPERM, "Operation not permitted.");
-<<<<<<< HEAD
     declare_err!(ENOENT, "No such file or directory.");
     declare_err!(ESRCH, "No such process.");
     declare_err!(EINTR, "Interrupted system call.");
@@ -71,73 +60,6 @@
     declare_err!(EPIPE, "Broken pipe.");
     declare_err!(EDOM, "Math argument out of domain of func.");
     declare_err!(ERANGE, "Math result not representable.");
-=======
-
-    declare_err!(ENOENT, "No such file or directory.");
-
-    declare_err!(ESRCH, "No such process.");
-
-    declare_err!(EINTR, "Interrupted system call.");
-
-    declare_err!(EIO, "I/O error.");
-
-    declare_err!(ENXIO, "No such device or address.");
-
-    declare_err!(E2BIG, "Argument list too long.");
-
-    declare_err!(ENOEXEC, "Exec format error.");
-
-    declare_err!(EBADF, "Bad file number.");
-
-    declare_err!(ECHILD, "Exec format error.");
-
-    declare_err!(EAGAIN, "Try again.");
-
-    declare_err!(ENOMEM, "Out of memory.");
-
-    declare_err!(EACCES, "Permission denied.");
-
-    declare_err!(EFAULT, "Bad address.");
-
-    declare_err!(ENOTBLK, "Block device required.");
-
-    declare_err!(EBUSY, "Device or resource busy.");
-
-    declare_err!(EEXIST, "File exists.");
-
-    declare_err!(EXDEV, "Cross-device link.");
-
-    declare_err!(ENODEV, "No such device.");
-
-    declare_err!(ENOTDIR, "Not a directory.");
-
-    declare_err!(EISDIR, "Is a directory.");
-
-    declare_err!(EINVAL, "Invalid argument.");
-
-    declare_err!(ENFILE, "File table overflow.");
-
-    declare_err!(EMFILE, "Too many open files.");
-
-    declare_err!(ENOTTY, "Not a typewriter.");
-
-    declare_err!(ETXTBSY, "Text file busy.");
-
-    declare_err!(EFBIG, "File too large.");
-
-    declare_err!(ENOSPC, "No space left on device.");
-
-    declare_err!(ESPIPE, "Illegal seek.");
-
-    declare_err!(EROFS, "Read-only file system.");
-
-    declare_err!(EMLINK, "Too many links.");
-
-    declare_err!(EPIPE, "Broken pipe.");
-
-    declare_err!(EDOM, "Math argument out of domain of func.");
-
-    declare_err!(ERANGE, "Math result not representable.");
 
     declare_err!(EDEADLK, "Resource deadlock would occur");
 
@@ -351,7 +273,6 @@
     declare_err!(ENOTSUPP, "Operation is not supported.");
 
     declare_err!(ENOPARAM, "Parameter not supported.");
->>>>>>> bd123471
 }
 
 /// Generic integer kernel error.
@@ -456,18 +377,6 @@
     }
 }
 
-impl From<TryFromIntError> for Error {
-    fn from(_: TryFromIntError) -> Error {
-        code::EINVAL
-    }
-}
-
-impl From<Utf8Error> for Error {
-    fn from(_: Utf8Error) -> Error {
-        code::EINVAL
-    }
-}
-
 impl From<TryReserveError> for Error {
     fn from(_: TryReserveError) -> Error {
         code::ENOMEM
@@ -513,12 +422,6 @@
 /// it should still be modeled as returning a `Result` rather than
 /// just an [`Error`].
 pub type Result<T = ()> = core::result::Result<T, Error>;
-
-impl From<AllocError> for Error {
-    fn from(_: AllocError) -> Error {
-        code::ENOMEM
-    }
-}
 
 // # Invariant: `-bindings::MAX_ERRNO` fits in an `i16`.
 crate::static_assert!(bindings::MAX_ERRNO <= -(i16::MIN as i32) as u32);
