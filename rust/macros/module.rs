// SPDX-License-Identifier: GPL-2.0

use proc_macro::{token_stream, Delimiter, Group, Literal, TokenStream, TokenTree};
use std::fmt::Write;

use crate::helpers::*;

#[derive(Clone, PartialEq)]
enum ParamType {
    Ident(String),
    Array { vals: String, max_length: usize },
}

fn expect_array_fields(it: &mut token_stream::IntoIter) -> ParamType {
    assert_eq!(expect_punct(it), '<');
    let vals = expect_ident(it);
    assert_eq!(expect_punct(it), ',');
    let max_length_str = expect_literal(it);
    let max_length = max_length_str
        .parse::<usize>()
        .expect("Expected usize length");
    assert_eq!(expect_punct(it), '>');
    ParamType::Array { vals, max_length }
}

fn expect_type(it: &mut token_stream::IntoIter) -> ParamType {
    if let TokenTree::Ident(ident) = it
        .next()
        .expect("Reached end of token stream for param type")
    {
        match ident.to_string().as_ref() {
            "ArrayParam" => expect_array_fields(it),
            _ => ParamType::Ident(ident.to_string()),
        }
    } else {
        panic!("Expected Param Type")
    }
}

struct ModInfoBuilder<'a> {
    module: &'a str,
    counter: usize,
    buffer: String,
}

impl<'a> ModInfoBuilder<'a> {
    fn new(module: &'a str) -> Self {
        ModInfoBuilder {
            module,
            counter: 0,
            buffer: String::new(),
        }
    }

    fn emit_base(&mut self, field: &str, content: &str, builtin: bool) {
        let string = if builtin {
            // Built-in modules prefix their modinfo strings by `module.`.
            format!(
                "{module}.{field}={content}\0",
                module = self.module,
                field = field,
                content = content
            )
        } else {
            // Loadable modules' modinfo strings go as-is.
            format!("{field}={content}\0", field = field, content = content)
        };

        write!(
            &mut self.buffer,
            "
                {cfg}
                #[doc(hidden)]
                #[link_section = \".modinfo\"]
                #[used]
                pub static __{module}_{counter}: [u8; {length}] = *{string};
            ",
            cfg = if builtin {
                "#[cfg(not(MODULE))]"
            } else {
                "#[cfg(MODULE)]"
            },
            module = self.module.to_uppercase(),
            counter = self.counter,
            length = string.len(),
            string = Literal::byte_string(string.as_bytes()),
        )
        .unwrap();

        self.counter += 1;
    }

    fn emit_only_builtin(&mut self, field: &str, content: &str) {
        self.emit_base(field, content, true)
    }

    fn emit_only_loadable(&mut self, field: &str, content: &str) {
        self.emit_base(field, content, false)
    }

    fn emit(&mut self, field: &str, content: &str) {
        self.emit_only_builtin(field, content);
        self.emit_only_loadable(field, content);
    }

    fn emit_param(&mut self, field: &str, param: &str, content: &str) {
        let content = format!("{param}:{content}", param = param, content = content);
        self.emit(field, &content);
    }
}

fn permissions_are_readonly(perms: &str) -> bool {
    let (radix, digits) = if let Some(n) = perms.strip_prefix("0x") {
        (16, n)
    } else if let Some(n) = perms.strip_prefix("0o") {
        (8, n)
    } else if let Some(n) = perms.strip_prefix("0b") {
        (2, n)
    } else {
        (10, perms)
    };
    match u32::from_str_radix(digits, radix) {
        Ok(perms) => perms & 0o222 == 0,
        Err(_) => false,
    }
}

fn param_ops_path(param_type: &str) -> &'static str {
    match param_type {
        "bool" => "kernel::module_param::PARAM_OPS_BOOL",
        "i8" => "kernel::module_param::PARAM_OPS_I8",
        "u8" => "kernel::module_param::PARAM_OPS_U8",
        "i16" => "kernel::module_param::PARAM_OPS_I16",
        "u16" => "kernel::module_param::PARAM_OPS_U16",
        "i32" => "kernel::module_param::PARAM_OPS_I32",
        "u32" => "kernel::module_param::PARAM_OPS_U32",
        "i64" => "kernel::module_param::PARAM_OPS_I64",
        "u64" => "kernel::module_param::PARAM_OPS_U64",
        "isize" => "kernel::module_param::PARAM_OPS_ISIZE",
        "usize" => "kernel::module_param::PARAM_OPS_USIZE",
        "str" => "kernel::module_param::PARAM_OPS_STR",
        t => panic!("Unrecognized type {}", t),
    }
}

fn try_simple_param_val(
    param_type: &str,
) -> Box<dyn Fn(&mut token_stream::IntoIter) -> Option<String>> {
    match param_type {
        "bool" => Box::new(try_ident),
        "str" => Box::new(|param_it| {
            try_byte_string(param_it)
                .map(|s| format!("kernel::module_param::StringParam::Ref(b\"{}\")", s))
        }),
        _ => Box::new(try_literal),
    }
}

fn get_default(param_type: &ParamType, param_it: &mut token_stream::IntoIter) -> String {
    let try_param_val = match param_type {
        ParamType::Ident(ref param_type)
        | ParamType::Array {
            vals: ref param_type,
            max_length: _,
        } => try_simple_param_val(param_type),
    };
    assert_eq!(expect_ident(param_it), "default");
    assert_eq!(expect_punct(param_it), ':');
    let default = match param_type {
        ParamType::Ident(_) => try_param_val(param_it).expect("Expected default param value"),
        ParamType::Array {
            vals: _,
            max_length: _,
        } => {
            let group = expect_group(param_it);
            assert_eq!(group.delimiter(), Delimiter::Bracket);
            let mut default_vals = Vec::new();
            let mut it = group.stream().into_iter();

            while let Some(default_val) = try_param_val(&mut it) {
                default_vals.push(default_val);
                match it.next() {
                    Some(TokenTree::Punct(punct)) => assert_eq!(punct.as_char(), ','),
                    None => break,
                    _ => panic!("Expected ',' or end of array default values"),
                }
            }

            let mut default_array = "kernel::module_param::ArrayParam::create(&[".to_string();
            default_array.push_str(
                &default_vals
                    .iter()
                    .map(|val| val.to_string())
                    .collect::<Vec<String>>()
                    .join(","),
            );
            default_array.push_str("])");
            default_array
        }
    };
    assert_eq!(expect_punct(param_it), ',');
    default
}

fn generated_array_ops_name(vals: &str, max_length: usize) -> String {
    format!(
        "__generated_array_ops_{vals}_{max_length}",
        vals = vals,
        max_length = max_length
    )
}

#[derive(Debug, Default)]
struct ModuleInfo {
    type_: String,
    license: String,
    name: String,
    author: Option<String>,
    description: Option<String>,
    alias: Option<String>,
    params: Option<Group>,
}

impl ModuleInfo {
    fn parse(it: &mut token_stream::IntoIter) -> Self {
        let mut info = ModuleInfo::default();

        const EXPECTED_KEYS: &[&str] = &[
            "type",
            "name",
            "author",
            "description",
            "license",
            "alias",
            "alias_rtnl_link",
            "params",
        ];
        const REQUIRED_KEYS: &[&str] = &["type", "name", "license"];
        let mut seen_keys = Vec::new();

        loop {
            let key = match it.next() {
                Some(TokenTree::Ident(ident)) => ident.to_string(),
                Some(_) => panic!("Expected Ident or end"),
                None => break,
            };

            if seen_keys.contains(&key) {
                panic!(
                    "Duplicated key \"{}\". Keys can only be specified once.",
                    key
                );
            }

            assert_eq!(expect_punct(it), ':');

            match key.as_str() {
                "type" => info.type_ = expect_ident(it),
                "name" => info.name = expect_string_ascii(it),
                "author" => info.author = Some(expect_string(it)),
                "description" => info.description = Some(expect_string(it)),
                "license" => info.license = expect_string_ascii(it),
                "alias" => info.alias = Some(expect_string_ascii(it)),
<<<<<<< HEAD
=======
                "alias_rtnl_link" => {
                    info.alias = Some(format!("rtnl-link-{}", expect_string_ascii(it)))
                }
                "params" => info.params = Some(expect_group(it)),
>>>>>>> bd123471
                _ => panic!(
                    "Unknown key \"{}\". Valid keys are: {:?}.",
                    key, EXPECTED_KEYS
                ),
            }

            assert_eq!(expect_punct(it), ',');

            seen_keys.push(key);
        }

        expect_end(it);

        for key in REQUIRED_KEYS {
            if !seen_keys.iter().any(|e| e == key) {
                panic!("Missing required key \"{}\".", key);
            }
        }

        let mut ordered_keys: Vec<&str> = Vec::new();
        for key in EXPECTED_KEYS {
            if seen_keys.iter().any(|e| e == key) {
                ordered_keys.push(key);
            }
        }

        if seen_keys != ordered_keys {
            panic!(
                "Keys are not ordered as expected. Order them like: {:?}.",
                ordered_keys
            );
        }

        info
    }
}

pub(crate) fn module(ts: TokenStream) -> TokenStream {
    let mut it = ts.into_iter();

    let info = ModuleInfo::parse(&mut it);

    let mut modinfo = ModInfoBuilder::new(info.name.as_ref());
    if let Some(author) = info.author {
        modinfo.emit("author", &author);
    }
    if let Some(description) = info.description {
        modinfo.emit("description", &description);
    }
    modinfo.emit("license", &info.license);
    if let Some(alias) = info.alias {
        modinfo.emit("alias", &alias);
    }

    // Built-in modules also export the `file` modinfo string.
    let file =
        std::env::var("RUST_MODFILE").expect("Unable to fetch RUST_MODFILE environmental variable");
    modinfo.emit_only_builtin("file", &file);

    let mut array_types_to_generate = Vec::new();
    if let Some(params) = info.params {
        assert_eq!(params.delimiter(), Delimiter::Brace);

        let mut it = params.stream().into_iter();

        loop {
            let param_name = match it.next() {
                Some(TokenTree::Ident(ident)) => ident.to_string(),
                Some(_) => panic!("Expected Ident or end"),
                None => break,
            };

            assert_eq!(expect_punct(&mut it), ':');
            let param_type = expect_type(&mut it);
            let group = expect_group(&mut it);
            assert_eq!(expect_punct(&mut it), ',');

            assert_eq!(group.delimiter(), Delimiter::Brace);

            let mut param_it = group.stream().into_iter();
            let param_default = get_default(&param_type, &mut param_it);
            let param_permissions = get_literal(&mut param_it, "permissions");
            let param_description = get_string(&mut param_it, "description");
            expect_end(&mut param_it);

            // TODO: More primitive types.
            // TODO: Other kinds: unsafes, etc.
            let (param_kernel_type, ops): (String, _) = match param_type {
                ParamType::Ident(ref param_type) => (
                    param_type.to_string(),
                    param_ops_path(param_type).to_string(),
                ),
                ParamType::Array {
                    ref vals,
                    max_length,
                } => {
                    array_types_to_generate.push((vals.clone(), max_length));
                    (
                        format!("__rust_array_param_{}_{}", vals, max_length),
                        generated_array_ops_name(vals, max_length),
                    )
                }
            };

            modinfo.emit_param("parmtype", &param_name, &param_kernel_type);
            modinfo.emit_param("parm", &param_name, &param_description);
            let param_type_internal = match param_type {
                ParamType::Ident(ref param_type) => match param_type.as_ref() {
                    "str" => "kernel::module_param::StringParam".to_string(),
                    other => other.to_string(),
                },
                ParamType::Array {
                    ref vals,
                    max_length,
                } => format!(
                    "kernel::module_param::ArrayParam<{vals}, {max_length}>",
                    vals = vals,
                    max_length = max_length
                ),
            };
            let read_func = if permissions_are_readonly(&param_permissions) {
                format!(
                    "
                        fn read(&self)
                            -> &<{param_type_internal} as kernel::module_param::ModuleParam>::Value {{
                            // SAFETY: Parameters do not need to be locked because they are
                            // read only or sysfs is not enabled.
                            unsafe {{
                                <{param_type_internal} as kernel::module_param::ModuleParam>::value(
                                    &__{name}_{param_name}_value
                                )
                            }}
                        }}
                    ",
                    name = info.name,
                    param_name = param_name,
                    param_type_internal = param_type_internal,
                )
            } else {
                format!(
                    "
                        fn read<'lck>(&self, lock: &'lck kernel::KParamGuard)
                            -> &'lck <{param_type_internal} as kernel::module_param::ModuleParam>::Value {{
                            // SAFETY: Parameters are locked by `KParamGuard`.
                            unsafe {{
                                <{param_type_internal} as kernel::module_param::ModuleParam>::value(
                                    &__{name}_{param_name}_value
                                )
                            }}
                        }}
                    ",
                    name = info.name,
                    param_name = param_name,
                    param_type_internal = param_type_internal,
                )
            };
            let kparam = format!(
                "
                    kernel::bindings::kernel_param__bindgen_ty_1 {{
                        arg: unsafe {{ &__{name}_{param_name}_value }}
                            as *const _ as *mut core::ffi::c_void,
                    }},
                ",
                name = info.name,
                param_name = param_name,
            );
            write!(
                modinfo.buffer,
                "
                static mut __{name}_{param_name}_value: {param_type_internal} = {param_default};

                struct __{name}_{param_name};

                impl __{name}_{param_name} {{ {read_func} }}

                const {param_name}: __{name}_{param_name} = __{name}_{param_name};

                // Note: the C macro that generates the static structs for the `__param` section
                // asks for them to be `aligned(sizeof(void *))`. However, that was put in place
                // in 2003 in commit 38d5b085d2a0 (\"[PATCH] Fix over-alignment problem on x86-64\")
                // to undo GCC over-alignment of static structs of >32 bytes. It seems that is
                // not the case anymore, so we simplify to a transparent representation here
                // in the expectation that it is not needed anymore.
                // TODO: Revisit this to confirm the above comment and remove it if it happened.
                #[repr(transparent)]
                struct __{name}_{param_name}_RacyKernelParam(kernel::bindings::kernel_param);

                unsafe impl Sync for __{name}_{param_name}_RacyKernelParam {{
                }}

                #[cfg(not(MODULE))]
                const __{name}_{param_name}_name: *const core::ffi::c_char =
                    b\"{name}.{param_name}\\0\" as *const _ as *const core::ffi::c_char;

                #[cfg(MODULE)]
                const __{name}_{param_name}_name: *const core::ffi::c_char =
                    b\"{param_name}\\0\" as *const _ as *const core::ffi::c_char;

                #[link_section = \"__param\"]
                #[used]
                static __{name}_{param_name}_struct: __{name}_{param_name}_RacyKernelParam =
                    __{name}_{param_name}_RacyKernelParam(kernel::bindings::kernel_param {{
                        name: __{name}_{param_name}_name,
                        // SAFETY: `__this_module` is constructed by the kernel at load time
                        // and will not be freed until the module is unloaded.
                        #[cfg(MODULE)]
                        mod_: unsafe {{ &kernel::bindings::__this_module as *const _ as *mut _ }},
                        #[cfg(not(MODULE))]
                        mod_: core::ptr::null_mut(),
                        ops: unsafe {{ &{ops} }} as *const kernel::bindings::kernel_param_ops,
                        perm: {permissions},
                        level: -1,
                        flags: 0,
                        __bindgen_anon_1: {kparam}
                    }});
                ",
                name = info.name,
                param_type_internal = param_type_internal,
                read_func = read_func,
                param_default = param_default,
                param_name = param_name,
                ops = ops,
                permissions = param_permissions,
                kparam = kparam,
            )
            .unwrap();
        }
    }

    let mut generated_array_types = String::new();

    for (vals, max_length) in array_types_to_generate {
        let ops_name = generated_array_ops_name(&vals, max_length);
        write!(
            generated_array_types,
            "
                kernel::make_param_ops!(
                    {ops_name},
                    kernel::module_param::ArrayParam<{vals}, {{ {max_length} }}>
                );
            ",
            ops_name = ops_name,
            vals = vals,
            max_length = max_length,
        )
        .unwrap();
    }

    format!(
        "
            /// The module name.
            ///
            /// Used by the printing macros, e.g. [`info!`].
            const __LOG_PREFIX: &[u8] = b\"{name}\\0\";

            /// The \"Rust loadable module\" mark, for `scripts/is_rust_module.sh`.
            //
            // This may be best done another way later on, e.g. as a new modinfo
            // key or a new section. For the moment, keep it simple.
            #[cfg(MODULE)]
            #[doc(hidden)]
            #[used]
            static __IS_RUST_MODULE: () = ();

            static mut __MOD: Option<{type_}> = None;

            // SAFETY: `__this_module` is constructed by the kernel at load time and will not be
            // freed until the module is unloaded.
            #[cfg(MODULE)]
            static THIS_MODULE: kernel::ThisModule = unsafe {{
                kernel::ThisModule::from_ptr(&kernel::bindings::__this_module as *const _ as *mut _)
            }};
            #[cfg(not(MODULE))]
            static THIS_MODULE: kernel::ThisModule = unsafe {{
                kernel::ThisModule::from_ptr(core::ptr::null_mut())
            }};

            // Loadable modules need to export the `{{init,cleanup}}_module` identifiers.
            #[cfg(MODULE)]
            #[doc(hidden)]
            #[no_mangle]
            pub extern \"C\" fn init_module() -> core::ffi::c_int {{
                __init()
            }}

            #[cfg(MODULE)]
            #[doc(hidden)]
            #[no_mangle]
            pub extern \"C\" fn cleanup_module() {{
                __exit()
            }}

            // Built-in modules are initialized through an initcall pointer
            // and the identifiers need to be unique.
            #[cfg(not(MODULE))]
            #[cfg(not(CONFIG_HAVE_ARCH_PREL32_RELOCATIONS))]
            #[doc(hidden)]
            #[link_section = \"{initcall_section}\"]
            #[used]
            pub static __{name}_initcall: extern \"C\" fn() -> core::ffi::c_int = __{name}_init;

            #[cfg(not(MODULE))]
            #[cfg(CONFIG_HAVE_ARCH_PREL32_RELOCATIONS)]
            core::arch::global_asm!(
                r#\".section \"{initcall_section}\", \"a\"
                __{name}_initcall:
                    .long   __{name}_init - .
                    .previous
                \"#
            );

            #[cfg(not(MODULE))]
            #[doc(hidden)]
            #[no_mangle]
            pub extern \"C\" fn __{name}_init() -> core::ffi::c_int {{
                __init()
            }}

            #[cfg(not(MODULE))]
            #[doc(hidden)]
            #[no_mangle]
            pub extern \"C\" fn __{name}_exit() {{
                __exit()
            }}

            fn __init() -> core::ffi::c_int {{
                match <{type_} as kernel::Module>::init(kernel::c_str!(\"{name}\"), &THIS_MODULE) {{
                    Ok(m) => {{
                        unsafe {{
                            __MOD = Some(m);
                        }}
                        return 0;
                    }}
                    Err(e) => {{
                        return e.to_kernel_errno();
                    }}
                }}
            }}

            fn __exit() {{
                unsafe {{
                    // Invokes `drop()` on `__MOD`, which should be used for cleanup.
                    __MOD = None;
                }}
            }}

            {modinfo}

            {generated_array_types}
        ",
        type_ = info.type_,
        name = info.name,
        modinfo = modinfo.buffer,
        generated_array_types = generated_array_types,
        initcall_section = ".initcall6.init"
    )
    .parse()
    .expect("Error parsing formatted string into token stream.")
}

#[cfg(test)]
mod tests {
    use super::*;

    #[test]
    fn test_permissions_are_readonly() {
        assert!(permissions_are_readonly("0b000000000"));
        assert!(permissions_are_readonly("0o000"));
        assert!(permissions_are_readonly("000"));
        assert!(permissions_are_readonly("0x000"));

        assert!(!permissions_are_readonly("0b111111111"));
        assert!(!permissions_are_readonly("0o777"));
        assert!(!permissions_are_readonly("511"));
        assert!(!permissions_are_readonly("0x1ff"));

        assert!(permissions_are_readonly("0o014"));
        assert!(permissions_are_readonly("0o015"));

        assert!(!permissions_are_readonly("0o214"));
        assert!(!permissions_are_readonly("0o024"));
        assert!(!permissions_are_readonly("0o012"));

        assert!(!permissions_are_readonly("0o315"));
        assert!(!permissions_are_readonly("0o065"));
        assert!(!permissions_are_readonly("0o017"));
    }
}<|MERGE_RESOLUTION|>--- conflicted
+++ resolved
@@ -149,7 +149,7 @@
     match param_type {
         "bool" => Box::new(try_ident),
         "str" => Box::new(|param_it| {
-            try_byte_string(param_it)
+            try_string(param_it)
                 .map(|s| format!("kernel::module_param::StringParam::Ref(b\"{}\")", s))
         }),
         _ => Box::new(try_literal),
@@ -261,13 +261,10 @@
                 "description" => info.description = Some(expect_string(it)),
                 "license" => info.license = expect_string_ascii(it),
                 "alias" => info.alias = Some(expect_string_ascii(it)),
-<<<<<<< HEAD
-=======
                 "alias_rtnl_link" => {
                     info.alias = Some(format!("rtnl-link-{}", expect_string_ascii(it)))
                 }
                 "params" => info.params = Some(expect_group(it)),
->>>>>>> bd123471
                 _ => panic!(
                     "Unknown key \"{}\". Valid keys are: {:?}.",
                     key, EXPECTED_KEYS
