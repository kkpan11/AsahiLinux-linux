// SPDX-License-Identifier: GPL-2.0
/*
 * 16550 compatible uart based serial debug support for zboot
 */

#include <linux/types.h>
#include <linux/serial_reg.h>

#include <asm/addrspace.h>

#if defined(CONFIG_MACH_LOONGSON64) || defined(CONFIG_MIPS_MALTA)
#define UART_BASE 0x1fd003f8
#define PORT(offset) (CKSEG1ADDR(UART_BASE) + (offset))
#endif

#ifdef CONFIG_AR7
#include <ar7.h>
#define PORT(offset) (CKSEG1ADDR(AR7_REGS_UART0) + (4 * offset))
#endif

#ifdef CONFIG_MACH_INGENIC
#define INGENIC_UART_BASE_ADDR	(0x10030000 + 0x1000 * CONFIG_ZBOOT_INGENIC_UART)
#define PORT(offset) (CKSEG1ADDR(INGENIC_UART_BASE_ADDR) + (4 * offset))
<<<<<<< HEAD
#endif

#ifdef CONFIG_CPU_XLR
#define UART0_BASE  0x1EF14000
#define PORT(offset) (CKSEG1ADDR(UART0_BASE) + (4 * offset))
#define IOTYPE unsigned int
#endif

#ifdef CONFIG_CPU_XLP
#define UART0_BASE  0x18030100
#define PORT(offset) (CKSEG1ADDR(UART0_BASE) + (4 * offset))
#define IOTYPE unsigned int
=======
>>>>>>> df0cc57e
#endif

#ifndef IOTYPE
#define IOTYPE char
#endif

#ifndef PORT
#error please define the serial port address for your own machine
#endif

static inline unsigned int serial_in(int offset)
{
	return *((volatile IOTYPE *)PORT(offset)) & 0xFF;
}

static inline void serial_out(int offset, int value)
{
	*((volatile IOTYPE *)PORT(offset)) = value & 0xFF;
}

void putc(char c)
{
	int timeout = 1000000;

	while (((serial_in(UART_LSR) & UART_LSR_THRE) == 0) && (timeout-- > 0))
		;

	serial_out(UART_TX, c);
}<|MERGE_RESOLUTION|>--- conflicted
+++ resolved
@@ -21,21 +21,6 @@
 #ifdef CONFIG_MACH_INGENIC
 #define INGENIC_UART_BASE_ADDR	(0x10030000 + 0x1000 * CONFIG_ZBOOT_INGENIC_UART)
 #define PORT(offset) (CKSEG1ADDR(INGENIC_UART_BASE_ADDR) + (4 * offset))
-<<<<<<< HEAD
-#endif
-
-#ifdef CONFIG_CPU_XLR
-#define UART0_BASE  0x1EF14000
-#define PORT(offset) (CKSEG1ADDR(UART0_BASE) + (4 * offset))
-#define IOTYPE unsigned int
-#endif
-
-#ifdef CONFIG_CPU_XLP
-#define UART0_BASE  0x18030100
-#define PORT(offset) (CKSEG1ADDR(UART0_BASE) + (4 * offset))
-#define IOTYPE unsigned int
-=======
->>>>>>> df0cc57e
 #endif
 
 #ifndef IOTYPE
