--- conflicted
+++ resolved
@@ -134,24 +134,11 @@
 		    (od->dev_wakeup_lat <= od->_dev_wakeup_lat_limit))
 			break;
 
-<<<<<<< HEAD
-		getnstimeofday(&a);
-=======
 		read_persistent_clock(&a);
->>>>>>> 2fbe74b9
 
 		/* XXX check return code */
 		odpl->activate_func(od);
 
-<<<<<<< HEAD
-		getnstimeofday(&b);
-
-		c = timespec_sub(b, a);
-		act_lat = timespec_to_ns(&c) * NSEC_PER_USEC;
-
-		pr_debug("omap_device: %s: pm_lat %d: activate: elapsed time "
-			 "%llu usec\n", od->pdev.name, od->pm_lat_level,
-=======
 		read_persistent_clock(&b);
 
 		c = timespec_sub(b, a);
@@ -159,7 +146,6 @@
 
 		pr_debug("omap_device: %s: pm_lat %d: activate: elapsed time "
 			 "%llu nsec\n", od->pdev.name, od->pm_lat_level,
->>>>>>> 2fbe74b9
 			 act_lat);
 
 		WARN(act_lat > odpl->activate_lat, "omap_device: %s.%d: "
@@ -204,24 +190,11 @@
 		     od->_dev_wakeup_lat_limit))
 			break;
 
-<<<<<<< HEAD
-		getnstimeofday(&a);
-=======
 		read_persistent_clock(&a);
->>>>>>> 2fbe74b9
 
 		/* XXX check return code */
 		odpl->deactivate_func(od);
 
-<<<<<<< HEAD
-		getnstimeofday(&b);
-
-		c = timespec_sub(b, a);
-		deact_lat = timespec_to_ns(&c) * NSEC_PER_USEC;
-
-		pr_debug("omap_device: %s: pm_lat %d: deactivate: elapsed time "
-			 "%llu usec\n", od->pdev.name, od->pm_lat_level,
-=======
 		read_persistent_clock(&b);
 
 		c = timespec_sub(b, a);
@@ -229,7 +202,6 @@
 
 		pr_debug("omap_device: %s: pm_lat %d: deactivate: elapsed time "
 			 "%llu nsec\n", od->pdev.name, od->pm_lat_level,
->>>>>>> 2fbe74b9
 			 deact_lat);
 
 		WARN(deact_lat > odpl->deactivate_lat, "omap_device: %s.%d: "
